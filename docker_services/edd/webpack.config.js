--- conflicted
+++ resolved
@@ -18,11 +18,7 @@
     StudyOverview: "./code/typescript/src/Study-Overview.ts"
   },
   output: {
-<<<<<<< HEAD
     path: path.resolve(__dirname, './edd/main/static/dist'),
-=======
-    path: path.resolve(__dirname, './code/main/static/dist'),
->>>>>>> 907f01fa
     filename: '[name].js',
     publicPath: '/static/dist/'
   },
