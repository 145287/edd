{
  "compilerOptions": {
    /* Basic Options */
    "target": "es5",
    "module": "commonjs",
    "lib": [
      "dom",
      "es5",
      "scripthost",
      "es2015.iterable"
    ],
    "declaration": true,
    "sourceMap": true,
    "rootDir": "./code/typescript/",

    /* Strict Type-Checking Options */
    "noImplicitAny": false,

    /* Module Resolution Options */
    "moduleResolution": "node",
    "baseUrl": ".",

    /* Experimental */
    "pretty": true  // colorizes compiler outputs
  },
  "include": [
<<<<<<< HEAD
    "./edd/typescript/**/*"
  ],
  "exclude": [
    "./edd/node_modules"
=======
    "./code/typescript/**/*"
  ],
  "exclude": [
    "./code/node_modules"
>>>>>>> 907f01fa
  ]
}<|MERGE_RESOLUTION|>--- conflicted
+++ resolved
@@ -24,16 +24,9 @@
     "pretty": true  // colorizes compiler outputs
   },
   "include": [
-<<<<<<< HEAD
-    "./edd/typescript/**/*"
-  ],
-  "exclude": [
-    "./edd/node_modules"
-=======
     "./code/typescript/**/*"
   ],
   "exclude": [
     "./code/node_modules"
->>>>>>> 907f01fa
   ]
 }