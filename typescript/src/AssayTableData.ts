/// <reference path="typescript-declarations.d.ts" />
/// <reference path="../typings/d3/d3.d.ts"/>;
/// <reference path="AssayTableDataGraphing.ts" />



declare var ATData: any; // Setup by the server.
declare var EDDATDGraphing: any;
declare var EDD_auto: any;

// Doing this bullshit because TypeScript/InternetExplorer do not recognize static methods on Number
declare var JSNumber: any;
JSNumber = Number;
JSNumber.isFinite = JSNumber.isFinite || function (value: any) {
    return typeof value === 'number' && isFinite(value);
};
JSNumber.isNaN = JSNumber.isNaN || function (value: any) {
    return value !== value;
};


// Type name for the grid of values pasted in
interface RawInput extends Array<string[]> { }
// type for the stats generated from parsing input text
interface RawInputStat {
    input: RawInput;
    columns: number;
}

// This module encapsulates all the custom code for the data import page.
// It consists primarily of a series of classes, each corresponding to a step in the import process,
// with a corresponding chunk of UI on the import page.
// Each class pulls data from one or more previous steps, does some internal processing,
// then triggers a callback function, announcing the availability of its own new data.
// The callback function triggers the instance of the next step.
module EDDTableImport {
    'use strict';
    // During initialization we will allocate one instance of each of the classes
    // that handle the major steps of the import process.
    // These are specified in the order they are called, and the order they appear on the page:
    export var selectMajorKindStep: SelectMajorKindStep;
    export var rawInputStep: RawInputStep;
    export var identifyStructuresStep: IdentifyStructuresStep;
    export var typeDisambiguationStep: TypeDisambiguationStep;
    export var reviewStep: ReviewStep;


    interface MeasurementValueSequence {
        data:string[][];
    }

    interface GraphingSet extends MeasurementValueSequence {
        label: string;
        name: string;
        units: string;
        color?: string;
        tags?: any;
    }
    // These are returned by the server after parsing a dropped file
    interface RawImportSet extends MeasurementValueSequence {
        kind: string;
        line_name: string;
        assay_name: string;
        measurement_name: string;
        metadata_by_name?: {[id:string]: string},
    }
    // This information is added post-disambiguation, in addition to the fields from RawImportSet, and sent to the server
    interface ResolvedImportSet extends RawImportSet {
<<<<<<< HEAD
        protocol_id:number;
        line_id:string;    // Value of 'null' or string 'new' indicates new Line should be created with name line_name. 
=======
        protocol_id:string;
        line_id:string;    // Value of 'null' or string 'new' indicates new Line should be created with name line_name.
>>>>>>> eb2be070
        assay_id:string;
        measurement_id:string;
        compartment_id:string;
        units_id:string;
        metadata_by_id:{[id:string]: string};
    }

    // Captures important information to be reviewed by the user in the final import step
    export class ImportMessage {
        message:string;

        //optional. for possible future use in highlighting / scrolling to / etc.
        relatedControlSelector:string;

        // optional. no-input function to call to reevaluate the error/warning and then update
        // the UI with the result (e.g. by re-querying a REST resource).
        reevaluateFunction:any;

        constructor(message:string, relatedControlSelector:string=null, reevaluateFunction:any=null) {
            this.message = message;
            this.relatedControlSelector = relatedControlSelector;
            this.reevaluateFunction = reevaluateFunction;
        }
    }

    /// defines common methods of all import steps prior to the ReviewStep (#5). The ReviewStep uses
    // the function calls defined here to poll prior steps for error/ warning messages that should be
    // summarized for the user in the UI prior to the import. Any error messages will prevent the import
    // from proceeding until they're resolved. Warnings must be acknowledged by checking a checkbox
    // before the import can proceed.
    interface ImportStep {
        getUserWarnings():ImportMessage[];
        getUserErrors():ImportMessage[];
        requiredInputsProvided():boolean; // tests whether all required input controls have a value
                                          // (not whether values are compatible / consistent)

        // called to inform this step that the previous step has completed its processing as a
        // result of input changes somewhere upstream
        previousStepChanged():void;
    }

    // As soon as the window load signal is sent, call back to the server for the set of reference records
    // that will be used to disambiguate labels in imported data.
    export function onWindowLoad(): void {
        var atdata_url, queryTime;

        atdata_url = "/study/" + EDDData.currentStudyID + "/assaydata";

        $('.disclose').find('a.discloseLink').on('click', EDDTableImport.disclose);
        // Populate ATData and EDDData objects via AJAX calls
        queryTime = new Date();
        jQuery.ajax(atdata_url, {
            "success": function(data) {
                // compute & log elapsed time since the query was initiated
                var elapsedSeconds: number, receiptTime: Date;
                receiptTime = new Date();
                elapsedSeconds = (receiptTime.getTime() - queryTime.getTime()) / 1000;

                console.log('onReferenceRecordsLoad(): Received study data from the server after',
                    elapsedSeconds, ' s');
                ATData = data.ATData;
                $.extend(EDDData, data.EDDData);
                EDDTableImport.onReferenceRecordsLoad();
            }
        }).fail(function(x, s, e) {
            alert(s);
        });
    }


    // As soon as we've got and parsed the reference data, we can set up all the callbacks for the UI,
    // effectively turning the page "on".
    export function onReferenceRecordsLoad(): void {
        var step1, step2, step3, step4, step5;

        //TODO: clarify reflected GUI state when waiting for large dataset from the server.
        // in several test cases with large #'s of lines, there's time for the user to reach a
        // later / confusing step in the process while waiting on this data to be returned.
        // Probably should fix this in EDD-182.
        $('#waitingForServerLabel').addClass('off');

        // Allocate one instance of each step, providing references to the previous steps as needed.
        step1 = new SelectMajorKindStep(EDDTableImport.selectMajorKindCallback);
        step2 = new RawInputStep(step1, EDDTableImport.rawInputCallback, EDDTableImport.processingFileCallback);
        step3 = new IdentifyStructuresStep(step1, step2, EDDTableImport.identifyStructuresCallback);
        step4 = new TypeDisambiguationStep(step1, step3, EDDTableImport.typeDisambiguationCallback);
        step5 = new ReviewStep(step1, step2, step3, step4, EDDTableImport.reviewStepCallback);

        EDDTableImport.selectMajorKindStep = step1;
        EDDTableImport.rawInputStep = step2;
        EDDTableImport.identifyStructuresStep = step3;
        EDDTableImport.typeDisambiguationStep = step4;
        EDDTableImport.reviewStep = step5;

        // Wire up the function that submits the page
        $('#submitForImport').on('click', EDDTableImport.submitForImport);

        // We need to manually trigger this, after all our steps are constructed.
        // This will cascade calls through the rest of the steps and configure them too.
        step1.queueReconfigure();
    }


    // This is called by our instance of selectMajorKindStep to announce changes.
    export function selectMajorKindCallback(): void {
        // This is a bit of a hack.  We want to change the pulldown settings in Step 3 if the mode in Step 1 is changed,
        // but leave the pulldown alone otherwise (including when Step 2 announces its own changes.)
        // TODO: Make Step 3 track this with an internal variable.
        if (EDDTableImport.selectMajorKindStep.interpretationMode == 'mdv') {
            // A default set of pulldown settings for this mode
            EDDTableImport.identifyStructuresStep.pulldownSettings = [TypeEnum.Assay_Line_Names, TypeEnum.Measurement_Type];
        }
        EDDTableImport.rawInputStep.previousStepChanged();
    }


    // This is called by our instance of Step 2, RawInputStep to announce changes.
    // We just pass the signal along to Step 3: IdentifyStructuresStep.
    export function rawInputCallback(): void {
        EDDTableImport.identifyStructuresStep.previousStepChanged();
    }


    // This is called by our instance of Step 3, IdentifyStructuresStep to announce changes.
    // We just pass the signal along to Step 4: TypeDisambiguationStep.
    export function identifyStructuresCallback(): void {
        EDDTableImport.typeDisambiguationStep.previousStepChanged();
    }


    // This is called by our instance of TypeDisambiguationStep to announce changes.
    // All we do currently is repopulate the debug area.
    export function typeDisambiguationCallback(): void {
        EDDTableImport.reviewStep.previousStepChanged();
    }

    // tells step 3 that step 2 has just begun processing file input
    export function processingFileCallback(): void {
        EDDTableImport.identifyStructuresStep.processingFileInPreviousStep();
    }

    export function reviewStepCallback(): void {
        // nothing to do! no subsequent steps
    }


    // When the submit button is pushed, fetch the most recent record sets from our IdentifyStructuresStep instance,
    // and embed them in the hidden form field that will be submitted to the server.
    // Note that this is not all that the server needs, in order to successfully process an import.
    // It also reads other form elements from the page, created by SelectMajorKindStep and TypeDisambiguationStep.
    export function submitForImport(): void {
        var json: string, resolvedSets;
        resolvedSets = EDDTableImport.typeDisambiguationStep.createSetsForSubmission();
        json = JSON.stringify(resolvedSets);
        $('#jsonoutput').val(json);
        $('#jsondebugarea').val(json);
    }


    // The usual click-to-disclose callback.  Perhaps this should be in Utl.ts?
    export function disclose(): boolean {
        $(this).closest('.disclose').toggleClass('discloseHide');
        return false;
    }

    var DEFAULT_MASTER_PROTOCOL:string = 'unspecified_protocol';


    // The class responsible for everything in the "Step 1" box that you see on the data import page.
    // Here we provide UI for selecting the major kind of import, and the Protocol that the data should be stored under.
    // These choices affect the behavior of all subsequent steps.
    export class SelectMajorKindStep {

        // The Protocol for which we will be importing data.
        masterProtocol: number;
        // The main mode we are interpreting data in.
        // Valid values sofar are "std", "mdv", "tr", "hplc", "pr", and "biolector".
        interpretationMode: string;
        inputRefreshTimerID: number;

        nextStepCallback: any;


        constructor(nextStepCallback: any) {
            this.masterProtocol = 0;
            this.interpretationMode = null;    // We rely on a separate call to reconfigure() to set this properly.
            this.inputRefreshTimerID = null;

            this.nextStepCallback = nextStepCallback;

            var reProcessOnChange: string[];

            // This is rather a lot of callbacks, but we need to make sure we're
            // tracking the minimum number of elements with this call, since the
            // function called has such strong effects on the rest of the page.
            // For example, a user should be free to change "merge" to "replace" without having
            // their edits in Step 2 erased.
            $("#masterProtocol").change(this.queueReconfigure.bind(this));

            // Using "change" for these because it's more efficient AND because it works around an
            // irritating Chrome inconsistency
            // For some of these, changing them shouldn't actually affect processing until we implement
            // an overwrite-checking feature or something similar
            $(':radio[name=datalayout]', '#selectMajorKindStep').on('change',
                this.queueReconfigure.bind(this));
        }


        // Start a timer to wait before calling the reconfigure routine.
        // This way we condense multiple possible events from the radio buttons and/or pulldown into one.
        queueReconfigure(): void {
            if (this.inputRefreshTimerID) {
                clearTimeout(this.inputRefreshTimerID);
            }
            this.inputRefreshTimerID = setTimeout(this.reconfigure.bind(this), 250);
        }


        // Read the settings out of the UI and pass along.
        // If the interpretation mode has changed, all the subsequent steps will need a refresh.
        // If the master Protocol pulldown has changed, Step 4 will need a refresh,
        // specifically the master Assay pulldown and Assay/Line disambiguation section.
        reconfigure(): void {
            // Don't inline these into the if statement or the second one might not be called!
            var a:boolean = this.checkInterpretationMode();
            var b:boolean = this.checkMasterProtocol();
            if (a || b) { this.nextStepCallback(); }
        }


        // If the interpretation mode value has changed, note the change and return 'true'.
        // Otherwise return 'false'.
        checkInterpretationMode(): boolean {
            // Find every input element of type 'radio' with the name attribute of 'datalayout' that's checked.
            // Should return 0 or 1 elements.
            var modeRadio = $("input[type='radio'][name='datalayout']:checked");
            // If none of them are checked, we don't have enough information to handle any next steps.
            if (modeRadio.length < 1) { return false; }
            var radioValue = modeRadio.val();
            if (this.interpretationMode == radioValue) { return false; }
            this.interpretationMode = radioValue;
            return true;
        }


        // If the master Protocol pulldown value has changed, note the change and return 'true'.
        // Otherwise return 'false'.
        checkMasterProtocol():boolean {
            var protocolRaw = $('#masterProtocol').val();
            var p = (protocolRaw == DEFAULT_MASTER_PROTOCOL) ? 0 : parseInt(protocolRaw, 10);
            if (this.masterProtocol === p) { return false; }
            this.masterProtocol = p;
            return true;
        }

        getUserWarnings():ImportMessage[] {
            return [];
        }

        getUserErrors():ImportMessage[] {
            return [];
        }

        requiredInputsProvided():boolean {
            return this.masterProtocol != 0;
        }

        previousStepChanged(): void {
            // no-op. no previous steps!
        }
    }


    // The class responsible for everything in the "Step 2" box that you see on the data import page.
    // It needs to parse the raw data from typing or pasting in the input box, or a dragged-in file,
    // into a null-padded rectangular grid that can be easily used by the next step.
    // Depending on the kind of import chosen in Step 1, this step will accept different kinds of files,
    // and handle the file drag in different ways.
    // For example, when the import kind is "Standard" and the user drags in a CSV file, the file is parsed
    // in-browser and the contents are placed in the text box.  When the import kind is "biolector" and the user
    // drags in an XML file, the file is sent to the server and parsed there, and the resulting data is passed
    // back to the browser and placed in the text box.
    export class RawInputStep {

        // This is where we organize raw data pasted into the text box by the user,
        // or placed there as a result of server-side processing - like taking apart a dropped Excel file.

        private gridFromTextField: any[];
        gridRowMarkers: any[];

        // This is where we handle dropped files, and the semi-processed record sets that the server returns,
        // from interpreting an XML Biolector file for example.

        activeDraggedFile: any;
        processedSetsFromFile: any[];
        processedSetsAvailable: boolean;
        fileUploadProgressBar: Utl.ProgressBar;

        // Additional options for interpreting text box data, exposed in the UI for the user to tweak.
        // Sometimes set automatically by certain import modes, like the "mdv" mode.

        transpose: boolean;
        // If the user deliberately chose to transpose or not transpose, disable the attempt
        // to auto-determine transposition.
        userClickedOnTranspose: boolean;
        // Whether to interpret the pasted data row-wise or column-wise, when importing
        // either measurements or metadata.
        ignoreDataGaps: boolean;
        userClickedOnIgnoreDataGaps: boolean;
        separatorType: string;

        inputRefreshTimerID: any;

        selectMajorKindStep: SelectMajorKindStep;
        processingFileCallback: any;
        nextStepCallback: any;

        haveInputData:boolean = false;

        processingFile = false; //true while the input is being processed (locally or remotely)

        constructor(selectMajorKindStep: SelectMajorKindStep, nextStepCallback: any, processingFileCallBack: any) {

            this.selectMajorKindStep = selectMajorKindStep;

            this.gridFromTextField = [];
            this.processedSetsFromFile = [];
            this.processedSetsAvailable = false;
            this.gridRowMarkers = [];
            this.transpose = false;
            this.userClickedOnTranspose = false;
            this.ignoreDataGaps = false;
            this.userClickedOnIgnoreDataGaps = false;
            this.separatorType = 'csv';
            this.inputRefreshTimerID = null;

            $('#step2textarea')
                .on('paste', this.pastedRawData.bind(this))
                .on('keyup', this.queueReprocessRawData.bind(this))
                .on('keydown', this.suppressNormalTab.bind(this));

            // Using "change" for these because it's more efficient AND because it works around an
            // irritating Chrome inconsistency
            // For some of these, changing them shouldn't actually affect processing until we implement
            // an overwrite-checking feature or something similar

            $('#rawdataformatp').on('change', this.queueReprocessRawData.bind(this));
            $('#ignoreGaps').on('change', this.clickedOnIgnoreDataGaps.bind(this));
            $('#transpose').on('change', this.clickedOnTranspose.bind(this));
            $('#resetstep2').on('click', this.reset.bind(this));

            this.fileUploadProgressBar = new Utl.ProgressBar('fileUploadProgressBar');

            Utl.FileDropZone.create({
                elementId: "step2textarea",
                fileInitFn: this.fileDropped.bind(this),
                processRawFn: this.fileRead.bind(this),
                url: "/utilities/parsefile",
                processResponseFn: this.fileReturnedFromServer.bind(this),
                progressBar: this.fileUploadProgressBar
            });

            this.processingFileCallback = processingFileCallback;
            this.nextStepCallback = nextStepCallback;
        }


        // In practice, the only time this will be called is when Step 1 changes,
        // which may call for a reconfiguration of the controls in this step.
        previousStepChanged(): void {
            var mode = this.selectMajorKindStep.interpretationMode;

            // update input visibility based on user selection in step 1
            this.updateInputVisible();

            // By default, our drop zone wants excel or csv files, so we clear additional class:
            $('#step2textarea').removeClass('xml');

            if (mode === 'biolector') {
                // Biolector data is expected in XML format.
                $('#step2textarea').addClass('xml');
                // It is also expected to be dropped from a file.
                // So either we're already in file mode and there are already parsed sets available,
                // Or we are in text entry mode waiting for a file drop.
                // Either way there's no need to call reprocessRawData(), so we just push on to the next step.
                this.nextStepCallback();
                return;
            }
            if (mode === 'hplc') {
                // HPLC data is expected as a text file.
                this.nextStepCallback();
                return;
            }
            if (mode === 'mdv') {
                // When JBEI MDV format documents are pasted in, it's always from Excel, so they're always tab-separated.
                this.setSeparatorType('tab');
                // We also never ignore gaps, or transpose, for MDV documents.
                this.setIgnoreGaps(false);
                this.setTranspose(false);
                // Proceed through to the dropzone check.
            }
            if (mode === 'std' || mode === 'tr' || mode === 'pr' || mode === 'mdv') {
                // If an excel file was dropped in, its content was pulled out and dropped into the text box.
                // The only reason we would want to still show the file info area is if we are currently in the middle
                // of processing a file and haven't yet received its worksheets from the server.
                // We can determine that by checking the status of any existing FileDropZoneFileContainer.
                // If it's stale, we clear it so the user can drop in another file.
                if (this.activeDraggedFile) {
                    if (this.activeDraggedFile.allWorkFinished) {
                        this.clearDropZone();
                    }
                }
                this.queueReprocessRawData();
            }
        }

        queueReprocessRawData(): void {
            // Start a timer to wait before calling the routine that remakes the graph.
            // This way we're not bothering the user with the long redraw process when
            // they are making fast edits.
            if(this.haveInputData) {
                processingFileCallback();
            }
            if (this.inputRefreshTimerID) {
                clearTimeout(this.inputRefreshTimerID);
            }
            this.inputRefreshTimerID = setTimeout(this.reprocessRawData.bind(this), 3000);
        }

        // processes raw user input entered directly into the text area
        reprocessRawData(): void {

            var mode: string, delimiter: string, input: RawInputStat;

            mode = this.selectMajorKindStep.interpretationMode;

            this.setIgnoreGaps();
            this.setTranspose();
            this.setSeparatorType();

            this.gridFromTextField = [];
            this.gridRowMarkers = [];

            delimiter = '\t';
            if (this.separatorType === 'csv') {
                delimiter = ',';
            }
            input = this.parseRawInput(delimiter, mode);

            // We meed at least 2 rows and columns for MDV format to make any sense

            if (mode === "mdv") {
                // MDV format is quite different, so we parse it in its own subroutine.
                if ((input.input.length > 1) && (input.columns > 1)) {
                    this.processMdv(input.input);
                }
            } else {
                // All other formats (so far) are interpreted from a grid.
                // Even biolector XML - which is converted to standard records on the server, then passed back.

                // Note that biolector and hplc are left out here - we don't want to do any "inferring" with them.
                if (mode === 'std' || mode === 'tr' || mode === 'pr') {
                    // If the user hasn't deliberately chosen a setting for 'transpose', we will do
                    // some analysis to attempt to guess which orientation the data needs to have.
                    if (!this.userClickedOnTranspose) {
                        this.inferTransposeSetting(mode, input.input);
                    }
                    // If the user hasn't deliberately chosen to ignore, or accept, gaps in the data,
                    // do a basic analysis to guess which setting makes more sense.
                    if (!this.userClickedOnIgnoreDataGaps) {
                        this.inferGapsSetting();
                    }
                }

                // Collect the data based on the settings
                if (this.transpose) {
                    // first row becomes Y-markers as-is
                    this.gridRowMarkers = input.input.shift() || [];
                    this.gridFromTextField = (input.input[0] || []).map((_, i: number): string[] => {
                        return input.input.map((row: string[]): string => row[i] || '');
                    });
                } else {
                    this.gridRowMarkers = [];
                    this.gridFromTextField = (input.input || []).map((row: string[]): string[] => {
                        this.gridRowMarkers.push(row.shift());
                        return row;
                    });
                }

                // Give labels to any header positions that got 'null' for a value.
                this.gridRowMarkers = this.gridRowMarkers.map((value: string) => value || '?');
            }

            this.processingFile = false;
            this.nextStepCallback();
        }


        // Here, we take a look at the type of the dropped file and decide whether to
        // send it to the server, or process it locally.
        // We inform the FileDropZone of our decision by setting flags in the fileContiner object,
        // which will be inspected when this function returns.
        fileDropped(fileContainer): void {
            this.haveInputData = true;
            processingFileCallback();
            var mode = this.selectMajorKindStep.interpretationMode;
            fileContainer.extraHeaders['Import-Mode'] = mode;
            var ft = fileContainer.fileType;
            // We'll process csv files locally.
            if ((ft === 'csv' || ft === 'plaintext') &&
                    (mode === 'std' || mode === 'tr' || mode === 'pr')) {
                $('#processingFileLocallyLabel').removeClass('off');
                $('#step2textarea').attr("disabled", "disabled");
                fileContainer.skipProcessRaw = false;
                fileContainer.skipUpload = true;
                return;
            }
            // With Excel documents, we need some server-side tools.
            // We'll signal the dropzone to upload this, and receive processed results.
            if ((ft === 'excel') &&
                    (mode === 'std' || mode === 'tr' || mode === 'pr' || mode === 'mdv')) {
                this.showFileDropped(fileContainer);
                fileContainer.skipProcessRaw = true;
                fileContainer.skipUpload = false;
                return;
            }
            if ((ft === 'csv' || ft === 'plaintext') &&
                    (mode === 'hplc')) {
                this.showFileDropped(fileContainer);
                fileContainer.skipProcessRaw = true;
                fileContainer.skipUpload = false;
                return;
            }
            if (ft === 'xml' && mode === 'biolector') {
                this.showFileDropped(fileContainer);
                fileContainer.skipProcessRaw = true;
                fileContainer.skipUpload = false;
                return;
            }
            // By default, skip any further processing
            fileContainer.skipProcessRaw = true;
            fileContainer.skipUpload = true;
        }


        // This function is passed the usual fileContainer object, but also a reference to the
        // full content of the dropped file.  So, for example, in the case of parsing a csv file,
        // we just drop that content into the text box and we're done.
        fileRead(fileContainer, result): void {
            this.haveInputData = true;
            processingFileCallback();
            if (fileContainer.fileType === 'csv') {
                // Since we're handling this format entirely client-side, we can get rid of the
                // drop zone immediately.
                fileContainer.skipUpload = true;
                this.clearDropZone();
                $("#step2textarea").val(result);
                this.inferSeparatorType();
                this.reprocessRawData();
                return;
            }
        }


        // This is called upon receiving a response from a file upload operation,
        // and unlike fileRead() above, is passed a processed result from the server as a second argument,
        // rather than the raw contents of the file.
        fileReturnedFromServer(fileContainer, result): void {
            var mode = this.selectMajorKindStep.interpretationMode;
            // Whether we clear the file info area entirely, or just update its status,
            // we know we no longer need the 'sending' status.
            $('#fileDropInfoSending').addClass('off');

            if (mode === 'biolector' || mode === 'hplc') {
                var d = result.file_data;
                var t = 0;
                d.forEach((set:any): void => { t += set.data.length; });
                $('<p>').text('Found ' + d.length + ' measurements with ' + t + ' total data points.').appendTo($("#fileDropInfoLog"));
                this.processedSetsFromFile = d;
                this.processedSetsAvailable = true;
                this.processingFile = false;
                // Call this directly, skipping over reprocessRawData() since we don't need it.
                this.nextStepCallback();
                return;
            }

            if (fileContainer.fileType == "excel") {
                this.clearDropZone();
                var ws = result.file_data["worksheets"][0];
                var table = ws[0];
                var csv = [];
                if (table.headers) {
                    csv.push(table.headers.join());
                }
                for (var i = 0; i < table.values.length; i++) {
                    csv.push(table.values[i].join());
                }
                this.setSeparatorType('csv');
                $("#step2textarea").val(csv.join("\n"));
                this.reprocessRawData();
                return;
            }
        }


        parseRawInput(delimiter: string, mode: string):RawInputStat {
            var rawText: string, longestRow: number, rows: RawInput, multiColumn: boolean;

            rawText = $('#step2textarea').val();
            rows = [];
            // find the highest number of columns in a row
            longestRow = rawText.split(/[ \r]*\n/).reduce((prev: number, rawRow: string): number => {
                var row: string[];
                if (rawRow !== '') {
                    row = rawRow.split(delimiter);
                    rows.push(row);
                    return Math.max(prev, row.length);
                }
                return prev;
            }, 0);

            this.haveInputData = rows.length > 0;

            // pad out rows so it is rectangular
            if (mode === 'std' || mode === 'tr' || mode === 'pr') {
                rows.forEach((row: string[]): void => {
                    while (row.length < longestRow) {
                        row.push('');
                    }
                });
            }

            // restore normal editing state in case disabled by file drop / local file processing
            // (dropzone follows a different path and has different wait indicators)
            $('#processingFileLocallyLabel').addClass('off');
            $('#step2textarea').removeAttr("disabled");

            return {
                'input': rows,
                'columns': longestRow
            };
        }

        updateInputVisible():void {
            var missingStep1Inputs = !this.selectMajorKindStep.requiredInputsProvided();

            $('#completeStep1Label').toggleClass('off', !missingStep1Inputs);
            $('#step2textarea').toggleClass('off', missingStep1Inputs);
        }

        // Reset and hide the info box that appears when a file is dropped,
        // and reveal the text entry area
        // This also clears the "processedSetsAvailable" flag because it assumes that
        // the text entry area is now the preferred data source for subsequent steps.
        clearDropZone(): void {

            this.updateInputVisible();

            $('#fileDropInfoArea').addClass('off');
            $('#fileDropInfoSending').addClass('off');
            $('#fileDropInfoName').empty();
            $('#fileDropInfoLog').empty();


            // If we have a currently tracked dropped file, set its flags so we ignore any callbacks,
            // before we forget about it.
            if (this.activeDraggedFile) {
                this.activeDraggedFile.stopProcessing = true;
            }
            this.activeDraggedFile = null;
            this.processedSetsAvailable = false;
        }


        // Reset and show the info box that appears when a file is dropped,
        // and reveal the text entry area.
        showFileDropped(fileContainer): void {
            // Set the icon image properly
            $('#fileDropInfoIcon').removeClass('xml');
            $('#fileDropInfoIcon').removeClass('excel');
            if (fileContainer.fileType === 'xml') {
                $('#fileDropInfoIcon').addClass('xml');
            } else if (fileContainer.fileType === 'excel') {
                $('#fileDropInfoIcon').addClass('excel');
            }
            $('#step2textarea').addClass('off');
            $('#fileDropInfoArea').removeClass('off');
            $('#fileDropInfoSending').removeClass('off');
            $('#fileDropInfoName').text(fileContainer.file.name)
            $('#fileUploadMessage').text('Sending ' + Utl.JS.sizeToString(fileContainer.file.size) + ' To Server...');
//            $('#fileDropInfoLog').empty();
            this.activeDraggedFile = fileContainer;
        }


        reset(): void {
            this.haveInputData=false;
            this.clearDropZone();
            $('#step2textarea').val('');
            this.reprocessRawData();
        }


        inferTransposeSetting(mode: string, rows: RawInput):void  {
            // as a user convenience, support the only known use-case for proteomics -- taking
            // "short and fat" output from the skyline import tool as input. TODO: reconsider
            // this when integrating the Skyline tool into the import page (EDD-240).
            if(mode === 'pr') {
                this.setTranspose(true);
                return;
            }

            // The most straightforward method is to take the top row, and the first column,
            // and analyze both to see which one most likely contains a run of timestamps.
            // We'll also do the same for the second row and the second column, in case the
            // timestamps are underneath some other header.
            var arraysToAnalyze: string[][], arraysScores: number[], setTranspose: boolean;

            // Note that with empty or too-small source data, these arrays will either remain
            // empty, or become 'null'
            arraysToAnalyze = [
                rows[0] || [],   // First row
                rows[1] || [],   // Second row
                (rows || []).map((row: string[]): string => row[0]),   // First column
                (rows || []).map((row: string[]): string => row[1])    // Second column
            ];
            arraysScores = arraysToAnalyze.map((row: string[], i: number): number => {
                var score = 0, prev: number, nnPrev: number;
                if (!row || row.length === 0) {
                    return 0;
                }
                prev = nnPrev = undefined;
                row.forEach((value: string, j: number, r: string[]): void => {
                    var t: number;
                    if (value) {
                        t = parseFloat(value.replace(/,/g, ''));
                    }
                    if (!isNaN(t)) {
                        if (!isNaN(prev) && t > prev) {
                            score += 2;
                        } else if (!isNaN(nnPrev) && t > nnPrev) {
                            score += 1;
                        }
                        nnPrev = t;
                    }
                    prev = t;
                });
                return score / row.length;
            });
            // If the first row and column scored differently, judge based on them.
            // Only if they scored the same do we judge based on the second row and second column.
            if (arraysScores[0] !== arraysScores[2]) {
                setTranspose = arraysScores[0] > arraysScores[2];
            } else {
                setTranspose = arraysScores[1] > arraysScores[3];
            }
            this.setTranspose(setTranspose);
        }


        inferGapsSetting():void {
            // Count the number of blank values at the end of each column
            // Count the number of blank values in between non-blank data
            // If more than three times as many as at the end, default to ignore gaps
            var intra: number = 0, extra: number = 0;
            this.gridFromTextField.forEach((row: string[]): void => {
                var notNull: boolean = false;
                // copy and reverse to loop from the end
                row.slice(0).reverse().forEach((value: string): void => {
                    if (!value) {
                        notNull ? ++extra : ++intra;
                    } else {
                        notNull = true;
                    }
                });
            });
            var result:boolean = extra > (intra * 3);
            this.setIgnoreGaps(result);
        }


        processMdv(input: RawInput):void {
            var rows: RawInput, colLabels: string[], compounds: any, orderedComp: string[];
            colLabels = [];
            rows = input.slice(0); // copy
            // If this word fragment is in the first row, drop the whole row.
            // (Ignoring a Q of unknown capitalization)
            if (rows[0].join('').match(/uantitation/g)) {
                rows.shift();
            }
            compounds = {};
            orderedComp = [];
            rows.forEach((row: string[]): void => {
                var first: string, marked: string[], name: string, index: number;
                first = row.shift();
                // If we happen to encounter an occurrence of a row with 'Compound' in
                // the first column, we treat it as a row of column identifiers.
                if (first === 'Compound') {
                    colLabels = row;
                    return;
                }
                marked = first.split(' M = ');
                if (marked.length === 2) {
                    name = marked[0];
                    index = parseInt(marked[1], 10);
                    if (!compounds[name]) {
                        compounds[name] = { 'originalRows': {}, 'processedAssayCols': {} }
                        orderedComp.push(name);
                    }
                    compounds[name].originalRows[index] = row.slice(0);
                }
            });
            $.each(compounds, (name: string, value: any): void => {
                var indices: number[];
                // First gather up all the marker indexes given for this compound
                indices = $.map(value.originalRows, (_, index: string): number => parseInt(index, 10));
                indices.sort((a, b) => a - b); // sort ascending
                // Run through the set of columnLabels above, assembling a marking number for each,
                // by drawing - in order - from this collected row data.
                colLabels.forEach((label: string, index: number): void => {
                    var parts: string[], anyFloat: boolean;
                    parts = [];
                    anyFloat = false;
                    indices.forEach((ri: number): void => {
                        var original: string[], cell: string;
                        original = value.originalRows[ri];
                        cell = original[index];
                        if (cell) {
                            cell = cell.replace(/,/g, '');
                            if (isNaN(parseFloat(cell))) {
                                if (anyFloat) {
                                    parts.push('');
                                }
                            } else {
                                parts.push(cell);
                            }
                        }
                    });
                    // Assembled a full carbon marker number, grab the column label, and place
                    // the marker in the appropriate section.
                    value.processedAssayCols[index] = parts.join('/');
                });
            });
            // Start the set of row markers with a generic label
            this.gridRowMarkers = ['Assay'];
            // The first row is our label collection
            this.gridFromTextField[0] = colLabels.slice(0);
            // push the rest of the rows generated from ordered list of compounds
            Array.prototype.push.apply(
                this.gridFromTextField,
                orderedComp.map((name: string): string[] => {
                    var compound: any, row: string[], colLookup: any;
                    this.gridRowMarkers.push(name);
                    compound = compounds[name];
                    row = [];
                    colLookup = compound.processedAssayCols;
                    // generate row cells by mapping column labels to processed columns
                    Array.prototype.push.apply(row,
                        colLabels.map((_, index: number): string => colLookup[index] || '')
                    );
                    return row;
                })
            );
        }


        // This gets called when there is a paste event.
        pastedRawData():void {
            // We do this using a timeout so the rest of the paste events fire, and get the pasted result.
            this.haveInputData = true;
            window.setTimeout(this.inferSeparatorType.bind(this), 1);
        }


        inferSeparatorType(): void {
            if (this.selectMajorKindStep.interpretationMode !== "mdv") {
                var text: string = $('#step2textarea').val() || '', test: boolean;
                test = text.split('\t').length >= text.split(',').length;
                this.setSeparatorType(test ? 'tab' : 'csv');
            }
        }


        setIgnoreGaps(value?: boolean): void {
            var ignoreGaps = $('#ignoreGaps');
            if (value === undefined) {
                value = ignoreGaps.prop('checked');
            } else {
                ignoreGaps.prop('checked', value);
            }
            this.ignoreDataGaps = value;
        }


        setTranspose(value?: boolean): void {
            var transpose = $('#transpose');
            if (value === undefined) {
                value = transpose.prop('checked');
            } else {
                transpose.prop('checked', value);
            }
            this.transpose = value;
        }


        setSeparatorType(value?: string): void {
            var separatorPulldown = $('#rawdataformatp');
            if (value === undefined) {
                value = separatorPulldown.val();
            } else {
                separatorPulldown.val(value);
            }
            this.separatorType = value;
        }


        clickedOnIgnoreDataGaps():void {
            this.userClickedOnIgnoreDataGaps = true;
            this.reprocessRawData();    // This will take care of reading the status of the checkbox
        }


        clickedOnTranspose():void {
            this.userClickedOnTranspose = true;
            this.reprocessRawData();
        }


        // This handles insertion of a tab into the textarea.
        // May be glitchy.
        suppressNormalTab(e: JQueryKeyEventObject): boolean {
            var input: HTMLInputElement, text: string;
            this.haveInputData = true;
            if (e.which === 9) {
                input = <HTMLInputElement>e.target;
                text = $(input).val();
                // set value to itself with selection replaced by a tab character
                $(input).val([
                    text.substring(0, input.selectionStart),
                    text.substring(input.selectionEnd)
                ].join('\t'));
                // put caret at right position again
                input.selectionStart = input.selectionEnd = input.selectionStart + 1;
                return false;
            }
            return true;
        }


        getGrid(): any[] {
            return this.gridFromTextField;
        }

        getUserWarnings():ImportMessage[] {
            return [];
        }

        getUserErrors():ImportMessage[] {
            return [];
        }

        requiredInputsProvided():boolean {
            return this.selectMajorKindStep.requiredInputsProvided() && this.haveInputData;
        }
    }



    // type for the options in row pulldowns
    // TODO update to use unions when migrating to Typescript 1.4+
    interface RowPulldownOption extends Array<any> { // Array<string|number|RowPulldownOption[]>
        0: string;
        1: any; // number | RowPulldownOption[]
    }


    // Magic numbers used in pulldowns to assign types to rows/fields.
    export class TypeEnum {
        static Gene_Names = 10;
        static RPKM_Values = 11;
        static Assay_Line_Names = 1;
        static Protein_Name = 12;
        static Measurement_Types = 2; // plural!!
        static Timestamp = 3;
        static Metadata_Name = 4;
        static Measurement_Type = 5; // singular!!
    }


    // The class responsible for everything in the "Step 3" box that you see on the data import page.
    // Get the grid from the previous step, and draw it as a table with puldowns for specifying the content
    // of the rows and columns, as well as checkboxes to enable or disable rows or columns.
    // Interpret the current grid and the settings on the current table into EDD-friendly sets.
    export class IdentifyStructuresStep implements ImportStep {

        rowLabelCells: any[];
        colCheckboxCells: any[];
        rowCheckboxCells: any[];    // Note: this is built, but never referenced...  Might as well cut it.

        colObjects: any[];
        dataCells: any[];

        // We keep a single flag for each data point [y,x]
        // as well as two linear sets of flags for enabling or disabling
        // entire columns/rows.
        activeColFlags: any[];
        activeRowFlags: any[];
        activeFlags: any[];

        // Arrays for the pulldown menus on the left side of the table.
        // These pulldowns are used to specify the data type - or types - contained in each
        // row of the pasted data.
        pulldownObjects: any[];
        pulldownSettings: any[];
        // We also keep a set of flags to track whether a pulldown was changed by a user and
        // will not be recalculated.
        pulldownUserChangedFlags: any[];

        graphEnabled: boolean;
        graphRefreshTimerID: any;

        // Data structures pulled from the Step 2 grid or server response,
        // and composed into sets suitable for submission to the server.
        parsedSets: RawImportSet[];
        graphSets: GraphingSet[];
        uniqueLineNames: any[];
        uniqueAssayNames: any[];
        uniqueMeasurementNames: any[];
        uniqueMetadataNames: any[];
        // A flag to indicate whether we have seen any timestamps specified in the import data
        seenAnyTimestamps: boolean;

        rawInputStep: RawInputStep;
        selectMajorKindStep: SelectMajorKindStep;
        nextStepCallback: any;

        interpretRowTypePullDownTImerID: number;

        warningMessages:ImportMessage[];
        errorMessages:ImportMessage[];

        MODES_WITH_DATA_TABLE:String[]; // Step 1 modes in which the data table gets displayed

        DISABLED_PULLDOWN_LABEL:string = '--';
        DEFAULT_STEP3_PULLDOWN_VALUE:number;

        DUPLICATE_LEGEND_THRESHOLD:number = 10;


        constructor(selectMajorKindStep: SelectMajorKindStep, rawInputStep: RawInputStep, nextStepCallback: any) {

            this.rawInputStep = rawInputStep;

            this.rowLabelCells = [];
            this.colCheckboxCells = [];
            this.colObjects = [];
            this.dataCells = [];

            // We keep a single flag for each data point [y,x]
            // as well as two linear sets of flags for enabling or disabling
            // entire columns/rows.
            this.activeColFlags = [];
            this.activeRowFlags = [];
            this.activeFlags = [];

            // Arrays for the pulldown menus on the left side of the table.
            // These pulldowns are used to specify the data type - or types - contained in each
            // row of the pasted data.
            this.pulldownObjects = [];
            this.pulldownSettings = [];
            // We also keep a set of flags to track whether a pulldown was changed by a user and
            // will not be recalculated.
            this.pulldownUserChangedFlags = [];

            this.graphEnabled = true;
            this.graphRefreshTimerID = null;

            this.parsedSets = [];
            this.graphSets = [];
            this.uniqueLineNames = [];
            this.uniqueAssayNames = [];
            this.uniqueMeasurementNames = [];
            this.uniqueMetadataNames = [];
            // A flag to indicate whether we have seen any timestamps specified in the import data
            this.seenAnyTimestamps = false;

            this.selectMajorKindStep = selectMajorKindStep;
            this.nextStepCallback = nextStepCallback;

            this.warningMessages=[];
            this.errorMessages=[];

            $('#dataTableDiv')
                .on('mouseover mouseout', 'td', this.highlighterF.bind(this))
                .on('dblclick', 'td', this.singleValueDisablerF.bind(this));

            $('#resetstep3').on('click', this.resetEnabledFlagMarkers.bind(this));

            this.MODES_WITH_DATA_TABLE = ['std', 'tr', 'pr', 'mdv'];
            this.DEFAULT_STEP3_PULLDOWN_VALUE = 0;
        }

        // called to inform this step that the immediately preceding step has begun processing
        // its inputs. The assumption is that the processing is taking place until the next call to
        // previousStepChanged().
        processingFileInPreviousStep(): void {
            $('#processingStep2ResultsLabel').removeClass('off');
            $('#enterDataInStep2').addClass('off');
            $('#dataTableDiv').find("input,button,textarea,select").attr("disabled", "disabled");
        }

        previousStepChanged(): void {
<<<<<<< HEAD
            var prevStepComplete: boolean, mode: string, graph: JQuery, hideGraph:boolean, gridRowMarkers:any[], grid:any[], ignoreDataGaps:boolean, showDataTable:boolean;
            var prevStepComplete = this.rawInputStep.requiredInputsProvided();
            $('#processingStep2ResultsLabel').toggleClass('off', !prevStepComplete);
            $('#enterDataInStep2').toggleClass('off', prevStepComplete);
            $('#dataTableDiv').toggleClass('off', !prevStepComplete);
=======

            var mode = this.selectMajorKindStep.interpretationMode;
>>>>>>> eb2be070

            mode = this.selectMajorKindStep.interpretationMode;
            graph = $('#graphDiv');
            if (mode === 'std' || mode === 'biolector' || mode === 'hplc') {
                this.graphEnabled = true;
            } else {
                this.graphEnabled = false;
            }
            hideGraph = (!this.graphEnabled) || (!prevStepComplete);
            graph.toggleClass('off', hideGraph);

            var gridRowMarkers = this.rawInputStep.gridRowMarkers;
            var grid = this.rawInputStep.getGrid();
            var ignoreDataGaps = this.rawInputStep.ignoreDataGaps;

            if (mode === 'std' || mode === 'tr' || mode === 'pr') {
                gridRowMarkers.forEach((value: string, i: number): void => {
                    var type: any;
                    if (!this.pulldownUserChangedFlags[i]) {
                        type = this.figureOutThisRowsDataType(mode, value, grid[i] || []);
                        // If we can no longer guess the type, but this pulldown was previously set
                        // to a non-zero value automatically or by an auto-fill operation,
                        // we preserve the old setting.  This prevents in-place edits from
                        // blanking out previous selections in Step 3.
                        this.pulldownSettings[i] = type || this.pulldownSettings[i] || 0;
                    }
                });
            }

            // Empty the data table whether we remake it or not...
            $('#dataTableDiv').empty();

            showDataTable = this.MODES_WITH_DATA_TABLE.indexOf(mode) >= 0;
            if(showDataTable) {
                // Create a map of enabled/disabled flags for our data,
                // but only fill the areas that do not already exist.
                this.inferActiveFlags(grid);
                // Construct table cell objects for the page, based on our extracted data
                this.constructDataTable(mode, grid, gridRowMarkers);
                // and leaving out any values that have been individually flagged.
                // Update the styles of the new table to reflect the
                // (possibly previously set) flag markers and the "ignore gaps" setting.
                this.redrawIgnoredGapMarkers(ignoreDataGaps);
                this.redrawEnabledFlagMarkers();
            }
            // Either we're interpreting some pre-processed data sets from a server response,
            // or we're interpreting the data table we just laid out above,
            // which involves skipping disabled rows or columns, optionally ignoring blank values, etc.
            this.interpretDataTable();

            // Start a delay timer that redraws the graph from the interpreted data.
            // This is rather resource intensive, so we're delaying a bit, and restarting the delay
            // if the user makes additional edits to the data within the delay period.
            this.queueGraphRemake();
            $('#processingStep2ResultsLabel').addClass('off');

            this.nextStepCallback();
        }


        figureOutThisRowsDataType(mode: string, label: string, row: string[]): number {
            var blank: number, strings: number, condensed: string[];
            if (mode == 'tr') {
                if (label.match(/gene/i)) {
                    return TypeEnum.Gene_Names;
                }
                if (label.match(/rpkm/i)) {
                    return TypeEnum.RPKM_Values;
                }
                // If we can't match to the above two, set the row to 'undefined' so it's ignored by default
                return 0;
            }
            // Take care of some braindead guesses
            if (label.match(/assay/i) || label.match(/line/i)) {
                return TypeEnum.Assay_Line_Names;
            }
            if (mode == 'pr') {
                if (label.match(/protein/i)) {
                    return TypeEnum.Protein_Name;
                }
                // No point in continuing, only line and protein are relevant
                return 0;
            }
            // Things we'll be counting to hazard a guess at the row contents
            blank = strings = 0;
            // A condensed version of the row, with no nulls or blank values
            condensed = row.filter((v: string): boolean => !!v);
            blank = row.length - condensed.length;
            condensed.forEach((v: string): void => {
                v = v.replace(/,/g, '');
                if (isNaN(parseFloat(v))) {
                    ++strings;
                }
            });
            // If the label parses into a number and the data contains no strings, call it a
            // timestamp for data
            if (!isNaN(parseFloat(label)) && (strings === 0)) {
                return TypeEnum.Timestamp;
            }
            // No choice by default
            return 0;
        }


        inferActiveFlags(grid: any): void {
            // An important thing to note here is that this data is in row major format
            // format - that is, it goes by row, then by column, when referencing (i.e.
            // [row][column]). This matches Grid.data and Table.dataCells.

            // infer column active status
            (grid[0] || []).forEach((_, colIndex: number): void => {
                if (this.activeColFlags[colIndex] === undefined) {
                    this.activeColFlags[colIndex] = true;
                }
            });

            // infer row active status
            grid.forEach((row: string[], rowIndex: number): void => {
                if (this.activeRowFlags[rowIndex] === undefined) {
                    this.activeRowFlags[rowIndex] = true;
                }
                this.activeFlags[rowIndex] = this.activeFlags[rowIndex] || [];
                row.forEach((_, colIndex: number) => {
                    if (this.activeFlags[rowIndex][colIndex] === undefined) {
                        this.activeFlags[rowIndex][colIndex] = true;
                    }
                });
            });
        }

        constructDataTable(mode: string, grid: any, gridRowMarkers: any): void {
            var body: HTMLTableElement, colgroup: JQuery, controlCols: string[], legendCopy: JQuery,
                lowerLegendId: string, pulldownOptions: RowPulldownOption[],
                row: HTMLTableRowElement, startTime: Date, t, table: HTMLTableElement;

            startTime = new Date();
            console.log("Start of IdentifyStructuresStep.constructDataTable()");


            this.dataCells = [];
            this.colCheckboxCells = [];
            this.colObjects = [];
            this.rowLabelCells = [];
            this.rowCheckboxCells = [];
            controlCols = ['checkbox', 'pulldown', 'label'];
            if (mode === 'tr') {
                pulldownOptions = [
                    [ this.DISABLED_PULLDOWN_LABEL, this.DEFAULT_STEP3_PULLDOWN_VALUE],
                    ['Entire Row Is...', [
                            ['Gene Names', TypeEnum.Gene_Names],
                            ['RPKM Values', TypeEnum.RPKM_Values]
                        ]
                    ]
                ];
            } else if (mode === 'pr') {
                pulldownOptions = [
                    [ this.DISABLED_PULLDOWN_LABEL, this.DEFAULT_STEP3_PULLDOWN_VALUE],
                    ['Entire Row Is...', [
                            ['Assay/Line Names', TypeEnum.Assay_Line_Names],
                        ]
                    ],
                    ['First Column Is...', [
                            ['Protein Name', TypeEnum.Protein_Name]
                        ]
                    ]
                ];
            } else {
                pulldownOptions = [
                    [ this.DISABLED_PULLDOWN_LABEL, this.DEFAULT_STEP3_PULLDOWN_VALUE],
                    ['Entire Row Is...', [
                            ['Assay/Line Names', TypeEnum.Assay_Line_Names],
                            ['Measurement Types', TypeEnum.Measurement_Types]
                        ]
                    ],
                    ['First Column Is...', [
                        ['Timestamp', TypeEnum.Timestamp],
                            ['Metadata Name', TypeEnum.Metadata_Name],
                            ['Measurement Type', TypeEnum.Measurement_Type]
                        ]
                    ]
                ];
            }

            // attach all event handlers to the table itself
            t = this;
            table = <HTMLTableElement>$('<table>').attr('cellspacing', '0').appendTo($('#dataTableDiv'))
                .on('click', '[name=enableColumn]', (ev: JQueryMouseEventObject) => {
                    t.toggleTableColumn(ev.target);
                }).on('click', '[name=enableRow]', (ev: JQueryMouseEventObject) => {
                    t.toggleTableRow(ev.target);
                }).on('change', '.pulldownCell > select', (ev: JQueryInputEventObject) => {
                    var targ: JQuery = $(ev.target);
                    t.changedRowDataTypePulldown(
                        parseInt(targ.attr('i'), 10), parseInt(targ.val(), 10));
                })[0];
            // One of the objects here will be a column group, with col objects in it.
            // This is an interesting twist on DOM behavior that you should probably google.
            colgroup = $('<colgroup>').appendTo(table);
            controlCols.forEach((): void => {
                $('<col>').appendTo(colgroup);
            });
            body = <HTMLTableElement>$('<tbody>').appendTo(table)[0];
            // Start with three columns, for the checkboxes, pulldowns, and labels.
            // (These will not be tracked in Table.colObjects.)

            // add col elements for each data column
            var nColumns = 0;
            (grid[0] || []).forEach((): void => {
                this.colObjects.push($('<col>').appendTo(colgroup)[0]);
                nColumns++;
            });

            ///////////////////////////////////////////////////////////////////////////////////////
            // First row: spacer cells, followed by checkbox cells for each data column
            ///////////////////////////////////////////////////////////////////////////////////////
            row = <HTMLTableRowElement>body.insertRow();
            // spacer cells have x and y set to 0 to remove from highlight grid
            controlCols.forEach((): void => {
                $(row.insertCell()).attr({'x': '0', 'y': 0});
            });
            (grid[0] || []).forEach((_, i: number): void => {
                var cell: JQuery, box: JQuery;
                cell = $(row.insertCell()).attr({'id': 'colCBCell' + i, 'x': 1 + i, 'y': 0})
                    .addClass('checkBoxCell');
                box = $('<input type="checkbox"/>').appendTo(cell)
                    .val(i.toString())
                    .attr({'id': 'enableColumn' + i, 'name': 'enableColumn'})
                    .prop('checked', this.activeColFlags[i]);
                this.colCheckboxCells.push(cell[0]);
            });
            this.pulldownObjects = [];  // We don't want any lingering old objects in this

            ///////////////////////////////////////////////////////////////////////////////////////
            // The rest of the rows: A pulldown, a checkbox, a row label, and a row of data.
            ///////////////////////////////////////////////////////////////////////////////////////
            grid.forEach((values: string[], i: number): void => {
                var cell: JQuery;
                row = <HTMLTableRowElement>body.insertRow();
                // checkbox cell
                cell = $(row.insertCell()).addClass('checkBoxCell')
                    .attr({'id': 'rowCBCell' + i, 'x': 0, 'y': i + 1});
                $('<input type="checkbox"/>')
                    .attr({'id': 'enableRow' + i, 'name': 'enableRow',})
                    .val(i.toString())
                    .prop('checked', this.activeRowFlags[i])
                    .appendTo(cell);
                this.rowCheckboxCells.push(cell[0]);

                ////////////////////
                // pulldown cell
                ////////////////////
                cell = $(row.insertCell()).addClass('pulldownCell')
                    .attr({'id': 'rowPCell' + i, 'x': 0, 'y': i + 1});
                // use existing setting, or use the last if rows.length > settings.length, or blank
                this.pulldownSettings[i] = this.pulldownSettings[i]
                    || this.pulldownSettings.slice(-1)[0] || 0;
                this.populatePulldown(
                    cell = $('<select>')
                        .attr({'id': 'row' + i + 'type', 'name': 'row' + i + 'type', 'i': i})
                        .appendTo(cell),
                    pulldownOptions,
                    this.pulldownSettings[i]
                );
                this.pulldownObjects.push(cell[0]);

                /////////////////////
                // label cell
                ////////////////////
                cell = $(row.insertCell()).attr({'id': 'rowMCell' + i, 'x': 0, 'y': i + 1});
                $('<div>').text(gridRowMarkers[i]).appendTo(cell);
                this.rowLabelCells.push(cell[0]);

                /////////////////////////
                // the table data itself
                /////////////////////////
                this.dataCells[i] = [];
                values.forEach((value: string, x: number): void => {
                    var short: string;
                    value = short = value || '';
                    if (value.length > 32) {
                        short = value.substr(0, 31) + '…';
                    }
                    cell = $(row.insertCell()).attr({
                        'id': 'valCell' + x + '-' + i,
                        'x': x + 1,
                        'y': i + 1,
                        'title': value,
                        'isblank': value === '' ? 1 : undefined
                    });
                    $('<div>').text(short).appendTo(cell);
                    this.dataCells[i].push(cell[0]);
                });
            });

            lowerLegendId = 'step3LowerLegend';
            if(grid.length > this.DUPLICATE_LEGEND_THRESHOLD) {
                $('#step3UpperLegend')
                    .clone()
                    .attr('id', lowerLegendId)
                    .insertAfter('#dataTableDiv');
            } else {
                $('#' + lowerLegendId).remove();
            }
            $('.step3Legend').toggleClass('off', grid.length === 0);
            this.applyTableDataTypeStyling(grid);
            var endTime = new Date();
            var elapsedSeconds = (endTime.getTime() - startTime.getTime()) / 1000;
            console.log("End of IdentifyStructuresStep.constructDataTable(). Table: ", grid.length,
                " rows X ", nColumns, " columns. Elapsed time: ", elapsedSeconds, " s")
        }


        // A recursive function to populate a pulldown with optional optiongroups,
        // and a default selection
        populatePulldown(select: JQuery, options: RowPulldownOption[], value: number): void {
            options.forEach((option: RowPulldownOption): void => {
                if (typeof option[1] === 'number') {
                    $('<option>').text(option[0]).val(option[1])
                        .prop('selected', option[1] === value)
                        .appendTo(select);
                } else {
                    this.populatePulldown(
                        $('<optgroup>').attr('label', option[0]).appendTo(select),
                        option[1], value);
                }
            });
        }


        // This routine does a bit of additional styling to the Step 3 data table.
        // It removes and re-adds the dataTypeCell css classes according to the pulldown settings for each row.
        applyTableDataTypeStyling(grid: any): void {

            grid.forEach((row: string[], index: number): void => {
                var pulldown: number, hlLabel: boolean, hlRow: boolean;
                pulldown = this.pulldownSettings[index] || 0;
                hlLabel = hlRow = false;
                if (pulldown === TypeEnum.Assay_Line_Names || pulldown === TypeEnum.Measurement_Types) {
                    hlRow = true;
                } else if (pulldown === TypeEnum.Timestamp ||
                    pulldown === TypeEnum.Metadata_Name ||
                    pulldown === TypeEnum.Measurement_Type) {
                    hlLabel = true;
                }
                $(this.rowLabelCells[index]).toggleClass('dataTypeCell', hlLabel);
                row.forEach((_, col: number): void => {
                    $(this.dataCells[index][col]).toggleClass('dataTypeCell', hlRow);
                });
            });
        }


        redrawIgnoredGapMarkers(ignoreDataGaps: boolean): void {
            this.dataCells.forEach((row: HTMLElement[]): void => {

                row.forEach((cell: HTMLElement): void => {
                    var disabled: boolean =  !ignoreDataGaps && !!cell.getAttribute('isblank');
                    $(cell).toggleClass('disabledInput', disabled);
                });
            });
        }


        redrawEnabledFlagMarkers(): void {
            // loop over cells in the table, styling them as needed to show
            // ignored/interpretation-needed status
            this.dataCells.forEach((row: HTMLElement[], rowIndex: number): void => {
                var rowLabelCell: JQuery, pulldown: number, disableRow:boolean, ignoreRow:boolean;
                pulldown = this.pulldownSettings[rowIndex];
                disableRow = !this.activeRowFlags[rowIndex];
                rowLabelCell = $(this.rowLabelCells[rowIndex]);
                rowLabelCell.toggleClass('disabledInput', disableRow);

                row.forEach((cell: HTMLElement, colIndex: number): void => {
                    var cellJQ:JQuery, disableCell: boolean, ignoreCell: boolean;
                    disableCell = !this.activeFlags[rowIndex][colIndex]
                        || !this.activeColFlags[colIndex]
                        || !this.activeRowFlags[rowIndex];
                    cellJQ = $(cell);
                    cellJQ.toggleClass('disabledInput', disableCell);

                    // if the cell will be ignored because no selection has been made for its row,
                    // change the background so it's obvious that it won't be used
                    ignoreRow = (pulldown === this.DEFAULT_STEP3_PULLDOWN_VALUE) && !disableCell;
                    cellJQ.toggleClass('missingInterpretationRow', ignoreRow);
                    rowLabelCell.toggleClass('missingInterpretationRow', ignoreRow);
                });
            });

            // style table cells containing column checkboxes in the same way their content was
            // styled above
            this.colCheckboxCells.forEach((box: HTMLElement, x: number): void => {
                var toggle: boolean = !this.activeColFlags[x];
                $(box).toggleClass('disabledInput', toggle);
            });
        }

        changedRowDataTypePulldown(index: number, value: number): void {
            var selected: number;

            var grid = this.rawInputStep.getGrid();

            // The value does not necessarily match the selectedIndex.
            selected = this.pulldownObjects[index].selectedIndex;
            this.pulldownSettings[index] = value;
            this.pulldownUserChangedFlags[index] = true;
            if (value === TypeEnum.Timestamp ||
                value === TypeEnum.Metadata_Name ||
                value === TypeEnum.Measurement_Type ||
                value === TypeEnum.Protein_Name) {
                // "Timestamp", "Metadata", or other single-table-cell types
                // Set all the rest of the pulldowns to this,
                // based on the assumption that the first is followed by many others
                this.pulldownObjects.slice(index + 1).every(
                    (pulldown: HTMLSelectElement): boolean => {
                        var select: JQuery, i: number;
                        select = $(pulldown);
                        i = parseInt(select.attr('i'), 10);

                        // if user changed value for this pulldown, stop auto-selecting values for
                        // this and subsequent pulldowns
                        if (this.pulldownUserChangedFlags[i]
                            && this.pulldownSettings[i] !== 0) {
                            return false; // break out of loop
                        }
                        select.val(value.toString());
                        this.pulldownSettings[i] = value;
                        return true; // continue looping
                    });
                // In addition to the above action, we also need to do some checking on the entire set of
                // pulldowns, to enforce a division between the "Measurement Type" single data type
                // and the
                // other single data types. If the user uses even one "Measurement Type"
                // pulldown, we can't
                // allow any of the other types, and vice-versa.
                //   Why?  Because "Measurement Type" is used to label the specific case of a table
                // that
                // does not contain a timestamp on either axis.  In that case, the table is meant to
                // provide data for multiple Measurements and Assays for a single unspecified time point.
                // (That time point is requested later in the UI.)
                //   If we allow a single timestamp row, that creates an inconsistent table that is
                // impossible to interpret.
                //   If we allow a single metadata row, that leaves the metadata unconnected to a specific
                // measurement, meaning that the only valid way to interpret it is as Line metadata.  We
                // could potentially support that, but it would be the only case where data imported on
                // this page does not end up in Assays ... and that case doesn't make much sense given
                // that this is the Assay Data Import page!
                //   Anyway, here we run through the pulldowns, making sure that if the user selected
                // "Measurement Type", we blank out all references to "Timestamp" and
                // "Metadata", and
                // vice-versa.
                if (value === TypeEnum.Measurement_Type || value === TypeEnum.Timestamp || value === TypeEnum.Metadata_Name) {

                    grid.forEach((_, i: number): void => {
                        var c: number = this.pulldownSettings[i];
                        if (value === TypeEnum.Measurement_Type) {
                            if (c === TypeEnum.Timestamp || c === TypeEnum.Metadata_Name) {
                                this.pulldownObjects[i].selectedIndex = 0;
                                this.pulldownSettings[i] = 0;
                            } else if (c === TypeEnum.Measurement_Types) { // Can't allow "Measurement Types" setting either
                                this.pulldownObjects[i].selectedIndex = TypeEnum.Assay_Line_Names;
                                this.pulldownSettings[i] = TypeEnum.Assay_Line_Names;
                            }
                        } else if ((value === TypeEnum.Timestamp || value === TypeEnum.Metadata_Name) && c === TypeEnum.Measurement_Type) {
                            this.pulldownObjects[i].selectedIndex = 0;
                            this.pulldownSettings[i] = 0;
                        }
                    });
                    // It would seem logical to require a similar check for "Protein Name", but in practice
                    // the user is disallowed from selecting any of the other single-table-cell types when the
                    // page is in Proteomics mode.  So the check is redundant.
                }
            }

            this.interpretRowDataTypePulldowns();
        }

        // update state as a result of row datatype pulldown selection
        interpretRowDataTypePulldowns(): void {
            console.log('Starting interpretRowDataTypePullDowns()');
            var start = new Date();
            var grid = this.rawInputStep.getGrid();
            this.applyTableDataTypeStyling(grid);
            this.interpretDataTable();
            this.redrawEnabledFlagMarkers();
            this.queueGraphRemake();
            var ellapsedSeconds = (new Date().getTime() - start.getTime()) / 1000;
            console.log("End interpretRowDataTypePullDowns(). Elapsed time", ellapsedSeconds, " s. Calling next step.");
            this.nextStepCallback();
        }

        toggleTableRow(box: Element): void {
            var input: number, checkbox: JQuery, pulldown:JQuery;
            checkbox = $(box);
            pulldown = checkbox.next();
            input = parseInt(checkbox.val(), 10);
            var active = checkbox.prop('checked');
            this.activeRowFlags[input] = active;
            if(active) {
                pulldown.removeAttr('disabled');
            } else {
                pulldown.attr('disabled', 'disabled');
            }

            this.interpretDataTable();
            this.redrawEnabledFlagMarkers();
            // Resetting a disabled row may change the number of rows listed in the Info table.
            this.queueGraphRemake();
            this.nextStepCallback();
        }


        toggleTableColumn(box: Element): void {
            var value: number, input: JQuery;
            input = $(box);
            value = parseInt(input.val(), 10);
            this.activeColFlags[value] = input.prop('checked');
            this.interpretDataTable();
            this.redrawEnabledFlagMarkers();
            // Resetting a disabled column may change the rows listed in the Info table.
            this.queueGraphRemake();
            this.nextStepCallback();
        }

        resetEnabledFlagMarkers(): void {

            var grid = this.rawInputStep.getGrid();

            grid.forEach((row: string[], y: number): void => {
                this.activeFlags[y] = this.activeFlags[y] || [];
                row.forEach((_, x: number): void => {
                    this.activeFlags[y][x] = true;
                });
                this.activeRowFlags[y] = true;
            });
            (grid[0] || []).forEach((_, x: number): void => {
                this.activeColFlags[x] = true;
            });
            // Flip all the checkboxes on in the header cells for the data columns
            $('#dataTableDiv').find('[name=enableColumn]').prop('checked', true);
            // Same for the checkboxes in the row label cells
            $('#dataTableDiv').find('[name=enableRow]').prop('checked', true);
            this.interpretDataTable();
            this.redrawEnabledFlagMarkers();
            this.queueGraphRemake();
            this.nextStepCallback();
        }


        interpretDataTable(): void {

            // This mode means we make a new "set" for each cell in the table, rather than
            // the standard method of making a new "set" for each column in the table.
            var singleMode: boolean;
            var single: number, nonSingle: number, earliestName: number;

            var grid = this.rawInputStep.getGrid();
            var gridRowMarkers = this.rawInputStep.gridRowMarkers;
            var ignoreDataGaps = this.rawInputStep.ignoreDataGaps;

            // We'll be accumulating these for disambiguation.
            var seenLineNames: {[id: string]: boolean} = {};
            var seenAssayNames: {[id: string]: boolean} = {};
            var seenMeasurementNames: {[id: string]: boolean} = {};
            var seenMetadataNames: {[id: string]: boolean} = {};
            var disamRawSets: any[] = [];

            // Here are the arrays we will use later
            this.parsedSets = [];
            this.graphSets = [];

            this.uniqueLineNames = [];
            this.uniqueAssayNames = [];
            this.uniqueMeasurementNames = [];
            this.uniqueMetadataNames = [];
            this.seenAnyTimestamps = false;

            // If we've got pre-processed sets from the server available, use those instead of any
            // table contents.

            if (this.rawInputStep.processedSetsAvailable) {

                this.rawInputStep.processedSetsFromFile.forEach((rawSet, c: number): void => {
                    var set: RawImportSet, graphSet: GraphingSet, uniqueTimes: number[], times: any, foundMeta: boolean;

                    var ln = rawSet.line_name;
                    var an = rawSet.assay_name;
                    var mn = rawSet.measurement_name;

                    uniqueTimes = [];
                    times = {};
                    foundMeta = false;

                    // The procedure for Assays, Measurements, etc is the same:
                    // If the value is blank, we can't build a valid set, so skip to the next set.
                    // If the value is valid but we haven't seen it before, increment and store a uniqueness index.
                    if (!ln && ln !== 0) {
                        return;
                    }
                    if (!mn && mn !== 0) {
                        return;
                    }
                    if (!an && an !== 0) {
                        // if just the assay name is missing, set it to the line name
                        an = ln;
                    }
                    if (!seenLineNames[ln]) {
                        seenLineNames[ln] = true;
                        this.uniqueLineNames.push(ln);
                    }
                    if (!seenAssayNames[an]) {
                        seenAssayNames[an] = true;
                        this.uniqueAssayNames.push(an);
                    }
                    if (!seenMeasurementNames[mn]) {
                        seenMeasurementNames[mn] = true;
                        this.uniqueMeasurementNames.push(mn);
                    }

                    var reassembledData = [];

                    // Slightly different procedure for metadata, but same idea:
                    Object.keys(rawSet.metadata_by_name).forEach((key): void => {
                        var value = rawSet.metadata_by_name[key];
                        if (!seenMetadataNames[key]) {
                            seenMetadataNames[key] = true;
                            this.uniqueMetadataNames.push(key);
                        }
                        foundMeta = true;
                    });

                    // Validate the provided set of time/value points
                    rawSet.data.forEach((xy: any[]): void => {
                        var time: number, value: number;
                        if (!JSNumber.isFinite(xy[0])) {
                            // Sometimes people - or Excel docs - drop commas into large numbers.
                            time = parseFloat((xy[0] || '0').replace(/,/g, ''));
                        } else {
                            time = <number>xy[0];
                        }
                        // If we can't get a usable timestamp, discard this point.
                        if (JSNumber.isNaN(time)) {
                            return;
                        }
                        if (!xy[1] && <Number>xy[1] !== 0) {
                            // If we're ignoring gaps, skip any undefined/null values.
                            //if (ignoreDataGaps) { return; }    // Note: Forced always-off for now
                            // A null is our standard placeholder value
                            value = null;
                        } else if (!JSNumber.isFinite(xy[1])) {
                            value = parseFloat((xy[1] || '').replace(/,/g, ''));
                        } else {
                            value = <number>xy[1];
                        }
                        if (!times[time]) {
                            times[time] = value;
                            uniqueTimes.push(time);
                            this.seenAnyTimestamps = true;
                        }
                    });
                    uniqueTimes.sort((a, b) => a - b).forEach((time: number): void => {
                        reassembledData.push([time, times[time]]);
                    });

                    // Only save if we accumulated some data or metadata
                    if (!uniqueTimes.length && !foundMeta) {
                        return;
                    }

                    set = {
                        // Copy across the fields from the RawImportSet record
                        kind: rawSet.kind,
                        line_name: rawSet.line_name,
                        assay_name: rawSet.assay_name,
                        measurement_name: rawSet.measurement_name,
                        metadata_by_name: rawSet.metadata_by_name,
                        data: reassembledData
                    };
                    this.parsedSets.push(set);

                    graphSet = {
                        'label': (ln ? ln + ': ' : '') + an + ': ' + mn,
                        'name': mn,
                        'units': 'units',
                        'data': reassembledData
                    };
                    this.graphSets.push(graphSet);
                });
                return;
            }

            // If we're not using pre-processed records, we need to use the pulldown settings in this step
            // (usually set by the user) to determine what mode we're in.

            single = 0;
            nonSingle = 0;
            earliestName = null;
            // Look for the presence of "single measurement type" rows, and rows of all other single-item types
            grid.forEach((_, y: number): void => {
                var pulldown: number;
                if (this.activeRowFlags[y]) {
                    pulldown = this.pulldownSettings[y];
                    if (pulldown === TypeEnum.Measurement_Type || pulldown === TypeEnum.Protein_Name) {
                        single++; // Single Measurement Name or Single Protein Name
                    } else if (pulldown === TypeEnum.Metadata_Name || pulldown === TypeEnum.Timestamp) {
                        nonSingle++;
                    } else if (pulldown === TypeEnum.Assay_Line_Names && earliestName === null) {
                        earliestName = y;
                    }
                }
            });

            // Only use this mode if the table is entirely free of single-timestamp and
            // single-metadata rows, and has at least one "single measurement" row, and at
            // least one "Assay/Line names" row.
            // (Note that requirement of an "Assay/Line names" row prevents this mode from being
            // enabled when the page is in 'Transcriptomics' or 'Proteomics' mode.)
            singleMode = (single > 0 && nonSingle === 0 && earliestName !== null) ? true : false;

            // A "set" for every cell of the table, with the timestamp to be determined later.
            if (singleMode) {

                this.colObjects.forEach((_, c: number): void => {
                    var cellValue: string, set: RawImportSet;

                    if (!this.activeColFlags[c]) {
                        return;
                    }
                    cellValue = grid[earliestName][c] || '';
                    if (!cellValue) {
                        return;
                    }

                    // If haven't seen cellValue before, increment and store uniqueness index
                    if (!seenAssayNames[cellValue]) {
                        seenAssayNames[cellValue] = true;
                        this.uniqueAssayNames.push(cellValue);
                    }
                    grid.forEach((row: string[], r: number): void => {
                        var pulldown: number, label: string, value: string, timestamp: number;
                        if (!this.activeRowFlags[r] || !this.activeFlags[r][c]) {
                            return;
                        }
                        pulldown = this.pulldownSettings[r];
                        label = gridRowMarkers[r] || '';
                        value = row[c] || '';
                        if (!pulldown || !label || !value) {
                            return;
                        }

                        var m_name: string = null;
                        if (pulldown === TypeEnum.Measurement_Type) {
                            if (!seenMeasurementNames[label]) {
                                seenMeasurementNames[label] = true;
                                this.uniqueMeasurementNames.push(label);
                            }
                            m_name = label;
                        } else if (pulldown === TypeEnum.Protein_Name) {
                            m_name = label;
                        } else {
                            // If we aren't on a row that's labeled as either a metabolite value
                            // or a protein value, return without making a set.
                            return;
                        }

                        set = {
                            kind: this.selectMajorKindStep.interpretationMode,
                            line_name: null,
                            assay_name: cellValue,
                            measurement_name: m_name,
                            metadata_by_name: {},
                            data: [[null, value]]
                        };
                        this.parsedSets.push(set);
                    });
                });
                return;
            }

            // The standard method: Make a "set" for each column of the table

            this.colObjects.forEach((_, col: number): void => {
                var set: RawImportSet, graphSet: GraphingSet, uniqueTimes: number[], times: any, foundMeta: boolean;
                // Skip it if the whole column is deactivated
                if (!this.activeColFlags[col]) {
                    return;
                }

                var reassembledData = [];    // We'll fill this out as we go

                set = {
                    kind: this.selectMajorKindStep.interpretationMode,
                    line_name: null,
                    assay_name: null,
                    measurement_name: null,
                    metadata_by_name: {},
                    data: reassembledData,
                };

                uniqueTimes = [];
                times = {};
                foundMeta = false;
                grid.forEach((row: string[], r: number): void => {
                    var pulldown: number, label: string, value: string, timestamp: number;
                    if (!this.activeRowFlags[r] || !this.activeFlags[r][col]) {
                        return;
                    }
                    pulldown = this.pulldownSettings[r];
                    label = gridRowMarkers[r] || '';
                    value = row[col] || '';
                    if (!pulldown) {
                        return; // skip row if there's nothing selected in the pulldown
                    } else if (pulldown === TypeEnum.RPKM_Values) {  // Transcriptomics: RPKM values
                        value = value.replace(/,/g, '');
                        if (value) {
                            reassembledData = [[null, value]];
                        }
                        return;
                    } else if (pulldown === TypeEnum.Gene_Names) {  // Transcriptomics: Gene names
                        if (value) {
                            set.measurement_name = value;
                        }
                        return;
                    } else if (pulldown === TypeEnum.Timestamp) {   // Timestamps
                        label = label.replace(/,/g, '');
                        timestamp = parseFloat(label);
                        if (!isNaN(timestamp)) {
                            if (!value) {
                                // If we're ignoring gaps, skip out on recording this value
                                if (ignoreDataGaps) {
                                    return;
                                }
                                // We actually prefer null here, to indicate a placeholder value
                                value = null;
                            }
                            if (!times[timestamp]) {
                                times[timestamp] = value;
                                uniqueTimes.push(timestamp);
                                this.seenAnyTimestamps = true;
                            }
                        }
                        return;
                    } else if (label === '' || value === '') {
                        // Now that we've dealt with timestamps, we proceed on to other data types.
                        // All the other data types do not accept a blank value, so we weed them out now.
                        return;
                    } else if (pulldown === TypeEnum.Assay_Line_Names) {
                        // If haven't seen value before, increment and store uniqueness index
                        if (!seenAssayNames[value]) {
                            seenAssayNames[value] = true;
                            this.uniqueAssayNames.push(value);
                        }
                        set.assay_name = value;
                        return;
                    } else if (pulldown === TypeEnum.Measurement_Types) {   // Metabolite Names
                        // If haven't seen value before, increment and store uniqueness index
                        if (!seenMeasurementNames[value]) {
                            seenMeasurementNames[value] = true;
                            this.uniqueMeasurementNames.push(value);
                        }
                        set.measurement_name = value;
                        return;
                    } else if (pulldown === TypeEnum.Metadata_Name) {   // Metadata
                        if (!seenMetadataNames[label]) {
                            seenMetadataNames[label] = true;
                            this.uniqueMetadataNames.push(label);
                        }
                        set.metadata_by_name[label] = value;
                        foundMeta = true;
                    }
                });
                uniqueTimes.sort((a, b) => a - b).forEach((time: number): void => {
                    reassembledData.push([time, times[time]]);
                });
                // only save if accumulated some data or metadata
                if (!uniqueTimes.length && !foundMeta && !reassembledData[0]) {
                    return;
                }

                this.parsedSets.push(set);

                graphSet = {
                    'label': 'Column ' + col,
                    'name': 'Column ' + col,
                    'units': 'units',
                    'data': reassembledData
                };
                this.graphSets.push(graphSet);
            });
        }


        highlighterF(e: JQueryMouseEventObject): void {
            var cell: JQuery, x: number, y: number;
            // Walk up the item tree until we arrive at a table cell,
            // so we can get the index of the table cell in the table.
            cell = $(e.target).closest('td');
            if (cell.length) {
                x = parseInt(cell.attr('x'), 10);
                y = parseInt(cell.attr('y'), 10);
                if (x) {
                    $(this.colObjects[x - 1]).toggleClass('hoverLines', e.type === 'mouseover');
                }
                if (y) {
                    cell.closest('tr').toggleClass('hoverLines', e.type === 'mouseover');
                }
            }
        }


        singleValueDisablerF(e: JQueryMouseEventObject): void {
            var cell: JQuery, x: number, y: number;
            // Walk up the item tree until we arrive at a table cell,
            // so we can get the index of the table cell in the table.
            cell = $(e.target).closest('td');
            if (!cell.length) {
                return;
            }
            x = parseInt(cell.attr('x'), 10);
            y = parseInt(cell.attr('y'), 10);
            if (!x || !y || x < 1 || y < 1) {
                return;
            }
            --x;
            --y;
            if (this.activeFlags[y][x]) {
                this.activeFlags[y][x] = false;
            } else {
                this.activeFlags[y][x] = true;
            }
            this.interpretDataTable();
            this.redrawEnabledFlagMarkers();
            this.queueGraphRemake();
            this.nextStepCallback();
        }


        queueGraphRemake(): void {
            // Start a timer to wait before calling the routine that remakes the graph.
            // This way we're not bothering the user with the long redraw process when
            // they are making fast edits.
            // TODO: as a future improvement, it would be better UI to mark the graph as being
            // rebuilt in case there's a lot of data and it takes a while to update it. In that
            // case, also maybe best to defer all updates to subsequent steps until after the graph
            // update is complete.
            //
            if (this.graphRefreshTimerID) {
                clearTimeout(this.graphRefreshTimerID);
            }
            if (this.graphEnabled) {
                this.graphRefreshTimerID = setTimeout(this.remakeGraphArea.bind(this), 700);
            }
        }

<<<<<<< HEAD

        remakeGraphArea(): void {
=======
        remakeGraphArea():void {
            var graphHelper = Object.create(GraphHelperMethods);
>>>>>>> eb2be070
            var mode = this.selectMajorKindStep.interpretationMode;
            var sets = this.graphSets;
            var graph = $('#graphDiv');

            this.graphRefreshTimerID = 0;
            if (!EDDATDGraphing || !this.graphEnabled) { return; }

            $('#processingStep2ResultsLabel').removeClass('off');

            EDDATDGraphing.clearAllSets();
<<<<<<< HEAD
            // If we're not in either of these modes, drawing a graph is nonsensical.
            if ((mode === "std" || mode === 'biolector' || mode === 'hplc') && (sets.length > 0)) {
                graph.removeClass('off');
                sets.forEach((set) => EDDATDGraphing.addNewSet(set));
                EDDATDGraphing.drawSets();
            } else {
                graph.addClass('off');
            }

            $('#processingStep2ResultsLabel').addClass('off');
        }


        getUserWarnings(): ImportMessage[] {
            return this.warningMessages;
        }

        getUserErrors(): ImportMessage[] {
            return this.errorMessages;
=======
            var sets = this.graphSets;
            var dataSets = [];
            // If we're not in either of these modes, drawing a graph is nonsensical.
            if (mode === "std" || mode === 'biolector' || mode === 'hplc') {
                sets.forEach(function(set) {
                    var color = "#0E6FA4";
                    var singleAssayObj = graphHelper.transformNewLineItem(EDDData, set, color);
                    dataSets.push(singleAssayObj);
            })
            }
            EDDATDGraphing.addNewSet(dataSets);
>>>>>>> eb2be070
        }

        requiredInputsProvided(): boolean {
            var mode: string, hadInput: boolean;
            var mode = this.selectMajorKindStep.interpretationMode;

            // if the current mode doesn't require input from this step, just return true
            // if the previous step had input
            if(this.MODES_WITH_DATA_TABLE.indexOf(mode) < 0) {
                return this.rawInputStep.haveInputData;
            }

            // otherwise, require user input for every non-ignored row
            for(let row in this.pulldownObjects) {
                var rowInactivated = !this.activeRowFlags[row];

                if(rowInactivated) {
                    continue;
                }
                var inputSelector = this.pulldownObjects[row];
                var comboBox = $(inputSelector);
                if(comboBox.val() == this.DEFAULT_STEP3_PULLDOWN_VALUE) { //NOTE: typecomparison breaks it!
                    $('#missingStep3InputDiv').removeClass('off');
                    return false;
                }
            }

            $('#missingStep3InputDiv').addClass('off');

            return this.parsedSets.length > 0;
        }
    }

    interface AutoCache {
        comp: any,
        meta: any,
        unit: any,
        metabolite: any
    }


    // The class responsible for everything in the "Step 4" box that you see on the data import page.
    export class TypeDisambiguationStep {

        identifyStructuresStep: IdentifyStructuresStep;

        // These objects hold string keys that correspond to unique names found during parsing.
        // The string keys point to existing autocomplete objects created specifically for
        // those strings.  Any selections the user has already set will be preserved,
        // even as the disambiguation section is destroyed and remade.

        masterAssaysOptionsDisplayedForProtocol: number;
        // For disambuguating Lines
        lineObjSets: any;
        currentlyVisibleLineObjSets: any[];
        // For disambuguating Assays (really Assay/Line combinations)
        assayObjSets: any;
        currentlyVisibleAssayObjSets: any[];
        // For disambuguating measurement types
        measurementObjSets: any;
        currentlyVisibleMeasurementObjSets: any[];
        // For disambuguating metadata
        metadataObjSets: any;
        // To give unique ID values to each autocomplete entity we create
        autoCompUID: number;

        autoCache: AutoCache;

        selectMajorKindStep: SelectMajorKindStep;
        nextStepCallback: any;

        inputRefreshTimerID: number;

        thisStepInputTimerID:number;

        errorMessages:ImportMessage[];
        warningMessages:ImportMessage[];

        STEP_4_USER_INPUT_CLASS: string = "step4_user_input";

        STEP_4_REQUIRED_INPUT_CLASS: string = "step4_required_input";

        STEP_4_TOGGLE_ROW_CHECKBOX: string = 'toggleAllButton';

        STEP_4_TOGGLE_SUBSECTION_CLASS: string = 'step4SubsectionToggle';

        STEP4_SUBSECTION_REQUIRED_CLASS = 'step4RequiredSubsectionLabel';
        
        TOGGLE_ALL_THREASHOLD:number = 4;
        DUPLICATE_CONTROLS_THRESHOLD:number = 10;


        constructor(selectMajorKindStep: SelectMajorKindStep, identifyStructuresStep: IdentifyStructuresStep, nextStepCallback: any) {
            var reDoStepOnChange: string[], masterInputSelectors:string[];
            this.lineObjSets = {};
            this.assayObjSets = {};
            this.currentlyVisibleLineObjSets = [];
            this.currentlyVisibleAssayObjSets = [];
            this.measurementObjSets = {};
            this.currentlyVisibleMeasurementObjSets = [];
            this.metadataObjSets = {};
            this.autoCompUID = 0;
            this.masterAssaysOptionsDisplayedForProtocol = 0;

            this.autoCache = {
                comp: {},
                meta: {},
                unit: {},
                metabolite: {}
            };

            this.selectMajorKindStep = selectMajorKindStep;
            this.identifyStructuresStep = identifyStructuresStep;
            this.nextStepCallback = nextStepCallback;
            this.errorMessages = [];
            this.warningMessages = [];

            // set up a listener to recreate the controls for this step based on a change to any
            // of the "master" inputs that requires rebuilding the form for this step.
            // Note that here and below we use 'input' since it makes the GUI more responsive
            // to user changes. A separate timer we've added prevents reprocessing the form too
            // many times.
            reDoStepOnChange = ['#masterAssay', '#masterLine', '#masterMComp', '#masterMType', '#masterMUnits'];
            $(reDoStepOnChange.join(',')).on('input', this.changedAnyMasterPulldown.bind(this));


            masterInputSelectors = ['#masterTimestamp'].concat(reDoStepOnChange);
            $('#masterTimestamp').on('input', this.queueReparseThisStep.bind(this));
            $('#resetstep4').on('click', this.resetDisambiguationFields.bind(this));

            $(masterInputSelectors).addClass(this.STEP_4_USER_INPUT_CLASS);

            // mark all the "master" inputs (or for autocompletes, their paired hidden input) as
            // required input for this step. Note that some of the controls referenced here are
            // hidden inputs that are different from "masterInputSelectors" specified above.
            // Also note that the 'required input' marking will be ignored when each is
            // marked as invisible (even the type="hidden" ones)
            $('#masterTimestamp').addClass(this.STEP_4_REQUIRED_INPUT_CLASS);
            $("#masterLine").addClass(this.STEP_4_REQUIRED_INPUT_CLASS);
            $('#masterAssay').addClass(this.STEP_4_REQUIRED_INPUT_CLASS);
            $('#masterAssayLine').addClass(this.STEP_4_REQUIRED_INPUT_CLASS);
            $('#masterMCompValue').addClass(this.STEP_4_REQUIRED_INPUT_CLASS);
            $('#masterMTypeValue').addClass(this.STEP_4_REQUIRED_INPUT_CLASS);
            $('#masterMUnitsValue').addClass(this.STEP_4_REQUIRED_INPUT_CLASS);

            // enable autocomplete on statically defined fields
            EDD_auto.setup_field_autocomplete('#masterMComp', 'MeasurementCompartment');
            EDD_auto.setup_field_autocomplete('#masterMType', 'GenericOrMetabolite', EDDData.MetaboliteTypes || {});
            EDD_auto.setup_field_autocomplete('#masterMUnits', 'MeasurementUnit');
        }

        setAllInputsEnabled(enabled: boolean) {
            var allUserInputs: JQuery = $("." + this.STEP_4_USER_INPUT_CLASS);

            allUserInputs.each(function (index: number, domElement: Element) {
                var input = $(domElement);
                if (enabled) {
                    input.removeAttr('disabled');
                } else {
                    input.attr('disabled', 'disabled');
                }
            });
        }

        previousStepChanged(): void {
            this.disableInputDuringProcessing();

            var assayIn: JQuery;
            var currentAssays: number[];
            var masterP = this.selectMajorKindStep.masterProtocol;    // Shout-outs to a mid-grade rapper

            // Recreate the master assay pulldown here instead of in remakeAssaySection()
            // because its options are NOT affected by changes to steps after #1, so it would be
            // pointless to remake it in response to them. We may show/hide
            // it based on other state, but its content won't change. RemakeAssaySection() is
            // called by reconfigure(), which is called when other UI in this step changes.
            if (this.masterAssaysOptionsDisplayedForProtocol != masterP) {
                this.masterAssaysOptionsDisplayedForProtocol = masterP;

                assayIn = $('#masterAssay').empty();
                $('<option>').text('(Create New)').appendTo(assayIn).val('named_or_new').prop('selected', true);
                currentAssays = ATData.existingAssays[masterP] || [];
                currentAssays.forEach((id: number): void => {
                    var assay = EDDData.Assays[id],
                        line = EDDData.Lines[assay.lid],
                        protocol = EDDData.Protocols[assay.pid];
                    $('<option>').appendTo(assayIn).val('' + id).text([
                        line.name, protocol.name, assay.name].join('-'));
                });
                // Always reveal this, since the default for the Assay pulldown is always 'new'.
                $('#masterLineSpan').removeClass('off');
            }
            this.queueReconfigure();
        }

        // Start a timer to wait before calling the reconfigure routine.
        // This way we condense multiple possible events from the radio buttons and/or pulldown into one.
        queueReconfigure(): void {
           this.disableInputDuringProcessing();
            if (this.inputRefreshTimerID) {
                clearTimeout(this.inputRefreshTimerID);
            }

            // long timeout so we don't interfere with ongoing user edits
            this.inputRefreshTimerID = setTimeout(this.reconfigure.bind(this), 500);
        }


        queueReparseThisStep(): void {
            console.log('queueReparseThisStep()');
            if (this.thisStepInputTimerID) {
                clearTimeout(this.thisStepInputTimerID);
            }
            this.thisStepInputTimerID = setTimeout(this.reparseThisStep.bind(this), 500);
        }

        // re-parses user inputs from this step to determine whether they've all been provided
        reparseThisStep(): void {
            this.createSetsForSubmission();
            this.nextStepCallback();
        }

        disableInputDuringProcessing():void {
            var hasRequiredInitialInputs = this.identifyStructuresStep.requiredInputsProvided();
            if(hasRequiredInitialInputs) {
                $('#emptyDisambiguationLabel').addClass('off');
            }
            $('#processingStep3Label').toggleClass('off', !hasRequiredInitialInputs);
            this.setAllInputsEnabled(false);
        }

        // Create the Step 4 tables:  Sets of rows, one for each y-axis column of values,
        // where the user can fill out additional information for the pasted table.
        reconfigure(): void {
            var startTime: Date, endTime: Date, elapsedSeconds: number, mode, parsedSets,
                seenAnyTimestamps, hideMasterTimestamp: boolean, hasRequiredInitialInput: boolean;
            startTime = new Date();
            console.log("Start of TypeDisambiguationStep.reconfigure()");

            mode = this.selectMajorKindStep.interpretationMode;
            seenAnyTimestamps = this.identifyStructuresStep.seenAnyTimestamps;

            // Hide all the subsections by default
            $('#disambiguateLinesSection').addClass('off');
            $('#masterLineDiv').addClass('off');
            $('#disambiguateAssaysSection').addClass('off');
            $('#masterAssayLineDiv').addClass('off');
            $('#disambiguateMeasurementsSection').addClass('off');
            $('#masterMTypeDiv').addClass('off');
            $('#disambiguateMetadataSection').addClass('off');

            // remove toggle buttons and labels dynamically added for some subsections
            // (easier than leaving them in place)
            $('.' + this.STEP_4_TOGGLE_SUBSECTION_CLASS).remove();
            $('.' + this.STEP4_SUBSECTION_REQUIRED_CLASS).remove();

            hasRequiredInitialInput = this.identifyStructuresStep.requiredInputsProvided();

            // If parsed data exists, but we haven't seen a single timestamp, show the "master
            // timestamp" input.
            hideMasterTimestamp = (!hasRequiredInitialInput) || seenAnyTimestamps ||
                (this.identifyStructuresStep.parsedSets.length === 0);
            $('#masterTimestampDiv').toggleClass('off', hideMasterTimestamp);
            // Call subroutines for each of the major sections
            if (mode === "biolector") {
                this.remakeLineSection();
            } else {
                this.remakeAssaySection();
            }

            this.remakeMeasurementSection();
            this.remakeMetadataSection();


            // add a listener to all the required input fields so we can detect when they're changed
            // and know whether or not to allow continuation to the subsequent step
            $('.' + this.STEP_4_REQUIRED_INPUT_CLASS).on('input', ()=> {
               this.queueReparseThisStep();
            });

            $('#emptyDisambiguationLabel').toggleClass('off', hasRequiredInitialInput);
            $('#processingStep3Label').addClass('off');
            this.setAllInputsEnabled(true);

            endTime = new Date();
            elapsedSeconds = (endTime.getTime() - startTime.getTime()) / 1000;
            console.log("End of TypeDisambiguationStep.reconfigure(). Elapsed time: ",
                elapsedSeconds, " s. Calling next step.");

            this.reparseThisStep();
        }


        // TODO: This function should reset all the disambiguation fields to the values
        // that were auto-detected in the last refresh of the object.
        resetDisambiguationFields(): void {
            // Get to work!!
        }

        addToggleAllButton(parent: JQuery, objectsLabel: string): JQuery {
            return $('<button type="button">')
                .text('Select All ' + objectsLabel)
                .addClass(this.STEP_4_TOGGLE_SUBSECTION_CLASS)
                .appendTo(parent)
                // use click so we don't reparse for each after 'select all'
                .on('click', this.toggleAllSubsectionItems.bind(this));
        }

        toggleAllSubsectionItems(ev: JQueryEventObject): void {
            var allSelected: boolean, checkboxes: JQuery, parentDiv: JQuery;

            parentDiv = $(ev.target).parent();
            allSelected = true;
            checkboxes = $(parentDiv).find('.' + this.STEP_4_TOGGLE_ROW_CHECKBOX);

            // inspect all the checkboxes in this subsection to see their selection state
            checkboxes.each((index: number, elt: Element) => {
                var checkbox = $(elt);
                if(!checkbox.is(':checked')) {
                    allSelected = false;
                }
            });

            // un/check all checkboxes based on their previous state
            checkboxes.each((index: number, elt: Element) => {
                var checkbox = $(elt);
                checkbox.prop('checked', !allSelected);
                this.toggleTableRowEnabled(checkbox);
            });

            this.queueReparseThisStep();
        }


        // If the previous step found Line names that need resolving, and the interpretation mode in Step 1
        // warrants resolving Lines independent of Assays, we create this section.
        // The point is that if we connect unresolved Line strings on their own, the unresolved Assay strings
        // can be used to create multiple new Assays with identical names under a range of Lines.
        // This means users can create a matrix of Line/Assay combinations, rather than a one-dimensional
        // resolution where unique Assay names must always point to one unique Assay record.
        remakeLineSection(): void {
            var body: HTMLTableElement, elapsedSeconds: number, endTime: Date,
                hasRequiredInitialInputs: boolean, requiredInputText: string, startTime: Date, table: HTMLTableElement,
                uniqueLineNames, t, parentDiv;
            uniqueLineNames = this.identifyStructuresStep.uniqueLineNames;

            startTime = new Date();
            console.log("Start of TypeDisambiguationStep.remakeLineSection()");

            this.currentlyVisibleLineObjSets.forEach((disam:any): void => {
                disam.rowElementJQ.detach();
            });
            $('#disambiguateLinesTable').remove();

            this.lineObjSets = [];

            if (uniqueLineNames.length === 0) {
                hasRequiredInitialInputs = this.identifyStructuresStep.requiredInputsProvided();
                $('#masterLineDiv').toggleClass('off', !hasRequiredInitialInputs);
                console.log("End of TypeDisambiguationStep.remakeLineSection() -- no unique line" +
                    " names to process.");
                return;
            }

            this.currentlyVisibleLineObjSets = [];
            t = this;

            parentDiv = $('#disambiguateLinesSection');
            requiredInputText = 'At least one line is required.';
            this.addRequiredInputLabel(parentDiv, requiredInputText);

            if(uniqueLineNames.length > this.TOGGLE_ALL_THREASHOLD) {
                this.addToggleAllButton(parentDiv, 'Lines');
            }

            ////////////////////////////////////////////////////////////////////////////////////////
            // Set up the table and column headers
            ////////////////////////////////////////////////////////////////////////////////////////
            table = <HTMLTableElement>$('<table>')
                .attr({ 'id': 'disambiguateLinesTable', 'cellspacing': 0 })
                .appendTo(parentDiv.removeClass('off'))
                .on('change', 'select', (ev: JQueryInputEventObject): void => {
                    t.userChangedLineDisam(ev.target);
                })[0];
            body = <HTMLTableElement>$('<tbody>').appendTo(table)[0];
            uniqueLineNames.forEach((name: string, i: number): void => {
                var disam: any, row: HTMLTableRowElement, defaultSel: any, cell: JQuery, select: JQuery, lineNameInput:JQuery, selectedLineIdInput:JQuery;
                disam = this.lineObjSets[name];
                if (!disam) {
                    disam = {};
                    defaultSel = this.disambiguateAnAssayOrLine(name, i);
                    // First make a table row, and save a reference to it
                    row = <HTMLTableRowElement>body.insertRow();

                    this.addIgnoreCheckbox(row);

                    disam.rowElementJQ = $(row);
                    // Next, add a table cell with the string we are disambiguating
                    $('<div>').text(name).appendTo(row.insertCell());
                    // Now build another table cell that will contain the pulldowns
                    cell = $(row.insertCell()).css('text-align', 'left');
                    this.appendLineAutoselect(cell, disam, defaultSel, i);
                    disam.selectLineElements.nameInput.data('visibleIndex', i);
                    disam.selectLineElements.selectedId.val("new");
                    this.lineObjSets[name] = disam;
                }
                disam.rowElementJQ.appendTo(body);
                this.currentlyVisibleLineObjSets.push(disam);
            });

            if(uniqueLineNames.length > this.DUPLICATE_CONTROLS_THRESHOLD) {
                this.addToggleAllButton(parentDiv, 'Lines');
                this.addRequiredInputLabel(parentDiv, requiredInputText);
            }

            endTime = new Date();
            elapsedSeconds = endTime.getTime() - startTime.getTime();
            console.log("End of TypeDisambiguationStep.remakeLineSection(). Elapsed time: ", elapsedSeconds, " s");
        }


        // If the previous step found Line or Assay names that need resolving, put together a disambiguation section
        // for Assays/Lines.
        // Keep a separate set of correlations between strings and pulldowns for each Protocol,
        // since the same string can match different Assays, and the pulldowns will have different content, in each Protocol.
        // If the previous step didn't find any Line or Assay names that need resolving,
        // reveal the pulldowns for selecting a master Line/Assay, leaving the table empty, and return.
        remakeAssaySection(): void {

            var  avgRowCreationSeconds: number, endTime: Date, elapsedSeconds: number,
                maxRowCreationSeconds:number, masterProtocol: number, nColumns:number,
                nControls:number, nRows:number, parentDiv: JQuery, requiredInputText: string, startTime: Date, table: HTMLTableElement,
                tableBody: HTMLTableElement, uniqueAssayNames,
                totalRowCreationSeconds: number;

            // gather up inputs from this and previous steps
            uniqueAssayNames = this.identifyStructuresStep.uniqueAssayNames;
            masterProtocol = this.selectMajorKindStep.masterProtocol;
            startTime = new Date();
            console.log("Start of TypeDisambiguationStep.remakeAssaySection()");

            // remove stale data from previous run of this step
            this.currentlyVisibleAssayObjSets.forEach((disam:any): void => {
                disam.rowElementJQ.detach();
            });
            this.currentlyVisibleAssayObjSets = [];
            $('#disambiguateAssaysTable').remove();
            this.assayObjSets = {};

            //end early if there's nothing to display in this section
            if ((!this.identifyStructuresStep.requiredInputsProvided()) || this.identifyStructuresStep.parsedSets.length === 0) {
                console.log("End of TypeDisambiguationStep.remakeAssaySection() -- no input data" +
                    " to process");
                return;
            }

            parentDiv = $('#disambiguateAssaysSection');

            if (uniqueAssayNames.length === 0) {
                console.log("End of TypeDisambiguationStep.remakeAssaySection() -- no unique" +
                    " assay names to process");
                $('#masterAssayLineDiv').removeClass('off');
                return;
            }

            requiredInputText = 'At least one valid assay / line combination is required.';
            this.addRequiredInputLabel(parentDiv, requiredInputText);

            if(uniqueAssayNames.length > this.TOGGLE_ALL_THREASHOLD) {
                this.addToggleAllButton(parentDiv, 'Assays');
            }

            ////////////////////////////////////////////////////////////////////////////////////////
            // Create the table
            ////////////////////////////////////////////////////////////////////////////////////////
            var t = this;
            table = <HTMLTableElement>$('<table>')
                .attr({ 'id': 'disambiguateAssaysTable', 'cellspacing': 0 })
                .appendTo(parentDiv.removeClass('off'))
                .on('change', 'select', (ev: JQueryInputEventObject): void => {
                    t.userChangedAssayDisam(ev.target);
                })[0];
            tableBody = <HTMLTableElement>$('<tbody>').appendTo(table)[0];

            ////////////////////////////////////////////////////////////////////////////////////////
            // Create a table row for each unique assay name
            ////////////////////////////////////////////////////////////////////////////////////////

            nRows = 0;
            nControls = 4;
            nColumns = 5;
            maxRowCreationSeconds = 0;
            totalRowCreationSeconds = 0;
            uniqueAssayNames.forEach((assayName: string, i: number): void => {
                var assayId:string, disam: any, row: HTMLTableRowElement, defaultSelection: any,
                    cell: JQuery, aSelect: JQuery, lineNameInput: JQuery, rowCreationStartTime: Date,
                    selectedLineIdInput: JQuery, rowCreationEndTime: Date, rowCreationElapsedSeconds: number;
                rowCreationStartTime = new Date();
                disam = this.assayObjSets[assayName];
                if (!disam) {
                    disam = {};
                    defaultSelection = this.disambiguateAnAssayOrLine(assayName, i);
                    // First make a table row, and save a reference to it
                    row = <HTMLTableRowElement>tableBody.insertRow();
                    nRows++;

                    this.addIgnoreCheckbox(row);

                    disam.rowElementJQ = $(row);
                    // Next, add a table cell with the string we are disambiguating
                    $('<div>').text(assayName).appendTo(row.insertCell());

                    /////////////////////////////////////////////////////////////////////////////
                    // Set up a combo box for selecting the assay
                    /////////////////////////////////////////////////////////////////////////////
                    cell = $(row.insertCell()).css('text-align', 'left');
                    assayId = 'disamAssay' + i;
                    aSelect = $('<select>').appendTo(cell)
                        .data({ 'setByUser': false })
                        .attr('name', 'disamAssay' + i)
                        .attr('id', assayId)
                        .addClass(this.STEP_4_USER_INPUT_CLASS)
                        .addClass(this.STEP_4_REQUIRED_INPUT_CLASS);
                    disam.selectAssayJQElement = aSelect;
                    $('<option>').text('(Create New Assay)').appendTo(aSelect).val('named_or_new')
                        .prop('selected', !defaultSelection.assayID);

                    // add options to the assay combo box
                    (ATData.existingAssays[masterProtocol] || []).forEach((id: number): void => {
                        var assay: AssayRecord, line: LineRecord, protocol: any;
                        assay = EDDData.Assays[id];
                        line = EDDData.Lines[assay.lid];
                        protocol = EDDData.Protocols[assay.pid];
                        $('<option>').text([line.name, protocol.name, assay.name].join('-'))
                            .appendTo(aSelect).val(id.toString())
                            .prop('selected', defaultSelection.assayID === id);
                    });

                    // a span to contain the text label for the Line pulldown, and the pulldown itself
                    cell = $('<span>').text('for Line: ').toggleClass('off', !!defaultSelection.assayID)
                        .appendTo(cell);

                    /////////////////////////////////////////////////////////////////////////////
                    // Set up an autocomplete for the line (autocomplete is important for
                    // efficiency for studies with many lines).
                    /////////////////////////////////////////////////////////////////////////////
                    this.appendLineAutoselect(cell, disam, defaultSelection, i);
                    this.assayObjSets[assayName] = disam;
                }
                disam.selectAssayJQElement.data({ 'visibleIndex': i });
                disam.rowElementJQ.appendTo(tableBody);
                this.currentlyVisibleAssayObjSets.push(disam);
                rowCreationEndTime = new Date();
                rowCreationElapsedSeconds = (rowCreationEndTime.getTime() - rowCreationStartTime.getTime()) / 1000;
                totalRowCreationSeconds += rowCreationElapsedSeconds;
            });

            if(uniqueAssayNames.length > this.DUPLICATE_CONTROLS_THRESHOLD) {
                var warningText: string;
                this.addToggleAllButton(parentDiv, 'Assays');
                this.addRequiredInputLabel(parentDiv, requiredInputText);
            }

            avgRowCreationSeconds = totalRowCreationSeconds / nRows;

            endTime = new Date();
            elapsedSeconds = (endTime.getTime() - startTime.getTime()) / 1000;
            console.log("End of TypeDisambiguationStep.remakeAssaySection(). Table is ", nRows, " rows X ", nColumns, " cols, with ", ATData.existingLines.length, " line options. Elapsed time: " +
                " time: ", elapsedSeconds, " s. Avg row creation time: ", avgRowCreationSeconds, " s");
        }

        addRequiredInputLabel(parentDiv: JQuery, text: string): JQuery {
            return $('<div>')
                    .text(text)
                    .addClass(this.STEP4_SUBSECTION_REQUIRED_CLASS)
                    .addClass('off')
                    .addClass('missingSingleFormInput').appendTo(parentDiv);
        }

        appendLineAutoselect(parentElement:JQuery, disam, defaultSelection, i:number): void {
            // create a text input to gather user input
            var lineInputId = 'disamLineInput' + i;
            var lineNameInput = $('<input type="text" class="autocomp ui-autocomplete-input">')
                .data('setByUser', false)
                .prop('id', lineInputId)
                .val("(Create New)")
                .addClass(this.STEP_4_USER_INPUT_CLASS)
                .appendTo(parentElement);

            // create a hidden form field to store the selected value
            var selectedLineIdInput = $('<input type=hidden>')
                .appendTo(parentElement)
                .attr('id', 'disamLine' + i)
                .attr('name', 'disamLine' + i)
                .val("new")
                .addClass(this.STEP_4_REQUIRED_INPUT_CLASS);

            // set up autocomplete for using controls created above
            var model_name: string = "StudyLines";
            var opt = {
                'search_extra': { 'study':  EDDData.currentStudyID }};
            EDD_auto.setup_field_autocomplete(lineNameInput,
                model_name,
                EDDData.Lines,
                opt,
                [{"name": "(Create New)", "id": "new"}]);

            // save references to both the input and the hidden form field that stores the
            // selected value
            disam.selectLineElements = {
                "nameInput": lineNameInput,
                "selectedId": selectedLineIdInput,
            };

            // auto-select the line name if possible
            if (defaultSelection.lineID) {
                // search for the line ID corresponding to this name.
                // ATData.existingLines is of type {id: number; n: string;}[]
                (ATData.existingLines || []).forEach((line: any) => {  // TODO: possible optimization here -- no need for linear search
                    if (defaultSelection.lineID === line.id) {
                        lineNameInput.val(line.n);
                        selectedLineIdInput.val(line.id.toString());
                        return false; // stop looping
                    }
                });
            }
        }


        remakeMeasurementSection(): void {
            var body:HTMLTableElement, bodyJq: JQuery,  hasRequiredInitialInput: boolean, mode:string, parentDiv: JQuery, uniqueMeasurementNames, seenAnyTimestamps:boolean, startTime:Date, row: HTMLTableRowElement;

            mode = this.selectMajorKindStep.interpretationMode;
            uniqueMeasurementNames = this.identifyStructuresStep.uniqueMeasurementNames;
            seenAnyTimestamps = this.identifyStructuresStep.seenAnyTimestamps;
            startTime = new Date();

            hasRequiredInitialInput = this.identifyStructuresStep.requiredInputsProvided();

            console.log("Start of TypeDisambiguationStep.remakeMeasurementSection()");

            parentDiv = $('#disambiguateMeasurementsSection')

            parentDiv.addClass('off');
            $('#masterMTypeDiv').addClass('off');

            bodyJq = $('#disambiguateMeasurementsTable tbody');
            bodyJq.children().detach();

            this.currentlyVisibleMeasurementObjSets.forEach((disam:any): void => {
                disam.rowElementJQ.detach();
            });

            // If in 'Transcription' or 'Proteomics' mode, there are no measurement types involved.
            // skip the measurement section, and provide statistics about the gathered records.
            if (mode === "tr" || mode === "pr") {
                console.log("End of TypeDisambiguationStep.remakeMeasurementSection() - not" +
                    " required for mode ", mode);
                return;
            }

            // No measurements for disambiguation, have timestamp data:  That means we need to choose one measurement.
            // You might think that we should display this even without timestamp data, to handle the case where we're importing
            // a single measurement type for a single timestamp...  But that would be a 1-dimensional import, since there is only
            // one other object with multiple types to work with (lines/assays).  We're not going to bother supporting that.
            if (hasRequiredInitialInput && uniqueMeasurementNames.length === 0 && seenAnyTimestamps) {
                $('#masterMTypeDiv').removeClass('off');
                console.log("End of TypeDisambiguationStep.remakeMeasurementSection() - no" +
                    " measurements for disambiguation.");
                return;
            }

            if(uniqueMeasurementNames.length > this.TOGGLE_ALL_THREASHOLD) {
                this.addToggleAllButton(parentDiv, 'Measurement Types');
            }

            // put together a disambiguation section for measurement types
            var t = this;
            body = <HTMLTableElement>(bodyJq[0]);
            this.currentlyVisibleMeasurementObjSets = [];   // For use in cascading user settings
            uniqueMeasurementNames.forEach((name: string, i: number): void => {
                var disam: any, isMdv: boolean;
                disam = this.measurementObjSets[name];
                if (disam && disam.rowElementJQ) {
                    disam.rowElementJQ.appendTo(body);
                } else {
                    disam = {};
                    row = <HTMLTableRowElement>body.insertRow();

                    // ignore checkbox.
                    this.addIgnoreCheckbox(row);

                    disam.rowElementJQ = $(row);
                    $('<div>').text(name).appendTo(row.insertCell());

                    // create autocompletes
                    ['compObj', 'typeObj', 'unitsObj'].forEach((auto: string): void => {
                        var cell: JQuery = $(row.insertCell()).addClass('disamDataCell');
                        disam[auto] = EDD_auto.create_autocomplete(cell)
                            .data('type', auto)
                            .addClass(this.STEP_4_USER_INPUT_CLASS);
                    });
                    disam.typeHiddenObj = disam.typeObj
                        .attr('size', 45)
                        .next()
                        .addClass(this.STEP_4_REQUIRED_INPUT_CLASS);
                    disam.compHiddenObj = disam.compObj
                        .attr('size', 4)
                        .next()
                        .addClass(this.STEP_4_REQUIRED_INPUT_CLASS);
                    disam.unitsHiddenObj = disam.unitsObj
                        .attr('size', 10)
                        .next()
                        .addClass(this.STEP_4_REQUIRED_INPUT_CLASS);

                    $(row).on('change', 'input[type=hidden]', (ev: JQueryInputEventObject): void => {
                        // only watch for changes on the hidden portion, let autocomplete work
                        t.userChangedMeasurementDisam(ev.target);
                    });
                    EDD_auto.setup_field_autocomplete(disam.compObj, 'MeasurementCompartment', this.autoCache.comp);
                    EDD_auto.setup_field_autocomplete(disam.typeObj, 'GenericOrMetabolite', this.autoCache.metabolite);
                    EDD_auto.initial_search(disam.typeObj, name);
                    EDD_auto.setup_field_autocomplete(disam.unitsObj, 'MeasurementUnit', this.autoCache.unit);
                    this.measurementObjSets[name] = disam;
                }
                // TODO sizing should be handled in CSS
                disam.compObj.data('visibleIndex', i);
                disam.typeObj.data('visibleIndex', i);
                disam.unitsObj.data('visibleIndex', i);

                // If we're in MDV mode, the units pulldowns are irrelevant. Toggling
                // the hidden unit input controls whether it's treated as required.
                isMdv = mode === 'mdv';
                disam.unitsObj.toggleClass('off', isMdv);
                disam.unitsHiddenObj.toggleClass('off', isMdv);

                this.currentlyVisibleMeasurementObjSets.push(disam);
            });

            if(uniqueMeasurementNames.length > this.DUPLICATE_CONTROLS_THRESHOLD) {
                this.addToggleAllButton(parentDiv, 'Measurement Types');
            }

            this.checkAllMeasurementCompartmentDisam();
            $('#disambiguateMeasurementsSection').toggleClass('off', uniqueMeasurementNames.length === 0 || !hasRequiredInitialInput);
            var endTime = new Date();
            var elapsedSeconds = (endTime.getTime() - startTime.getTime()) / 1000;
            console.log("End of TypeDisambiguationStep.remakeMeasurementSection(). Elapsed time:" +
                " ", elapsedSeconds, " s.");
        }

        addIgnoreCheckbox(row: HTMLTableRowElement): JQuery {
            var checkbox: JQuery;
            // ignore checkbox. allows import for buttoned up file formats (e.g. biolector,
            // HPLC) to selectively ignore parts of the input file that aren't necessary
            checkbox = $('<input type="checkbox">')
                .prop('checked', true)
                .addClass(this.STEP_4_USER_INPUT_CLASS)
                .addClass(this.STEP_4_TOGGLE_ROW_CHECKBOX)
                .appendTo(row.insertCell())
                .on('change', this.userChangedRowEnabled.bind(this));
            return checkbox;
        }

        remakeMetadataSection(): void {
            var body: HTMLTableElement, parentDiv: JQuery, row: HTMLTableRowElement, table: HTMLTableElement;

            var startTime = new Date();
            console.log("Start of TypeDisambiguationStep.remakeMetadataSection()");

            var uniqueMetadataNames = this.identifyStructuresStep.uniqueMetadataNames;
            if (uniqueMetadataNames.length < 1) {
                console.log("End of TypeDisambiguationStep.remakeMetadataSection(). Returning" +
                    " early");
                return;
            }

            $('#disambiguateMetadataTable').remove();

            parentDiv = $('#disambiguateMetadataSection');

            if(uniqueMetadataNames.length > this.TOGGLE_ALL_THREASHOLD) {
                this.addToggleAllButton(parentDiv, 'Metadata Types');
            }

            // put together a disambiguation section for metadata
            table = <HTMLTableElement>$('<table>')
                .attr({ 'id': 'disambiguateMetadataTable', 'cellspacing': 0 })
                .appendTo($('#disambiguateMetadataSection').removeClass('off'))
                .on('change', 'input', (ev: JQueryInputEventObject): void => {
                    // should there be event handling here ?
                })[0];
            body = <HTMLTableElement>$('<tbody>').appendTo(table)[0];
            uniqueMetadataNames.forEach((name: string, i: number): void => {
                var cell: HTMLTableCellElement, disam: any, ignoreLabel: JQuery,
                    ignoreChkbx: JQuery, typeDisambiguationStep: TypeDisambiguationStep;
                disam = this.metadataObjSets[name];
                if (disam && disam.rowElementJQ) {
                    disam.rowElementJQ.appendTo(body);
                } else {
                    disam = {};
                    row = <HTMLTableRowElement>body.insertRow();
                    disam.rowElementJQ = $(row);

                    // ignore checkbox
                    this.addIgnoreCheckbox(row);

                    // metadata input text
                    $('<div>').text(name).appendTo(row.insertCell());

                    // resolution autocomplete
                    disam.metaObj = EDD_auto.create_autocomplete(row.insertCell())
                        .val(name)
                        .addClass(this.STEP_4_USER_INPUT_CLASS);
                    disam.metaHiddenObj = disam.metaObj
                        .next()
                        .addClass(this.STEP_4_REQUIRED_INPUT_CLASS);
                    this.metadataObjSets[name] = disam;

                }
                disam.metaObj.attr('name', 'disamMeta' + i).addClass('autocomp_altype')
                    .next().attr('name', 'disamMetaHidden' + i);
                EDD_auto.setup_field_autocomplete(disam.metaObj, 'AssayLineMetadataType', this.autoCache.meta);
            });

            if(uniqueMetadataNames.length > this.DUPLICATE_CONTROLS_THRESHOLD) {
                this.addToggleAllButton(parentDiv, 'Metadata Types');
            }

            var endTime = new Date();
            var elapsedSeconds = (endTime.getTime() - startTime.getTime()) / 1000;
            console.log("End of TypeDisambiguationStep.remakeMetadataSection(). Elapsed time: ", elapsedSeconds, " s.");
        }

        userChangedRowEnabled(ev: JQueryInputEventObject): void {
            var checkbox: JQuery, enabled: boolean;

            // get paired hidden / visible autocomplete inputs in the same table row as the checkbox
            // and enable/disable/require them as appropriate
            checkbox = $(ev.target);
            this.toggleTableRowEnabled(checkbox);
            this.queueReparseThisStep();
        }

        toggleTableRowEnabled(checkbox: JQuery) {
            var enabled = checkbox.is(':checked');

            // iterate over cells in the row
            checkbox.parent().nextAll().each((index: number, elt: Element): void => {
                var tableCell: JQuery = $(elt);
                tableCell.toggleClass('disabledTextLabel', !enabled);

                // manage text input(s)
                tableCell.find(':input').each((index:number, elt: Element): void => {
                    var textInput = $(elt);
                    // clear / disable the visible input so it doesn't get submitted with the form
                    textInput.prop('disabled', !enabled);
                });

                // manage hidden input(s)
                tableCell.find(':hidden').each((index: number, elt: Element): void => {
                    var hiddenInput = $(elt);
                    hiddenInput.toggleClass(this.STEP_4_REQUIRED_INPUT_CLASS, enabled);
                });

                // manage dropdowns
                tableCell.find('select').each((index: number, elt: Element): void => {
                    var hiddenInput = $(elt);
                    hiddenInput.toggleClass(this.STEP_4_REQUIRED_INPUT_CLASS, enabled);
                });
            });
        }

        // We call this when any of the 'master' pulldowns are changed in Step 4.
        // Such changes may affect the available contents of some of the pulldowns in the step.
        changedAnyMasterPulldown(): void {
            // Show the master line dropdown if the master assay dropdown is set to new
            $('#masterLineSpan').toggleClass('off', $('#masterAssay').val() !== 'named_or_new');
            this.queueReconfigure();
        }


        // If the pulldown is being set to 'new', walk down the remaining pulldowns in the section,
        // in order, setting them to 'new' as well, stopping just before any pulldown marked as
        // being 'set by the user'.
        userChangedLineDisam(lineEl: Element):boolean {
            var changed: JQuery, v: number;
            changed = $(lineEl).data('setByUser', true);
            if (changed.val() !== 'new') {
                // stop here for anything other than 'new'; only 'new' cascades to following pulldowns
                return false;
            }
            v = changed.data('visibleIndex') || 0;
            this.currentlyVisibleLineObjSets.slice(v).forEach((obj: any): void => {
                var textInput: JQuery = obj.selectLineElements.nameInput;
                if (textInput.data('setByUser')) {
                    return;
                }
                // set dropdown to 'new' and reveal the line autoselect
                textInput.val('new').next().removeClass('off');
            });
            return false;
        }


        // This function serves two purposes.
        // 1. If the given Assay disambiguation pulldown is being set to 'new', reveal the adjacent
        //    Line pulldown, otherwise hide it.
        // 2. If the pulldown is being set to 'new', walk down the remaining pulldowns in the section,
        //    in order, setting them to 'new' as well, stopping just before any pulldown marked as
        //    being 'set by the user'.
        userChangedAssayDisam(assayEl: Element):boolean {
            var startTime = new Date();
            console.log("Start of TypeDisambiguationStep.userChangedAssayDisam()");
            var changed: JQuery, v: number;
            changed = $(assayEl).data('setByUser', true);
            // The span with the corresponding Line pulldown is always right next to the Assay pulldown
            changed.next().toggleClass('off', changed.val() !== 'named_or_new');
            if (changed.val() !== 'named_or_new') {
                // stop here for anything other than 'new'; only 'new' cascades to following pulldowns
                console.log("End of TypeDisambiguationStep.userChangedAssayDisam()");
                return false;
            }
            v = changed.data('visibleIndex') || 0;
            this.currentlyVisibleAssayObjSets.slice(v).forEach((obj: any): void => {
                var assaySelect: JQuery = obj.selectAssayJQElement;
                if (assaySelect.data('setByUser')) {
                    return;
                }
                // set assay dropdown to 'new' and reveal the line autocomplete
                assaySelect.val('named_or_new').next().removeClass('off');
            });
            var endTime = new Date();
            var elapsedSeconds = (endTime.getTime() - startTime.getTime()) / 1000;
            console.log("End of TypeDisambiguationStep.userChangedAssayDisam(). Elapsed time: ", elapsedSeconds, " s");
            return false;
        }


        userChangedMeasurementDisam(element: Element):void {
            console.log('changed');
            var hidden: JQuery, auto: JQuery, type: string, i: number;
            hidden = $(element);
            auto = hidden.prev();
            type = auto.data('type');
            if (type === 'compObj' || type === 'unitsObj') {
                i = auto.data('setByUser', true).data('visibleIndex') || 0;
                this.currentlyVisibleMeasurementObjSets.slice(i).some((obj: any): boolean => {
                    var following: JQuery = $(obj[type]);
                    if (following.length === 0 || following.data('setByUser')) {
                        return true;  // break; for the Array.some() loop
                    }
                    // using placeholder instead of val to avoid triggering autocomplete change
                    following.attr('placeholder', auto.val());
                    following.next().val(hidden.val());
                    return false;
                });
            }
            // not checking typeObj; form submit sends selected types
            this.checkAllMeasurementCompartmentDisam();
        }


        // Run through the list of currently visible measurement disambiguation form elements,
        // checking to see if any of the 'compartment' elements are set to a non-blank value.
        // If any are, and we're in MDV document mode, display a warning that the user should
        // specify compartments for all their measurements.
        checkAllMeasurementCompartmentDisam():void {
            var allSet: boolean, mode: string;
            mode = this.selectMajorKindStep.interpretationMode;

            allSet = this.currentlyVisibleMeasurementObjSets.every((obj: any): boolean => {
                var hidden: JQuery = obj.compHiddenObj;
                if (obj.compObj.data('setByUser') || (hidden.val() && hidden.val() !== '0')) {
                    return true;
                }
                return false;
            });
            $('#noCompartmentWarning').toggleClass('off', mode !== 'mdv' || allSet);
        }

        disambiguateAnAssayOrLine(assayOrLine: string, currentIndex: number):any {
            // console.log("Start of TypeDisambiguationStep.disambiguateAnAssayOrLine()");
            var startTime = new Date();
            var selections: any, highest: number, assays: number[];
            selections = {
                lineID: 0,
                assayID: 0
            };
            highest = 0;
            // ATData.existingAssays is type {[index: string]: number[]}
            assays = ATData.existingAssays[this.selectMajorKindStep.masterProtocol] || [];
            assays.every((id: number, i: number): boolean => {
                var assay: AssayRecord, line: LineRecord, protocol: any, name: string;
                assay = EDDData.Assays[id];
                line = EDDData.Lines[assay.lid];
                protocol = EDDData.Protocols[assay.pid];
                name = [line.name, protocol.name, assay.name].join('-');
                if (assayOrLine.toLowerCase() === name.toLowerCase()) {
                    // The full Assay name, even case-insensitive, is the best match
                    selections.assayID = id;
                    return false;  // do not need to continue
                } else if (highest < 0.8 && assayOrLine === assay.name) {
                    // An exact-case match with the Assay name fragment alone is second-best.
                    highest = 0.8;
                    selections.assayID = id;
                } else if (highest < 0.7 && assay.name.indexOf(assayOrLine) >= 0) {
                    // Finding the whole string inside the Assay name fragment is pretty good
                    highest = 0.7;
                    selections.assayID = id;
                } else if (highest < 0.6 && line.name.indexOf(assayOrLine) >= 0) {
                    // Finding the whole string inside the originating Line name is good too.
                    // It means that the user may intend to pair with this Assay even though the
                    // Assay name is different.
                    highest = 0.6;
                    selections.assayID = id;
                } else if (highest < 0.4 &&
                    (new RegExp('(^|\\W)' + assay.name + '(\\W|$)', 'g')).test(assayOrLine)) {
                    // Finding the Assay name fragment within the whole string, as a whole word, is our
                    // last option.
                    highest = 0.4;
                    selections.assayID = id;
                } else if (highest < 0.3 && currentIndex === i) {
                    // If all else fails, choose Assay of current index in sorted order.
                    highest = 0.3;
                    selections.assayID = id;
                }
                return true;
            });
            // Now we repeat the practice, separately, for the Line pulldown.
            highest = 0;
            // ATData.existingLines is type {id: number; n: string;}[]
            (ATData.existingLines || []).every((line: any, i: number): boolean => {
                if (assayOrLine === line.n) {
                    // The Line name, case-sensitive, is the best match
                    selections.lineID = line.id;
                    return false;  // do not need to continue
                } else if (highest < 0.8 && assayOrLine.toLowerCase() === line.n.toLowerCase()) {
                    // The same thing case-insensitive is second best.
                    highest = 0.8;
                    selections.lineID = line.id;
                } else if (highest < 0.7 && assayOrLine.indexOf(line.n) >= 0) {
                    // Finding the Line name within the string is odd, but good.
                    highest = 0.7;
                    selections.lineID = line.id;
                } else if (highest < 0.6 && line.n.indexOf(assayOrLine) >= 0) {
                    // Finding the string within the Line name is also good.
                    highest = 0.6;
                    selections.lineID = line.id;
                } else if (highest < 0.5 && currentIndex === i) {
                    // Again, if all else fails, just choose the Line that matches the current index
                    // in sorted order, in a loop.
                    highest = 0.5;
                    selections.lineID = line.id;
                }
                return true;
            });

            var endTime = new Date();
            var elapsedSeconds = (endTime.getTime() - startTime.getTime()) / 1000;
            console.log("End of TypeDisambiguationStep.disambiguateAnAssayOrLine(). Elapsed" +
                " time: ", elapsedSeconds, " s");
            return selections;
        }


        /**
         * Reviews parsed data from Step 3 and applies decisions made in Step 4 to create the final
         * dataset for submission to the server. Note that some data may be omitted from submission
         * if the user has chosen to omit them (e.g. because of an undefined metadata type that
         * isn't required).
         * @returns {ResolvedImportSet[]}
         */
        createSetsForSubmission():ResolvedImportSet[] {
            this.errorMessages = [];
            this.warningMessages = [];

            var startTime = new Date();
            console.log("Start of TypeDisambiguationStep.createSetsForSubmission().");


            // From Step 1
            var mode = this.selectMajorKindStep.interpretationMode;
            var masterProtocol = this.selectMajorKindStep.masterProtocol || null;    // Cast 0 to null

            // From Step 3
            var seenAnyTimestamps = this.identifyStructuresStep.seenAnyTimestamps;
            var parsedSets = this.identifyStructuresStep.parsedSets;

            // From this Step
            var masterTime = parseFloat($('#masterTimestamp').val());
            var masterLine = $('#masterLine').val();
            var masterAssayLine = $('#masterAssayLine').val();
            var masterAssay = $('#masterAssay').val();
            var masterMType = $('#masterMTypeValue').val();
            var masterMComp = $('#masterMCompValue').val();
            var masterMUnits = $('#masterMUnitsValue').val();

            var resolvedSets:ResolvedImportSet[] = [];

            var droppedDatasetsForMissingTime = 0;

            parsedSets.forEach((set, c: number): void => {
                var  assayDisam, assay_id: string, assaySelect: JQuery, compartmentId: string, data,
                    lineDisam, lineId: string, lineIdInput: JQuery, measDisam, metaDisam,
                    measurementTypeId: string, unitsId: string, metaDataById: {[id:string]: string},
                    metaDataByName: {[name:string]: string}, metaDataPresent: boolean,
                    metaId: number, metaId: number, protocolObjSets,
                    resolvedSet: ResolvedImportSet;

                lineId = 'new';    // A convenient default
                assay_id = 'named_or_new';

                measurementTypeId = null;
                compartmentId = null;
                unitsId = null;
                // In modes where we resolve measurement types in the client UI, go with the master values by default.
                if (mode === "biolector" || mode === "std" || mode === "mdv" || mode === "hplc") {
                    measurementTypeId = masterMType;
                    compartmentId = masterMComp;
                    unitsId = masterMUnits;
                }

                data = set.data;
                metaDataPresent = false;

                if (mode === "biolector") {
                    lineId = masterLine;
                    assay_id = "named_or_new"; // Tells the server to attempt to resolve directly against the name, or make a new Assay
                    // If we have a valid, specific Line name, look for a disambiguation field that matches it.
                    if (set.line_name !== null) {
                        lineDisam = this.lineObjSets[set.line_name];
                        if (lineDisam) {
                            lineIdInput = lineDisam.selectLineElements.selectedId;

                            // if we've disabled import for the associated line, skip adding this
                            // measurement to the list
                            if(lineIdInput.is(':disabled')) {
                                return; // continue to the next loop iteration
                            }
                            lineId = lineIdInput.val();
                        }
                    }
                } else {
                    lineId = masterAssayLine;
                    assay_id = masterAssay;
                    if (set.assay_name !== null && masterProtocol) {
                        assayDisam = this.assayObjSets[set.assay_name];
                        if (assayDisam) {
                            assaySelect = assayDisam.selectAssayJQElement;

                            // if we've disabled import for this assay, skip adding this measurement
                            // to the list
                            if(assaySelect.is(':disabled')) {
                                return; // continue to the next loop iteration
                            }
                            assay_id = assaySelect.val();
                            lineIdInput = assayDisam.selectLineElements.selectedId;
                            lineId = lineIdInput.val();
                        }
                    }
                }

                // Same for measurement name, but resolve all three measurement fields if we find a match,
                // and only if we are resolving measurement types client-side.
                if (mode === "biolector" || mode === "std" || mode === "mdv" || mode === 'hplc') {
                    if (set.measurement_name !== null) {
                        measDisam= this.measurementObjSets[set.measurement_name];
                        if (measDisam) {
                            measurementTypeId = measDisam.typeHiddenObj.val();
                            compartmentId = measDisam.compHiddenObj.val() || "0";
                            unitsId = measDisam.unitsHiddenObj.val() || "1";

                            // If we've disabled import for measurements of this type, skip adding this
                            // measurement to the list
                            if(measDisam.typeHiddenObj.is(':disabled')) {
                                return; // continue to the next loop iteration
                            }
                        }
                    }
                }

                // Any metadata disambiguation fields that are left unresolved, will have their metadata
                // dropped from the import in this step, because this loop is building key-value pairs where
                // the key is the chosen database id of the metadata type.  No id == not added.
                metaDataById = {};
                metaDataByName = {};
                Object.keys(set.metadata_by_name).forEach((name):void => {
                    metaDisam = this.metadataObjSets[name];
                    if (metaDisam) {
                        metaId = metaDisam.metaHiddenObj.val();
                        if (metaId && (!metaDisam.metaHiddenObj.is(':disabled'))) {
                            metaDataById[metaId] = set.metadata_by_name[name];
                            metaDataByName[name] = set.metadata_by_name[name];
                            metaDataPresent = true;
                        }
                    }
                });

                // If we haven't seen any timestamps during data accumulation, it means we need the user to pick
                // a master timestamp.  In that situation, any given set will have at most one data point in it,
                // with the timestamp in the data point set to 'null'.  Here we resolve it to a valid timestamp.
                // If there is no master timestamp selected, we drop the data point, but make the set anyway since
                // it might carry metadata.
                if (!seenAnyTimestamps && set.data[0]) {
                    if (!isNaN(masterTime)) {
                        data[0][0] = masterTime;
                    } else {
                        data = [];
                        droppedDatasetsForMissingTime++;
                    }
                }

                // If we have no data, and no metadata that survived resolving, don't make the set.
                // (return continues to the next loop iteration)
                if (data.length < 1 && !metaDataPresent) { return; }

                resolvedSet = {
                    // Copy across the fields from the RawImportSet record
                    kind:              set.kind,
                    line_name:         set.line_name,
                    assay_name:        set.assay_name,
                    measurement_name:  set.measurement_name,
                    metadata_by_name:  metaDataByName,
                    data:              data,
                    // Add new disambiguation-specific fields
                    protocol_id:       masterProtocol,
                    line_id:           lineId,
                    assay_id:          assay_id,
                    measurement_id:    measurementTypeId,
                    compartment_id:    compartmentId,
                    units_id:          unitsId,
                    metadata_by_id:    metaDataById
                };
                resolvedSets.push(resolvedSet);
            });

            if(resolvedSets.length === 0) {
                this.errorMessages.push(new ImportMessage('All of the measurements and ' +
                    ' metadata have been excluded from import. Please select some data to' +
                    ' import.'));
            }

            // log some debugging output if any data get dropped because of a missing timestamp
            if(droppedDatasetsForMissingTime) {
                if (parsedSets.length === droppedDatasetsForMissingTime) {
                    $("#masterTimestampRequiredPrompt").removeClass('off');
                }
                else {
                    var percentDropped: number = (droppedDatasetsForMissingTime / parsedSets.length) * 100;

                    var warningMessage = droppedDatasetsForMissingTime + " parsed datasets (" +
                        percentDropped + "%) were dropped because they were missing a timestamp.";
                    console.warn(warningMessage);
                    this.warningMessages.push(new ImportMessage(warningMessage, null, null))
                }
            } else {
                $("#masterTimestampRequiredPrompt").addClass('off');
            }
            var endTime = new Date();
            var elapsedSeconds = (endTime.getTime() - startTime.getTime()) / 1000;
            console.log("End of TypeDisambiguationStep.createSetsForSubmission(). Elapsed time: ", elapsedSeconds, " s");
            return resolvedSets;
        }

        getUserWarnings():ImportMessage[] {
            return this.warningMessages;
            //  return [
            //     new ImportMessage('Test Warning 1'),
            //     new ImportMessage('Test Warning 2'),
            //     new ImportMessage('Test Warning 3'),
            //     new ImportMessage('Test Warning 4'),
            //     new ImportMessage('Test Warning 5'),
            //     new ImportMessage('Test Warning 6')
            // ];
        }

        getUserErrors():ImportMessage[] {
            return this.errorMessages;
            // return [
            //     new ImportMessage('Test Error 1'),
            //     new ImportMessage('Test Error 2'),
            //     new ImportMessage('Test Error 3'),
            //     new ImportMessage('Test Error 4'),
            //     new ImportMessage('Test Error 5'),
            //     new ImportMessage('Test Error 6')
            // ];
        }

        requiredInputsProvided():boolean {
            var subsection: JQuery, requiredInputSubsectionSelectors: string[],
                allRequiredInputs: JQuery, sectionRequiredInputs: JQuery[];

            // loop over subsections that must have at least one input, making sure that all the
            // visible ones have at least one required input that isn't ignored.
            requiredInputSubsectionSelectors = ['#disambiguateAssaysSection', '#disambiguateLinesSection'];
            for(let selector of requiredInputSubsectionSelectors) {
                var hasEnabledInputs;
                subsection = $(selector);

                if(subsection.hasClass('off')) {
                    continue;
                }

                sectionRequiredInputs = subsection.find('.' + this.STEP_4_REQUIRED_INPUT_CLASS).toArray();

                for(let input_id of sectionRequiredInputs) {
                    var input = $(input_id);
                    if((!input.val()) && !(input.prop('disabled') || input.hasClass('off'))) {
                        return false;
                    }
                }

                hasEnabledInputs = sectionRequiredInputs.length !== 0;
                subsection.find('.' + this.STEP4_SUBSECTION_REQUIRED_CLASS).toggleClass('off', hasEnabledInputs);

                if(!hasEnabledInputs) {
                    return false;
                }
            }

            // test that all required inputs currently visible / enabled on the form have a valid
            // value. Note: this check is very similar to, but distinct from, the one above.
            var allRequiredInputs = $('.' + this.STEP_4_REQUIRED_INPUT_CLASS);
            for(let input_id of allRequiredInputs.toArray()) {
                var input = $(input_id);

                // if the input has no value, but wasn't hidden from the display by the 'off'
                // class, it's missing required data. Note that the "hidden" check below
                // will still allow <input type="hidden">, but will ignore inputs that have been
                // "hidden" by the "off" class directly to the input or one of its parents.
                if((!input.val()) && !(input.prop('disabled') || input.hasClass('off')
                    || input.parents('.off').length > 0) ) {
                    return false;
                }
            }
            return allRequiredInputs.length > 0;
        }
    }

    // The class responsible for everything in the "Step 4" box that you see on the data import page.
    // Aggregates & displays a user-relevant/actionable summary of the import process prior to final
    // submission.
    export class ReviewStep {
        step1: SelectMajorKindStep;
        step2: RawInputStep;
        step3: IdentifyStructuresStep;
        step4: TypeDisambiguationStep;
        prevSteps: ImportStep[];
        nextStepCallback: any;

        warningMessages: ImportMessage[][];
        warningInputs: JQuery[][];

        errorMessages: ImportMessage[][];

        constructor(step1: SelectMajorKindStep, step2:RawInputStep,
                    step3: IdentifyStructuresStep,
                    step4: TypeDisambiguationStep, nextStepCallback: any) {
            this.step1 = step1;
            this.step2 = step2;
            this.step3 = step3;
            this.step4 = step4;
            this.prevSteps = [step1, step2, step3, step4];
            this.nextStepCallback = nextStepCallback;

            this.errorMessages = [];
            this.warningMessages = [];
            this.warningInputs = [];
            this.prevSteps.forEach((step:ImportStep, stepIndex:number):void => {
                this.warningInputs[stepIndex] =[];
            });
        }

        previousStepChanged(): void {
            // re-query each preceding step to get any errorMessages or warningMessages that should be displayed
            // to the user
            this.prevSteps.forEach((prevStep, stepIndex:number): void => {
                this.warningMessages[stepIndex] = [].concat(prevStep.getUserWarnings());
                this.errorMessages[stepIndex] = [].concat(prevStep.getUserErrors());
                this.warningInputs[stepIndex] =[];
            });

            // build up a short summary section to describe the (potentially large) number of
            // errors / warnings, as well as to give some generally helpful summary (e.g. counts).
            // for starters, we'll only show the summary section with a minimal one-sentence
            // that has directions, though clearly more stuff could be helpful later.
            var totalErrorsCount = this.getMessageCount(this.errorMessages);
            var totalWarningsCount = this.getMessageCount(this.warningMessages);
            var totalMessagesCount = totalErrorsCount + totalWarningsCount;

            var summaryDiv=$('#summaryContentDiv');
            summaryDiv.empty();

            var hasRequiredInitialInputs = this.arePrevStepRequiredInputsProvided();

            var summaryWrapperDiv = $('#reviewSummarySection');
            if (hasRequiredInitialInputs && !totalMessagesCount) {
                $('<p>').text('No errors or warnings! Go ahead and import!').appendTo(summaryDiv);
            }
            $('#completeAllStepsFirstLabel').toggleClass('off', hasRequiredInitialInputs);
            $('#submitForImport').toggleClass('off', !hasRequiredInitialInputs);

            // remake error / warning subsections based on input from previous steps
            var errorsWrapperDiv = $('#reviewErrorsSection');
            var errorsDiv = $('#reviewErrorsContentDiv');
            this.remakeErrorOrWarningSection(errorsWrapperDiv, errorsDiv, this.errorMessages,
                totalErrorsCount, "errorMessage", [], false);

            var warningsWrapperDiv = $('#reviewWarningsSection');
            var warningsDiv = $('#reviewWarningsContentDiv');
            this.remakeErrorOrWarningSection(warningsWrapperDiv, warningsDiv, this.warningMessages,
                totalWarningsCount, "warningMessage", this.warningInputs, true);

            this.updateSubmitEnabled();
        }

        arePrevStepRequiredInputsProvided():boolean {
            for(let prevStep of this.prevSteps) {
                if(!prevStep.requiredInputsProvided()) {
                    return false;
                }
            }
            return true;
        }

        // enable / disable the submit button, depending on whether submission is expected
        // to succeed based on data available in the UI
        updateSubmitEnabled():void {
            var allPrevStepInputsProvided = this.arePrevStepRequiredInputsProvided();
            var allWarningsAcknowledged = this.areAllWarningsAcknowledged();
            var totalErrorsCount = this.getMessageCount(this.errorMessages);

            var submitButton = $('#submitForImport');
            var wasDisabled = submitButton.prop('disabled');

            var disableSubmit = !(allPrevStepInputsProvided && (totalErrorsCount === 0) && allWarningsAcknowledged);
            if (disableSubmit) {
                console.log('Disabling submit'); //TODO: remove debug stmt
                submitButton.attr('disabled', 'disabled');
            } else {
                console.log('Enabling submit'); //TODO: remove debug stmt
                submitButton.removeAttr('disabled');
            }

            // TODO: re-enable me after upgrading to JQuery-UI 1.12+
            // briefly highlight the button if it was enabled/disabled
            // if((wasDisabled != disableSubmit) && allPrevStepInputsProvided) {
            //     submitButton.effect("bounce");
            // }
        }

        areAllWarningsAcknowledged(): boolean {
            var index = 0;
            for(let stepWarningInputs of this.warningInputs) {
                for(let warningChkbx of stepWarningInputs) {
                    index++;
                    if(!warningChkbx.is(':checked')) {
                        console.log('Not all warnings acknowledged. Warning ', index, 'isnt' +
                            ' checked.'); //TODO: remove debug stmt and counter
                        return false;
                    }
                }
            }
            console.log('All warnings acknowledged.');  //TODO: remove debug stmt
            return true;
        }

        getMessageCount(messagesByStep:ImportMessage[][]):number {
            var messageCount = 0;
            for (let stepMessages of messagesByStep) {
                messageCount += stepMessages.length;
            }
            return messageCount;
        }

        remakeErrorOrWarningSection(wrapperDivSelector:JQuery, contentDivSelector:JQuery,
                                    userMessages:ImportMessage[][], messageCount:number,
                                    messageCssClass:string, inputs:JQuery[][],
                                    createCheckboxes:boolean):void {
            var hasRequiredInitialInputs, toggleOff, showAcknowledgeAllBtn: boolean, table, tableBody,
                header, headerCell;
            contentDivSelector.empty();
            hasRequiredInitialInputs = this.arePrevStepRequiredInputsProvided();
            toggleOff = (messageCount === 0) || !hasRequiredInitialInputs;
            wrapperDivSelector.toggleClass('off', toggleOff);

            // clear all the subarrays containing input controls for prior steps
            // TODO: as a future enhancement, we could keep track of which are already acknowledged
            // and keep them checked
            for (let stepMsgInputs of inputs) {
                stepMsgInputs = []
            }

            // remove all the inputs from the DOM
            contentDivSelector.empty();

            if ((!hasRequiredInitialInputs) || (!messageCount)) {
                return;
            }

            // if showing checkboxes to acknowledge messages, add a button to ak all of them after
            // a reasonable number
            showAcknowledgeAllBtn = createCheckboxes && (messageCount >= 5);
             if(showAcknowledgeAllBtn) {
                this.addAcknowledgeAllButton(contentDivSelector);
            }

            table = $('<table>').appendTo(contentDivSelector);

            // if we'll be adding checkboxes to the table, set headers to describe what they're for
            if (createCheckboxes) {
                header = $('<thead>').appendTo(table);
                headerCell = $('<th>').text('Warning').appendTo(header);
                headerCell = $('<th>').text('Acknowledge').appendTo(header);
            }
            tableBody = $('<tbody>').appendTo(table)[0];

            userMessages.forEach((stepMessages:ImportMessage[], stepIndex:number):void => {
                stepMessages.forEach((message:ImportMessage):void => {
                    var row, cell, div, span, msgSpan, checkbox;
                    row = $('<tr>').appendTo(tableBody);
                    cell = $('<td>').css('text-align', 'left').appendTo(row);
                    div =  $('<div>').attr('class', messageCssClass).appendTo(cell);
                    span = $('<span class="warningStepLabel">').text("Step " + (stepIndex + 1)).appendTo(div);
                    msgSpan = $('<span>').text(": " + message.message).appendTo(div);

                    if (!createCheckboxes) {
                        return;
                    }
                    cell = $('<td>').css('text-align', 'center').toggleClass('errorMessage', !createCheckboxes).appendTo(row);

                    checkbox = $('<input type="checkbox">').appendTo(cell);
                    this.warningInputs[stepIndex].push(checkbox);
                    checkbox.on('click', null, {
                        'div': div,
                        'checkbox': checkbox
                    }, (ev: JQueryMouseEventObject) => {
                        var div, checkbox;
                        div = ev.data.div;
                        checkbox = ev.data.checkbox;
                        this.userSelectedWarningButton(div, checkbox);
                    });
                }, this)
            });

            // if showing an 'Acknowledge All' button, repeat it at the bottom of the list
            if(showAcknowledgeAllBtn) {
                this.addAcknowledgeAllButton(contentDivSelector);
            }
        }

        addAcknowledgeAllButton(contentDivSelector:JQuery): void {
            var button = $('<input type="button">')
                .addClass("acknowledgeAllButton")
                .val('Acknowledge  All')
                .click( this.userSelectedAcknowledgeAllButton.bind(this));
            button.appendTo(contentDivSelector);
        }

        userSelectedWarningButton(div, checkbox):void {

            // make the message text appear disabled (note it's purposefully distinct
            // from the checkbox to allow flexibility in expanding table contents)
            div.toggleClass('disabledTextLabel', checkbox.is(':checked'));

            //update the submit button
            this.updateSubmitEnabled();
        }

        userSelectedAcknowledgeAllButton():void {
            console.log('User selected ack all button'); // TODO: remove debug stmt
            // check whether all of the boxes are already checked
            var allSelected:boolean = true;
            for(let stepCheckboxes of this.warningInputs) {
                for(let checkbox of stepCheckboxes) {
                    if(!checkbox.is(':checked')) {
                        allSelected = false;
                        break;
                    }
                }
            }

            // TODO: remove debug stmts
            if(allSelected) {
                console.log('All checkboxes already selected -- de-selecting.');
            } else {
                console.log('Not all checkboxes already selected -- selecting all');
            }

            // check or uncheck all of the boxes (some checked will result in all being checked)
            for(let stepCheckboxes of this.warningInputs) {
                for(let checkbox of stepCheckboxes) {
                    checkbox.prop('checked', !allSelected);
                }
            }

            this.updateSubmitEnabled();
        }
    }
}


$(window).load(function() {
    EDDTableImport.onWindowLoad();
});

<|MERGE_RESOLUTION|>--- conflicted
+++ resolved
@@ -66,13 +66,8 @@
     }
     // This information is added post-disambiguation, in addition to the fields from RawImportSet, and sent to the server
     interface ResolvedImportSet extends RawImportSet {
-<<<<<<< HEAD
         protocol_id:number;
         line_id:string;    // Value of 'null' or string 'new' indicates new Line should be created with name line_name. 
-=======
-        protocol_id:string;
-        line_id:string;    // Value of 'null' or string 'new' indicates new Line should be created with name line_name.
->>>>>>> eb2be070
         assay_id:string;
         measurement_id:string;
         compartment_id:string;
@@ -1185,16 +1180,11 @@
         }
 
         previousStepChanged(): void {
-<<<<<<< HEAD
             var prevStepComplete: boolean, mode: string, graph: JQuery, hideGraph:boolean, gridRowMarkers:any[], grid:any[], ignoreDataGaps:boolean, showDataTable:boolean;
             var prevStepComplete = this.rawInputStep.requiredInputsProvided();
             $('#processingStep2ResultsLabel').toggleClass('off', !prevStepComplete);
             $('#enterDataInStep2').toggleClass('off', prevStepComplete);
             $('#dataTableDiv').toggleClass('off', !prevStepComplete);
-=======
-
-            var mode = this.selectMajorKindStep.interpretationMode;
->>>>>>> eb2be070
 
             mode = this.selectMajorKindStep.interpretationMode;
             graph = $('#graphDiv');
@@ -2149,13 +2139,8 @@
             }
         }
 
-<<<<<<< HEAD
-
-        remakeGraphArea(): void {
-=======
         remakeGraphArea():void {
             var graphHelper = Object.create(GraphHelperMethods);
->>>>>>> eb2be070
             var mode = this.selectMajorKindStep.interpretationMode;
             var sets = this.graphSets;
             var graph = $('#graphDiv');
@@ -2166,39 +2151,30 @@
             $('#processingStep2ResultsLabel').removeClass('off');
 
             EDDATDGraphing.clearAllSets();
-<<<<<<< HEAD
+            var sets = this.graphSets;
+            var dataSets = [];
             // If we're not in either of these modes, drawing a graph is nonsensical.
             if ((mode === "std" || mode === 'biolector' || mode === 'hplc') && (sets.length > 0)) {
                 graph.removeClass('off');
-                sets.forEach((set) => EDDATDGraphing.addNewSet(set));
-                EDDATDGraphing.drawSets();
-            } else {
-                graph.addClass('off');
-            }
-
-            $('#processingStep2ResultsLabel').addClass('off');
-        }
-
-
-        getUserWarnings(): ImportMessage[] {
-            return this.warningMessages;
-        }
-
-        getUserErrors(): ImportMessage[] {
-            return this.errorMessages;
-=======
-            var sets = this.graphSets;
-            var dataSets = [];
-            // If we're not in either of these modes, drawing a graph is nonsensical.
-            if (mode === "std" || mode === 'biolector' || mode === 'hplc') {
                 sets.forEach(function(set) {
                     var color = "#0E6FA4";
                     var singleAssayObj = graphHelper.transformNewLineItem(EDDData, set, color);
                     dataSets.push(singleAssayObj);
-            })
-            }
-            EDDATDGraphing.addNewSet(dataSets);
->>>>>>> eb2be070
+                });
+                EDDATDGraphing.addNewSet(dataSets);
+            } else {
+                graph.addClass('off');
+            }
+
+            $('#processingStep2ResultsLabel').addClass('off');
+        }
+
+        getUserWarnings(): ImportMessage[] {
+            return this.warningMessages;
+        }
+
+        getUserErrors(): ImportMessage[] {
+            return this.errorMessages;
         }
 
         requiredInputsProvided(): boolean {
@@ -2286,7 +2262,7 @@
         STEP_4_TOGGLE_SUBSECTION_CLASS: string = 'step4SubsectionToggle';
 
         STEP4_SUBSECTION_REQUIRED_CLASS = 'step4RequiredSubsectionLabel';
-        
+
         TOGGLE_ALL_THREASHOLD:number = 4;
         DUPLICATE_CONTROLS_THRESHOLD:number = 10;
 
