--- conflicted
+++ resolved
@@ -1311,11 +1311,7 @@
 
         // This one is active by default
         $("#lineGraphButton").click(function() {
-<<<<<<< HEAD
             //TODO: clean this up
-=======
-            //TODO: clean up
->>>>>>> 8ceec360
             $('#exportButton').addClass('off');
             $('#assaysActionPanel').appendTo('#content');
             $('#mainFilterSection').appendTo('#content');
@@ -1347,11 +1343,7 @@
             $('#graphLoading').removeClass('off');
         });
         $("#barGraphButton").click(function() {
-<<<<<<< HEAD
             //TODO: clean this up
-=======
-            //TODO: clean up
->>>>>>> 8ceec360
             viewingMode = 'bargraph';
             $('#assaysActionPanel').appendTo('#content');
             $('#mainFilterSection').appendTo('#content');
