--- conflicted
+++ resolved
@@ -5,130 +5,6 @@
 
 module Utl {
 
-<<<<<<< HEAD
-	export class EDD {
-
-		static resolveMeasurementRecordToName(measurementRecord:AssayMeasurementRecord):string {
-
-			var mName = '';
-			// We figure out the name and units differently based on the subtype.
-			var mst = measurementRecord.mst;
-			if (mst == 1) {	// Metabolite type.  Magic numbers.  EW!  TODO: Eeeew!
-				var compName = '';
-				var compID = measurementRecord.mq;
-				if (compID) {
-					var cRecord = EDDData.MeasurementTypeCompartments[compID];
-					if (cRecord) {
-						compName = cRecord.sn + ' ';
-					}
-				}
-				var mRecord = EDDData.MetaboliteTypes[measurementRecord.mt];
-				mName = compName + mRecord.name;
-			} else if (mst == 2) {	// Gene type.  EWW EWW
-			mName = EDDData.GeneTypes[measurementRecord.mt].name;
-			} else if (mst == 3) {	// Protein type.  EWW EWW
-				mName = EDDData.ProteinTypes[measurementRecord.mt].name;
-			}
-			return mName;
-		}
-
-
-		static resolveMeasurementRecordToUnits(measurementRecord:AssayMeasurementRecord):string {
-
-			var mUnits = '';
-			var mst = measurementRecord.mst;
-			if (mst == 1) {		// TODO: https://www.youtube.com/watch?v=JltEXpbGM8s
-				if (measurementRecord.uid) {
-					var uRecord = EDDData.UnitTypes[measurementRecord.uid];
-					if (uRecord) {
-						mUnits = uRecord.name;
-					}
-				}
-		    } else if (mst == 2) {
-				mUnits = '';	// Units for Proteomics?  Anyone?
-			} else if (mst == 3) {
-				mUnits = 'RPKM';
-			}
-			return mUnits;
-		}
-
-
-		// Helper function to do a little more prep on objects when calling jQuery's Alax handler.
-		// If options contains "data", it is assumed to be a constructed formData object.
-		// If options contains a "rawdata" object, it is assumed to be a standard key-value collection
-		// If options contains "type", the form type will be set to it - valid values are 'GET' or 'POST'.
-		//   If "type" is not specified, it will be 'POST'.
-		// If options contains a "progressBar" object, that object is assumed to be an HTML element of type "progress",
-		//   and the bar will be updated to reflect the upload and/or download completion.
-		static callAjax(options) {
-			var debug = options.debug || false;
-			var processData = false;
-			var formData = options.rawdata || options.data;
-			var url = options.url || '';
-			var type = options.type || 'POST';
-			if ((options.rawdata) && (type != 'POST')) {
-				// Turns object name/attribute pairs into a query string, e.g. ?a=4&b=3 .
-				// Never what we want when using POST.
-				processData = true;
-			}
-			if (debug) { console.log('Calling ' + url); }
-			var headers = {};
-			if (type == 'POST') {
-				headers["X-CSRFToken"] = jQuery.cookie('csrftoken');
-			}
-			$.ajax({
-				xhr: function() {
-					var xhr = new XMLHttpRequest();
-					if (options.progressBar && (options.upEnd - options.upStart > 0)) {
-						// Specifying evt:any to deal with TypeScript compile error
-						// ">> ../site/ALWindow.ts(197,15): error TS2339: Property 'lengthComputable' does not exist on type 'Event'."
-						xhr.upload.addEventListener("progress", function(evt:any) {
-							if (evt.lengthComputable) {
-								var p = ((evt.loaded / evt.total) * (options.upEnd - options.upStart)) + options.upStart;
-								options.progressBar.setProgress(p);
-								if (debug) { console.log('Upload Progress ' + p + '...'); }
-							} else if (debug) {
-								console.log('Upload Progress...');
-							}
-						}, false);
-					}
-					if (options.progressBar && (options.downEnd - options.downStart > 0)) {
-						xhr.addEventListener("progress", function(evt) {
-							if (evt.lengthComputable) {
-								var p = ((evt.loaded / evt.total) * (options.downEnd - options.downStart)) + options.downStart;
-								options.progressBar.setProgress(p);
-								if (debug) { console.log('Download Progress ' + p + '...'); }
-							} else if (debug) {
-								console.log('Download Progress...');
-							}
-						}, false);
-					}
-					return xhr;
-				},
-				headers: headers,
-				type: type,
-				url: url,
-				data: formData,
-				cache: false,
-				error: function( jqXHR, textStatus, errorThrown ) {
-					if (debug) {
-						console.log(textStatus + ' ' + errorThrown);
-						console.log(jqXHR.responseText);
-					}
-				},
-				contentType: false,
-				processData: processData,
-				success: function() {
-					var a = Array.prototype.slice.call(arguments, -1);
-					if (debug) { console.log(a[0].responseJSON); }
-					if (options.success) {
-						options.success.apply(this, arguments);
-					}
-				}
-			});
-		}
-	}
-=======
     export class EDD {
 
         static resolveMeasurementRecordToName(measurementRecord:AssayMeasurementRecord):string {
@@ -182,7 +58,6 @@
             }
             return jQuery('input[name=csrfmiddlewaretoken]').val() || '';
         }
->>>>>>> 774d5117
 
 
         // Helper function to do a little more prep on objects when calling jQuery's Alax handler.
@@ -261,67 +136,6 @@
         }
     }
 
-<<<<<<< HEAD
-	export class Tabs {
-		// Set up click-to-browse tabs
-		static prepareTabs() {
-		// declare the click handler at the document level, then filter to any link inside a .tab
-		$(document).on('click', '.tabBar span:not(.active)', (e) => {
-			var targetTab = $(e.target).closest('span');
-			var activeTabs = targetTab.closest('div.tabBar').children('span.active');
-
-			activeTabs.removeClass('active');
-			targetTab.addClass('active');
-
-			var targetTabContentID = targetTab.attr('for');
-			var activeTabEls = activeTabs.get();
-
-			if (targetTabContentID) {
-				// Hide the content section for whatever tabs were active, then show the one selected
-				for ( var i = 0; i < activeTabEls.length; i++ ) {
-					var a = activeTabEls[i];
-					var tabContentID = $(a).attr('for');
-					if (tabContentID) {
-						$('#'+tabContentID).addClass('off');
-					}
-				}
-				$('#'+targetTabContentID).removeClass('off');
-			}
-		});
-	    }
-	}
-
-
-	// This is currently implemented almost exactly like Tabs above.
-	export class ButtonBar {
-		// Set up click-to-browse tabs
-		static prepareButtonBars() {
-			// declare the click handler at the document level, then filter to any link inside a .tab
-			$(document).on('click', '.buttonBar span:not(.active)', (e) => {
-				var targetButton = $(e.target).closest('span');
-				var activeButtons = targetButton.closest('div.buttonBar').children('span.active');
-
-				activeButtons.removeClass('active');
-				targetButton.addClass('active');
-
-				var targetButtonContentID = targetButton.attr('for');
-				var activeButtonEls = activeButtons.get();
-
-				if (targetButtonContentID) {
-				// Hide the content section for whatever buttons were active, then show the one selected
-					for ( var i = 0; i < activeButtonEls.length; i++ ) {
-						var a = activeButtonEls[i];
-						var ButtonContentID = $(a).attr('for');
-						if (ButtonContentID) {
-							$('#'+ButtonContentID).addClass('off');
-						}
-					}
-					$('#'+targetButtonContentID).removeClass('off');
-				}
-			});
-		}
-	}
-=======
 
 
     export class Tabs {
@@ -352,7 +166,6 @@
             });
         }
     }
->>>>>>> 774d5117
 
 
     // This is currently implemented almost exactly like Tabs above.
@@ -535,15 +348,6 @@
 
         }
 
-<<<<<<< HEAD
-		static assert(condition:boolean, message:string):void {
-			if (!condition) {
-				message = message || "Assertion failed";
-				if (typeof Error !== 'undefined') throw Error(message);
-				else throw message;
-		    }
-		}
-=======
 
         static assert(condition:boolean, message:string):void {
             if (!condition) {
@@ -552,7 +356,6 @@
                 else throw message;
             }
         }
->>>>>>> 774d5117
 
 
         static convertHashToList(hash:any):any {
@@ -706,20 +509,21 @@
             return day_str + ', ' + hour + ':' + min + half_day;
         }
 
-		static utcToTodayString(utc:string):string {
-			var m:any[];
-			var timestamp:number;
-			m = /^(\d{4})-(\d{2})-(\d{2})T(\d{2}):(\d{2}):(\d{2})\.?(\d{1,6})?Z$/.exec(utc);
-			if (m) {
-				m.shift(); // get rid of overall match, we don't care
-				m.map((v) => { return parseInt(v, 10); }); // convert strings to numbers
-				m[1]--; // Date uses 0-based months, so decrement month
-				timestamp = Date.UTC(m[0], m[1], m[2], m[3], m[4], m[5]);
-				timestamp /= 1000; // the timestampToTodayString expects seconds, not milliseconds
-				return Utl.JS.timestampToTodayString(timestamp);
-			}
-			return Utl.JS.timestampToTodayString(null);
-		}
+
+        static utcToTodayString(utc:string):string {
+            var m:any[];
+            var timestamp:number;
+            m = /^(\d{4})-(\d{2})-(\d{2})T(\d{2}):(\d{2}):(\d{2})\.?(\d{1,6})?Z$/.exec(utc);
+            if (m) {
+                m.shift(); // get rid of overall match, we don't care
+                m.map((v) => { return parseInt(v, 10); }); // convert strings to numbers
+                m[1]--; // Date uses 0-based months, so decrement month
+                timestamp = Date.UTC(m[0], m[1], m[2], m[3], m[4], m[5]);
+                timestamp /= 1000; // the timestampToTodayString expects seconds, not milliseconds
+                return Utl.JS.timestampToTodayString(timestamp);
+            }
+            return Utl.JS.timestampToTodayString(null);
+        }
 
 
         // Remap a value from [inMin, inMax] to [outMin, outMax]
@@ -807,86 +611,6 @@
 
 
 
-<<<<<<< HEAD
-	// Used by FileDropZone to pass around additional info for each dropped File object without
-	// messing with the filedrop-min.js internals.
-	interface FileDropZoneFileContainer {
-		file: any;					// The file object as created by filedrop-min.js
-		fileType: string;			// A guess at the file's type, expressed as a string, as returned by Utl.JS.guessFileType .
-		extraHeaders:{[id:string]: string};	// Any extra headers to send with the POST to the server.
-		progressBar: ProgressBar;	// The ProgressBar object used to track this file.  Can be altered after init by fileInitFn.
-		stopProcessing: boolean;	// If set, abandon any further action on the file.
-		skipProcessRaw: boolean;	// If set, skip the call to process the dropped file locally.
-		skipUpload: boolean;		// If set, skip the upload to the server (and subsequent call to processResponseFn)
-		allWorkFinished: boolean;	// If set, the file has finished all processing by the FileDropZone class.
-
-		// This is assigned by FileDropZone when the object is generated, and can be used to correlate the
-		// object with other information elsewhere.  (It is not used internally by FileDropZone.)
-		uniqueIndex: number;
-	}
-
-
-
-	// A class wrapping filedrop-min.js (http://filedropjs.org) and providing some additional structure.
-	// It's initialized with a single 'options' object:
-	// {
-	//	elementId: ID of the element to be set up as a drop zone
-	//	fileInitFn: Called when a file has been dropped, but before any processing has started
-	//	processRawFn: Called when the file content has been read into a local variable, but before any communication with
-	//	the server.
-	//	url: The URL to upload the file.
-	//	progressBar: A ProgressBar object for tracking the upload progress.
-	//	processResponseFn: Called when the server sends back its results.
-	//processErrorFn: Called as an alternative to processResponseFn if the server reports an error.
-	// All callbacks are given a FileDropZoneFileContainer object as their first argument.
-
-	// TODO:
-	// * Rewrite this with an option to only accept the first file in a dropped set.
-	// * Create a fileContainerGroup object, and a fileContainergGroupIndexCounter, and assign sets of files the same group UID.
-	// * Add a 'cleanup' callback that's called after all files in a group have been uploaded.
-	export class FileDropZone {
-
-		zone: any;
-		csrftoken: any;
-		elementId: any;
-		url: string;
-		progressBar: ProgressBar;
-
-		fileInitFn: any;
-		processRawFn: any;
-		processResponseFn: any;
-		processErrorFn: any;
-		processWarningFn: any;
-
-		static fileContainerIndexCounter: number = 0;
-
-		// If processRawFn is provided, it will be called with the raw file data from the drop zone.
-		// If url is provided and processRawFn returns false (or was not provided) the file will be sent to the given url.
-		// If processResponseFn is provided, it will be called with the returned result of the url call.
-		// If an error occurs, processErrorFn will be called with the result.
-		constructor(options:any) {
-
-			this.progressBar = options.progressBar || null;
-
-			// If there's a cleaner way to force-disable event logging in filedrop-min.js, do please put it here!
-			(<any>window).fd.logging = false;
-
-			var z = new FileDrop(options.elementId, {});	// filedrop-min.js , http://filedropjs.org
-			this.zone = z;
-			this.csrftoken = jQuery.cookie('csrftoken');
-			if (!(typeof options.multiple === "undefined")) {
-				z.multiple(options.multiple);
-			} else {
-				z.multiple(false);
-			}
-			this.fileInitFn = options.fileInitFn;
-			this.processRawFn = options.processRawFn;
-			this.processResponseFn = options.processResponseFn;
-			this.processErrorFn = options.processErrorFn;
-			this.processWarningFn = options.processWarningFn;
-			this.url = options.url;
-		}
-=======
     // Used by FileDropZone to pass around additional info for each dropped File object without
     // messing with the filedrop-min.js internals.
     interface FileDropZoneFileContainer {
@@ -948,7 +672,6 @@
         constructor(options:any) {
 
             this.progressBar = options.progressBar || null;
->>>>>>> 774d5117
 
             // If there's a cleaner way to force-disable event logging in filedrop-min.js, do please put it here!
             (<any>window).fd.logging = false;
@@ -969,30 +692,11 @@
         }
 
 
-<<<<<<< HEAD
-		setup():void {
-			var t = this;
-			this.zone.event('send', function(files) {
-				files.each(function(file) {
-
-					var fileContainer:FileDropZoneFileContainer  = {
-						file: file,
-						fileType: Utl.JS.guessFileType(file.name, file.type),
-						extraHeaders: {},
-						progressBar: t.progressBar,
-						uniqueIndex: FileDropZone.fileContainerIndexCounter++,
-						stopProcessing: false,
-						skipProcessRaw: null,
-						skipUpload: null,
-						allWorkFinished: false
-					};
-=======
         // Helper function to create and set up a FileDropZone.
         static create(options:any): void {
             var h = new FileDropZone(options);
             h.setup();
         }
->>>>>>> 774d5117
 
 
         setup():void {
@@ -1035,37 +739,6 @@
             }
         }
 
-<<<<<<< HEAD
-		// If processRawFn is defined, we read the entire file into a variable,
-		// then pass that to processRawFn along with the FileDropZoneFileContainer object.
-		// FileDropZoneFileContainer's contents might be modified - specifically, the flags - so we check them afterwards
-		// to decide how to proceed.
-		callProcessRaw(fileContainer: FileDropZoneFileContainer) {
-			var t = this;
-			if (typeof this.processRawFn === "function" && !fileContainer.skipProcessRaw) {
-				fileContainer.file.read({
-					//start: 5,
-					//end: -10,
-					//func: 'cp1251',
-					onDone: function(str) {
-						t.processRawFn(fileContainer, str);
-						if (!fileContainer.stopProcessing && !fileContainer.skipUpload) {
-							t.uploadFile.call(t, fileContainer);
-						} else {
-							fileContainer.allWorkFinished = true;
-						}
-					},
-					onError: function(e) {
-						alert('Failed to read the file! Error: ' + e.fdError)
-					},
-					func: 'text'
-				});
-			// No need to check stopProcessing - there's no way it could have been modified since the last step.
-			} else if (!fileContainer.skipUpload) {
-				this.uploadFile(fileContainer);
-			}
-		}
-=======
 
         // If processRawFn is defined, we read the entire file into a variable,
         // then pass that to processRawFn along with the FileDropZoneFileContainer object.
@@ -1096,7 +769,7 @@
                 this.uploadFile(fileContainer);
             }
         }
->>>>>>> 774d5117
+
 
 
 		uploadFile(fileContainer: FileDropZoneFileContainer) {
@@ -1114,15 +787,11 @@
 				if (result.python_error) {
 					// If we were given a function to process the error, use it.
 					if (typeof t.processErrorFn === "function") {
-						t.processErrorFn(fileContainer, xhr.response);
+						t.processErrorFn(fileContainer, xhr);
 					} else {
 						alert(result.python_error);
 					}
-				}
-				else if (result.warnings) {
-					t.processWarningFn(fileContainer, result);
-				}
-				else if (typeof t.processResponseFn === "function") {
+				} else if (typeof t.processResponseFn === "function") {
 					t.processResponseFn(fileContainer, result);
 				}
 				fileContainer.allWorkFinished = true;
@@ -1130,11 +799,7 @@
 
 			f.event('error', function(e, xhr) {
 				if (typeof t.processErrorFn === "function") {
-<<<<<<< HEAD
 					t.processErrorFn(fileContainer, xhr, this.url);
-=======
-					t.processErrorFn(fileContainer, xhr.response, this.url);
->>>>>>> 774d5117
 				}
 				if($('#omitStrains').data('clicked')) {
 					// var result = jQuery.parseJSON(xhr.responseText);
@@ -1153,7 +818,7 @@
 				// We want to pass along our own guess at the file type, since it's based on a more specific set of criteria.
 				xhr.setRequestHeader('X-EDD-File-Type', fileContainer.fileType);
 
-				$.each(fileContainer.extraHeaders, (name: string, value: string): void => {
+            	$.each(fileContainer.extraHeaders, (name: string, value: string): void => {
 					xhr.setRequestHeader('X-EDD-' + name, value)
 				});
 
@@ -1197,26 +862,6 @@
         static createVerticalLinePath(xCoord:number, yCoord:number, lineWidth:number, lineHeight:number, color:Color, svgElement:any):SVGElement {
             var halfWidth:number = lineWidth / 2;
 
-<<<<<<< HEAD
-			var topY:number = Math.floor(yCoord - lineHeight/2);
-			var bottomY:number = Math.floor(yCoord + lineHeight/2);
-			var midX:number = Math.floor(xCoord + halfWidth);
-			var el = SVG.createLine( midX, topY, midX, bottomY, color, lineWidth);
-
-			if (svgElement)
-				svgElement.appendChild(el);
-			return el;
-		}
-
-
-		static createLine(x1:number, y1:number, x2:number, y2:number, color?:Color, width?:number):SVGElement {
-			var el = <SVGElement>document.createElementNS(SVG._namespace, 'line');
-			
-			el.setAttribute('x1', x1.toString());
-			el.setAttribute('y1', y1.toString());
-			el.setAttribute('x2', x2.toString());
-			el.setAttribute('y2', y2.toString());
-=======
             var topY:number = Math.floor(yCoord - lineHeight/2);
             var bottomY:number = Math.floor(yCoord + lineHeight/2);
             var midX:number = Math.floor(xCoord + halfWidth);
@@ -1232,7 +877,6 @@
 
         static createLine(x1:number, y1:number, x2:number, y2:number, color?:Color, width?:number):SVGElement {
             var el = <SVGElement>document.createElementNS(SVG._namespace, 'line');
->>>>>>> 774d5117
 
             el.setAttribute('x1', x1.toString());
             el.setAttribute('y1', y1.toString());
@@ -1242,13 +886,8 @@
             if (color)
                 $(el).css('stroke', color.toString());
 
-<<<<<<< HEAD
-			return el;
-		}
-=======
             if (width)
                 $(el).css('stroke-width', width.toString());
->>>>>>> 774d5117
 
             return el;
         }
@@ -1262,39 +901,6 @@
             if (!strokeColor)
                 strokeColor = Color.black;
 
-<<<<<<< HEAD
-			var el = <SVGElement>document.createElementNS(SVG._namespace, 'rect');
-
-			// Make sure width and height are positive.
-			if (height < 0) {
-				y += height;
-				height = -height;
-			}
-
-				if (width < 0) {
-				x += height;
-				width = -width;
-			}
-
-			el.setAttribute('x', x.toString());
-			el.setAttribute('y', y.toString());
-			el.setAttribute('width', width.toString());
-			el.setAttribute('height', height.toString());
-
-			if (typeof(strokeWidth) !== 'undefined')
-				$(el).css('stroke-width', strokeWidth);
-
-			if (typeof(strokeColor) !== 'undefined')
-				$(el).css('stroke', strokeColor.toString());
-
-			if (typeof(opacity) !== 'undefined')
-				$(el).css('opacity', opacity);
-
-			if (typeof(fillColor) !== 'undefined')
-				$(el).css('fill', fillColor.toString());
-
-			return el;
-=======
             opacity = (typeof(opacity) !== 'undefined' ? opacity : 1);
 
             var el = <SVGElement>document.createElementNS(SVG._namespace, 'rect');
@@ -1326,43 +932,11 @@
 
             if (typeof(fillColor) !== 'undefined')
                 $(el).css('fill', fillColor.toString());
->>>>>>> 774d5117
 
             return el;
 
         }
 
-<<<<<<< HEAD
-		static createText(x:number, y:number, text:string, fontName?:string, fontSize?:number, centeredOnX?:boolean, color?:Color):SVGElement {
-			var el = <SVGElement>document.createElementNS(SVG._namespace, 'text');
-
-			el.setAttribute('x', x.toString());
-			el.setAttribute('y', y.toString());
-
-			if (fontName)
-				el.setAttribute('font-family', fontName);
-			else
-				el.setAttribute('font-family', "Verdana");
-
-			if (fontSize)
-				el.setAttribute('font-size', fontSize.toString());
-			else
-				el.setAttribute('font-size', "12");
-
-			el.textContent = text;
-
-			// Center on X??
-			if (centeredOnX)
-				el.setAttribute('text-anchor', 'middle');
-			else
-				el.setAttribute('text-anchor', 'start');
-
-			if (color) {
-				$(el).css('fill', color.toString());
-			}
-			return el;
-		}
-=======
 
         static createText(x:number, y:number, text:string, fontName?:string, fontSize?:number, centeredOnX?:boolean, color?:Color):SVGElement {
             var el = <SVGElement>document.createElementNS(SVG._namespace, 'text');
@@ -1391,19 +965,10 @@
             if (color) {
                 $(el).css('fill', color.toString());
             }
->>>>>>> 774d5117
 
             return el;
         }
 
-<<<<<<< HEAD
-		// Modify a rect element to round its corners.
-		static makeRectRounded(rect, rx, ry) {
-			rect.setAttribute('rx', rx);
-			rect.setAttribute('ry', ry);
-		}
-=======
->>>>>>> 774d5117
 
         // Modify a rect element to round its corners.
         static makeRectRounded(rect, rx, ry) {
