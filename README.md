--- conflicted
+++ resolved
@@ -215,37 +215,6 @@
  * Install and run [Build Tools](#BuildTools) <a name="Build_Tools"/>
  
  * Configure Database <a name="Configure_DB"/>
-<<<<<<< HEAD
-    * See [Database Conversion](#DbConversion) below for instructions that also apply to initial database creation
-	
- * Install Celery : TODO
-    * 'workon edd'
-    * `pip install -U Celery`
-	* `pip install sqlalchemy` # TODO: used by django, but not available on command line for celery. humph. installing made Celery work as configured.
-	* Install flower (pronounced 'flow-er'...or 'flower'), Flower is the recommended web [monitoring](http://celery.readthedocs.org/en/latest/userguide/monitoring.html#introduction) tool for Celery, but you can use the command line if you prefer.
-	   * `pip install flower`
-	   * To start EDD using flower
-	      * celery -A edd flower
-		  * Access the web app via http://localhost:5555
-	* `brew install rabbitmq`
-	* Update .bashrc or .bash_profile to add rabbitmq to the path: `PATH=$PATH:/usr/local/sbin`. NOPE! unsetting this caused it to work.
-	* Start rabbitmq `sudo rabbitmq-server`, optionally add `-detached` to run in the background
-	* Confirm working using `sudo rabbitmqctl status`
-	* Stop using sudo rabbitmqctl stop
-	* TODO: configure access controls, SSL, other options for Rabbit after some initial Celery investigation. Try using same setup for dev/prod environments.
-	   * See Celery's [Next Steps](http://docs.celeryproject.org/en/latest/getting-started/next-steps.html) tutorial - In the background" section for ideas on daemonization
-	   * See Celery's [Security](http://docs.celeryproject.org/en/latest/userguide/security.html) article, and RabbitMQ's [production checklist](http://www.rabbitmq.com/production-checklist.html) too
-	   * `sudo rabbitmqctl add_vhost edd`
-	   * Grant permissions on the "edd" virtual host to the guest account `sudo rabbitmqctl set_permissions -p edd guest ".*" ".*" ".*"`
-	      * Note that by default the RabbitMQ guest account is only accessible from localhost, so this should be safe
-	* Start the worker by running `celery worker --app edd --queues=edd --hostname=edd-worker-1.%h --autoscale=10,1 --autoreload --loglevel=info`
-	   * Note that in production, prefork() processes will have the same memory and file access as the user that launches this process -- see Security link above
-	   * For Celery 3.1, the final message should end with'celery@yourhostname ready.'
-	* Prod-ish quality commands
-		* Start worker1 on localhost: `celery worker --app edd --queues=edd --hostname=edd-worker-1.%h --autoscale=10,1 --autoreload --loglevel=info` TODO: remove --autoload and loglevel for prod
-		* Start flower on localhost: `celery -app edd flower`
-	   
-=======
     * See [Database Conversion](#DbConversion) below for instructions that also apply to initial
       database creation
     
@@ -392,7 +361,6 @@
  * Start and test EDD dependencies
     * See unified directions at [Controlling EDD's Dependencies](#ControllingDependencies)
     * TODO: add directions for testing a feature that depends on Celery
->>>>>>> 024f81ab
  
  * Start EDD <a name="Start_EDD"/>
     * If not already running, start supporting services
@@ -537,18 +505,11 @@
     * `brew install node`
     * `sudo npm install -g grunt-cli`
     * `sudo npm install grunt`
-<<<<<<< HEAD
- * EDD uses [TypeScript](http://typescriptlang.org) for its client-side interface; you will want:
-    * The following are included by default in the EDD codebase.
-	   * `sudo npm install -g typescript@1.3.0`
-	   * `sudo npm install grunt-typescript`
-=======
 
  * EDD uses [TypeScript](http://typescriptlang.org) for its client-side interface; you will want:
     * The following are included by default in the EDD codebase.
         * `sudo npm install -g typescript@1.3.0`
         * `sudo npm install grunt-typescript`
->>>>>>> 024f81ab
 
  * Compile changes in `*.ts` to `*.js` by simply running `grunt` from the edd base directory
  
