--- conflicted
+++ resolved
@@ -187,44 +187,21 @@
            to add to or remove EDD's defaults.  It's recommended that you leave defaults in place for consistency with collaborators' EDD deployments.
       * Manually set the hostname in EDD's database.
 
-<<<<<<< HEAD
-           TODO: We plan to add more to this section of the documentation over time to describe
-           how these entries are used and when / how to edit them.
-	* Manually set the hostname in EDD's database.
-	
-      EDD needs the hostname users will use to access it, which may the one available to EDD via the host operating system.  
-      This value will be used most often to create experiment links in ICE, so an incorrect value will cause users to see bad experiment links to EDD. 
-      Here's a set of sample commands for setting the hostname:
-	  
-	      docker-compose exec appserver python manage.py shell
-		  from django.contrib.sites.models import Site
-		  site = Site.objects.get_current()  # test whether there's an existing value
-		  Site.objects.create(name='Experiment Data Depot', domain='edd.jbei.org')
-
-	  
-	  
-=======
       EDD needs the hostname users will use to access it, which may not be the same as the one available to EDD via the host operating system.  
       This value will be used most often to create experiment links in ICE, so an incorrect value will cause users to see bad experiment links to EDD when viewing ICE parts.
 	  Use the "Administration" link at top right, then scroll down to the "Sites" heading and click the "sites" link under it.  Set the value, for example, to edd.jbei.org.
->>>>>>> f3eb9690
 
  * __Install and configure a supporting [ICE][10] deployment__
 
    EDD requires ICE as a reference for strains used in EDD's experiments. You will not be able to
    create lines in your EDD studies until EDD can successfully communicate/authenticate with ICE.
     * Follow ICE's directions for installation/setup
-<<<<<<< HEAD
-    * Create string to use as the HMAC key to sign communication from EDD to ICE. EDD's default configuration assumes a key ID of 'edd',
-      but you can change it by overriding the value of `ICE_KEY_ID` in your `local.py`. Note that this file will be stored in a Docker environment file, so avoid special characters that might impact the file's interpretation.
-=======
     * Create a base-64 encoded HMAC key to for signing communication from EDD to ICE. EDD's default configuration assumes a key ID of 'edd',
       but you can change it by overriding the value of `ICE_KEY_ID` in your `local.py`. Note that this file will be stored in a Docker environment file, so 
       consider impacts that format might have on how the value you enter gets interpreted.  For example:
          * `ssh-keygen -t rsa -b 2048`
          * input folder to store key in
          * Copy the file content (minus header and footer)
->>>>>>> f3eb9690
     * Configure ICE with the HMAC key
 	  In the `rest-auth` folder of the linked ICE deployment, create a text file with the same name as the value of `ICE_KEY_ID` (e.g. 'edd' by default) 
       The contents of this file will be the secret key ICE uses to authenticate your requests
