--- conflicted
+++ resolved
@@ -1,39 +1,6 @@
 # Experiment Data Depot
 
 The Experiment Data Depot (EDD) is a web-based repository of processed data obtained via
-<<<<<<< HEAD
-    experimentation.  See the deployed version at [edd.jbei.org](https://edd.jbei.org).
-    
-## Contents
-* System Pre-requisites
-    * [Passwords](#Passwords)
-    * Mac OSX
-        * [XCode](#XCode)
-        * [HomeBrew](#HomeBrew)
-        * [Python](#Python)
-        * [OpenSSL](#OpenSSL)
-        * [Pip](#Pip)
-        * [virtualenvwrapper](#VirtualEnvWrapper)
-        * [PostgreSQL](#PostgreSQL)
-        * [Solr/Tomcat ](#Solr_Tomcat) (Solr 4.X)
-        * [Solr Standalone ](#Solr) (Solr 5.X)
-        * [Python Packages](#Python_Packages)
-        * [Update EDD Configuration Files](#EDD_Config)
-        * [Configure LDAP SSL](#LDAP_SSL)
-        * [Build Tools](#Build_Tools)
-        * [Configure Database](#Configure_DB)
-        * [Start EDD](#Start_EDD)
-        * [Build Solr Indices](#Build_Indices)
-    * [Debian (for deployment)](#Debian)
-        * [Required Debian Packages](#Debian_Packages)
-        * [Configure LDAP](#Configure_LDAP)
-        * [Check Out Code](#Check_Out)
-        * [Python packages](#Python_Packages_Deb)
-        * [Solr/Tomcat](#Solr_Tomcat_Deb)
-        * [Django](#Django_Deb)
-        * [Apache Setup](#Apache_Deb)
-        * TODO: update TOC when Debian directions are complete
-=======
 experimentation.  See the deployed version at [edd.jbei.org][1].
     
 ## Contents
@@ -49,7 +16,7 @@
        * [PostgreSQL](#PostgreSQL)
        * [Solr/Tomcat](#Solr_Tomcat) (Solr 4.X)
        * [Solr Standalone](#Solr) (Solr 5.X)
-       * Python Packages
+       * [Python Packages](#Python_Packages)
        * [Update EDD Configuration Files](#EDD_Config)
        * [Configure LDAP SSL](#LDAP_SSL)
        * [Build Tools](#Build_Tools)
@@ -65,10 +32,8 @@
        * [Django](#Django_Deb)
        * [Apache Setup](#Apache_Deb)
        * TODO: update TOC when Debian directions are complete
->>>>>>> 5224f0b6
 * [Helpful Python Packages](#Helpful_Python)
 * [Build Tools](#BuildTools)
-* [Controlling EDD's Dependencies](#ControllingDependencies)
 * [Database Conversion](#Db_Conversion)
 * [Solr Tests](#Solr_Test)
 * [Required Python Package Reference](#PythonPackages)
@@ -77,34 +42,11 @@
 
 ## System Pre-requisites
  * Passwords <a name="Passwords"/>
-<<<<<<< HEAD
     Get required passwords from a teammate or JBEI sysadmin.
     * JBEI_AUTH - to configure LDAP binding and EDD's server.cfg
     * edduser - the password to the production EDD database instance. You'll need this to copy its
       data for local development work. See [Database Conversion](#DbConversion)
     * edd ice key - used by edd to authorize REST API calls to ICE
-   
-### Mac OS X
-This section contains directions for setting up a development environment on EDD in OSX.
-
- * XCode <a name ="XCode"/> 
-    Install XCode (and associated Developer Tools) via the App Store
-    * As of OS X 10.9 "Mavericks": `xcode-select --install` to just get command-line tools
-    * Establish `/usr/include` with:
-        ``sudo ln -s `xcrun --show-sdk-path`/usr/include /usr/include``
- * [Homebrew](http://brew.sh) <a name ="HomeBrew"/> 
-    * `ruby -e "$(curl -fsSL https://raw.githubusercontent.com/Homebrew/install/master/install)"`
-    * `brew doctor`
- * Python <a name="Python"/>
-    * Replace default OS X version of Python with the more up-to-date Homebrew version
-    * `brew install python`
-    * May need to reload shell to see the proper Python version
- * Replace default OS X version of OpenSSL <a name="OpenSSL"/>
-=======
-    Get required passwords from a teammate
-    * JBEI_AUTH - to configure LDAP SSL handling and EDD's server.cfg
-    * edduser - the password to the production EDD instance. You'll need this to copy its data for
-      local development work. See [Database Conversion](#DbConversion)
    
 ### Mac OS X
 This section contains directions for setting up a development environment on EDD in OSX.
@@ -125,7 +67,6 @@
     * May need to reload shell to see the proper Python version
 <a name="OpenSSL"/>
 * Replace default OS X version of OpenSSL
->>>>>>> 5224f0b6
     * `brew install OpenSSL`
 <a name="Pip"/>
 * [Pip][3]
@@ -133,34 +74,23 @@
     * For latest version: `sudo pip install --upgrade --no-use-wheel pip`
     * Also a good idea to: `sudo pip install --upgrade setuptools`
     * Manually install by downloading get-pip.py, run `sudo python get-pip.py`
-<<<<<<< HEAD
- * [virtualenvwrapper](http://virtualenvwrapper.readthedocs.org/en/latest/install.html)
-    <a name="VirtualEnvWrapper"/>
-=======
 <a name="VirtualEnvWrapper"/>
 * [virtualenvwrapper][4]
->>>>>>> 5224f0b6
     * Makes dependency tracking, development, and deployment easier
     * `sudo pip install virtualenvwrapper`
     * Add to your shell startup (e.g. `~/.bashrc`) and `source` your startup file
 
-        export WORKON_HOME=$HOME/.virtualenvs
-        source /usr/local/bin/virtualenvwrapper.sh
+            export WORKON_HOME=$HOME/.virtualenvs
+            source /usr/local/bin/virtualenvwrapper.sh
 
     * Make a new virtualenv, e.g. `mkvirtualenv edd`
         * `deactivate` to return to regular global python environment
         * `workon edd` to switch back to edd python environment
-<<<<<<< HEAD
-        * run under `workon edd` for the remainder of the pip installs in this document. This will
-          isolate your EDD Python configuration from any other changes you make to your system.
- * PostgreSQL (required for installing psycopg2 driver later) <a name="PostgreSQL"/>
-=======
         * run under `workon edd` for the remainder of the pip installs in this document. This
           will isolate your EDD Python configuration from any other changes you make to your
           system.
 <a name="PostgreSQL"/>
 * PostgreSQL (required for installing psycopg2 driver, do not need to rum database locally)
->>>>>>> 5224f0b6
     * `brew install postgresql`
     * Following PostgreSQL steps are optional if using external database server
     * Instructions on startup can be found with `brew info postgresql`
@@ -171,55 +101,18 @@
     * `createuser postgres`
     * `psql edddjango` and
 
-        CREATE USER edduser WITH PASSWORD 'somegoodpassword'
-            NOSUPERUSER INHERIT CREATEDB NOCREATEROLE NOREPLICATION;
-
-<<<<<<< HEAD
- * Solr / Tomcat ( For older 4.X Solr. Skip this item for Solr 5.0+) <a name="Solr_Tomcat"/>
-    * At present, this is the recommended version until EDD and these directions are updated for
-      Solr 5.0+
-    * Install a JDK8+ from [Oracle](http://java.oracle.com)
-=======
+            CREATE USER edduser WITH PASSWORD 'somegoodpassword'
+                NOSUPERUSER INHERIT CREATEDB NOCREATEROLE NOREPLICATION;
+
 <a name="Solr_Tomcat"/>
 * Solr / Tomcat ( For older 4.X Solr. Skip this item for Solr 5.0+)
     * At present, this is the recommended version until EDD and these directions are updated for
       Solr 5.0+
     * Install a JDK8+ from [Oracle][5]
->>>>>>> 5224f0b6
     * `brew install tomcat`
     * `brew install homebrew/versions/solr4`
     * Link to easily access tomcat and solr install directories:
         * `ln -s /usr/local/Cellar/tomcat/(VERSION)/libexec/ /usr/local/tomcat`
-<<<<<<< HEAD
-        * `ln -s /usr/local/Cellar/ solr4/(VERSION)/ /usr/local/solr`
-    * Copy Solr libraries to Tomcat lib:
-       * For solr 4.x: `cp /usr/local/solr/example/lib/ext/* /usr/local/tomcat/lib/`
-       * For solr 5.x:
-            * Copy Solr libraries to Tomcat lib. Complete directions for this version may not be
-              known.
-            * `cp /usr/local/solr/server/lib/ext/* /usr/local/tomcat/lib/`
-    * Create Solr directories:
-        * `mkdir -p /usr/local/var/solr/data`.
-        * Note that `data/` must exist for Solr to work, but files are purposefully copied to its
-          parent, `/usr/local/var/solr/` in subsequent steps.
-    * Copy Solr configuration from `edd-django/solr` to `/usr/local/var/solr/`
-    * `cp /usr/local/solr/server/webapps/solr.war /usr/local/tomcat/webapps/solr.war`
-    * Add a `setenv.sh` to `/usr/local/tomcat/bin/` and `chmod +x /usr/local/tomcat/bin/setenv.sh`
-    
-        #!/bin/bash
-        JAVA_OPTS="$JAVA_OPTS -Dsolr.solr.home=/usr/local/var/solr"
-
-    * Modify `/usr/local/tomcat/conf/server.xml` to only listen on localhost
-        * find `<Connector port="8080" ...`
-        * add attribute `address="localhost"`
-    * Service is controlled with `catalina` command; `catalina start` and `catalina stop`
-    * Access admin interface via <http://localhost:8080/solr>
- 
- * Solr (For versions 5.0+. Optional if using non-local server for Solr) <a name= "Solr"/>
-    * Starting with 5.0, Solr no longer supports deployment to a separate application server. It's
-      designed to run as a separate server.
-    * Install a JDK8+ from [Oracle](http://java.oracle.com)
-=======
         * `ln -s /usr/local/Cellar/solr4/(VERSION)/ /usr/local/solr`
     * Copy Solr libraries to Tomcat lib:
         * `cp /usr/local/solr/example/lib/ext/* /usr/local/tomcat/lib/`
@@ -245,44 +138,33 @@
     * Starting with 5.0, Solr no longer supports deployment to a separate application server.
       It's designed to run as a separate server.
     * Install a JDK8+ from [Oracle][5]
->>>>>>> 5224f0b6
     * `brew install solr`
     * Link to easily access solr install directory:
         * `ln -s /usr/local/Cellar/solr/(VERSION)/ /usr/local/solr`
        
     * TODO: re-examine Solr directions from this point forward, with EDD in mind.
-<<<<<<< HEAD
-        * Need to distill guidance in thefollowing resources, also updating EDD's solr files:
-            * [Installing](https://cwiki.apache.org/confluence/display/solr/Installing+Solr)
-            * [Upgrading](https://cwiki.apache.org/confluence/display/solr/Upgrading+a+Solr+4.x+Cluster+to+Solr+5.0#UpgradingaSolr4.xClustertoSolr5.0-Step2:InstallSolr5asaService)
-            * [Solr.xml format changes](http://wiki.apache.org/solr/Solr.xml%204.4%20and%20beyond)
-            * [Core Admin](http://wiki.apache.org/solr/CoreAdmin) -- referenced from sample
-              solr.xml -- see newer format required in 5.0
-=======
     * Need to distill guidance in the following resources, also updating EDD's solr files:
         * [Installing][6]
         * [Upgrading][7]
         * [Solr.xml format changes][8]
         * [Core Admin][9] -- referenced from sample solr.xml -- see newer format required in 5.0
->>>>>>> 5224f0b6
     * Create Solr data directories: TODO: still necessary?
       `mkdir -p /usr/local/var/solr/data`
     * Copy Solr configuration from `edd-django/solr` to solr data directory
       `usr/local/Cellar/solr/(VERSION)/server/solr`
-<<<<<<< HEAD
-    * TODO: lock down server to only accept localhost requests?
+    * Modify `/usr/local/tomcat/conf/server.xml` to only listen on localhost
+        * find `<Connector port="8080" ...`
+        * add attribute `address="localhost"`
     * Service is controlled with `solr` command; `solr start` and `solr stop -all`
     * Access admin interface via <http://localhost:8983/solr/#/>
- 
- * Install python packages <a name="Python_Packages"/>
+
+* Install python packages
     
-        cd code/edd-django
-        sudo pip install -r requirements.txt
+            cd code/edd-django
+            sudo pip install -r requirements.txt
 
     * See [Python Packages](#PythonPackages) for a detailed list
-    * Add the workaround specified in [django-threadlocals](#django-threadlocals) to make this
-      package Python 2 compliant
- 
+
  * Update EDD Configuration Files <a name="EDD_Config"/>
     * Use EDD's `server.cfg-example` as a template to create a `server.cfg` file, replacing values
       for:
@@ -297,38 +179,11 @@
     * Update `site`, `db`, `solr`, `ldap`, and `ice` for appropriate connection parameters
     * _*DO NOT CHECK THIS FILE INTO SOURCE CONTROL*_ ! This file is included by default in EDD's
       `.gitignore` file, so you should have to work hard to commit it to Git by mistake.
- 
- * Configure LDAP SSL <a name="LDAP_SSL"/>
-    * Configue handling in `/etc/openldap/ldap.conf` 
-=======
-    * Modify `/usr/local/tomcat/conf/server.xml` to only listen on localhost
-        * find `<Connector port="8080" ...`
-        * add attribute `address="localhost"`
-    * Service is controlled with `solr` command; `solr start` and `solr stop -all`
-    * Access admin interface via <http://localhost:8983/solr/#/>
-
-* Install python packages
-    
-            cd code/edd-django
-            sudo pip install -r requirements.txt
-
-    * See [Python Packages](#PythonPackages) for a detailed list
-
-<a name="EDD_Config"/>
-* Update EDD Configuration Files
-    * Use EDD's `server.cfg-example` as a template to create a `server.cfg` file
-    * Need to put in appropriate values for `site.secret`, `db.pass`, and `ldap.pass`
-        * db.pass is the password you created for your local edduser account
-        * ldap.pass in the JBEI_AUTH password
-    * Update `site`, `db`, `solr`, `ldap`, and `ice` for appropriate connection parameters
-    * _*DO NOT CHECK THIS FILE INTO SOURCE CONTROL*_ ! This file is included by default in EDD's
-      `.gitignore` file, so you should have to work hard to commit it to Git by mistake.
 
 <a name="LDAP_SSL"/>
 * Configure LDAP SSL
     * Configue handling in `/etc/openldap/ldap.conf`
     * TODO: this section may no longer apply, identity.lbl.gov has signed certificate now
->>>>>>> 5224f0b6
     * For OS X 10.9.x "Mavericks" or 10.10.x "Yosemite"
         * `sudo su -`
         * Pull CA certificates from `identity.lbl.gov`
@@ -336,56 +191,22 @@
                 * `openssl s_client -showcerts -connect identity.lbl.gov:636 > godaddy.crt`
                     * The command will hang, but still generates the data. CTRL-C to stop it.
                 * Edit `godaddy.crt` to remove all non-certificate blocks (outside BEGIN/END), and
-<<<<<<< HEAD
-                  the first certificate block (the identity.lbl.gov certificate). When you're
-=======
                   the first certificate block (the identity.lbl.gov certificate). When you are
->>>>>>> 5224f0b6
                   finished, the only file content should be the "BEGIN/END" lines and the
                   certificates themselves. No blank lines!
         * Edit as root `/etc/openldap/ldap.conf`
             * Add line `TLS_CACERTDIR   /System/Library/OpenSSL/certs`
             * Add line `TLS_CACERT      /System/Library/OpenSSL/certs/godaddy.crt`
         * Test with:
-        
-                ldapsearch -H ldaps://identity.lbl.gov -b "ou=People,dc=lbl,dc=gov" -W -D "uid=jbei_auth,cn=operational,cn=other" -s base "objectclass=*"
-
-<<<<<<< HEAD
-=======
+
                 ldapsearch -H ldaps://identity.lbl.gov -b "ou=People,dc=lbl,dc=gov" -W \
                     -D "uid=jbei_auth,cn=operational,cn=other" -s base "objectclass=*"
 
->>>>>>> 5224f0b6
         * Output should contain `result: 0 Success`
 
     * For problems in OS X 10.10.x "Yosemite":
         * Problems occurred for some developers in certificate checking with ldapsearch
         * Work-around, comment out the `TLS_REQCERT` line
-<<<<<<< HEAD
- 
- * Install and run [Build Tools](#BuildTools) <a name="Build_Tools"/>
- 
- * Configure Database <a name="Configure_DB"/>
-    * See [Database Conversion](#DbConversion) below for instructions that also apply to initial
-      database creation
-
- * See instructions for Celery in [Celery README](celery/README.md)
-
- * Start and test EDD dependencies
-    * See unified directions at [Controlling EDD's Dependencies](#ControllingDependencies)
-    * TODO: add directions for testing a feature that depends on Celery
- 
- * Start EDD <a name="Start_EDD"/>
-    * If not already running, start supporting services
-    * `./manage.py runserver` will launch EDD at <http://localhost:8000/>
-    * `./manage.py test main` will run unit tests on the main application
-        * Solr tests make use of a different core, see Solr section below.
- 
- * Build Solr Indices <a name="Build_Indices"/>
-    * Manually Build Solr's indices (new deployments only)
-        * `./manage.py edd_index`
-
-=======
 
 <a name="Build_Tools"/>
 * Install and run [Build Tools](#BuildTools)
@@ -409,7 +230,6 @@
 * Build Solr Indices
     * `./manage.py edd_index`
 
->>>>>>> 5224f0b6
 ---------------------------------------------------------------------------------------------------
 
 <a name="Debian"/>
@@ -424,14 +244,9 @@
     * `sudo apt-get install python-dev libffi-dev` for headers required by cryptography
     * `sudo apt-get install libatlas-dev liblapack-dev gfortran` for packages required by SciPy
     * `sudo apt-get install libbz2-dev` for packages required by libsmbl
-<<<<<<< HEAD
- 
- * Configure LDAP SSL handling in `/etc/ldap/ldap.conf` <a name="Configure_LDAP"/>
-=======
 
 <a name="Configure_LDAP"/>
 * Configure LDAP SSL handling in `/etc/ldap/ldap.conf`
->>>>>>> 5224f0b6
     * Add line `TLS_CACERTDIR   /etc/ssl/certs`
     * Add line `TLS_CACERT  /etc/ssl/certs/ca-certificates.crt`
 
@@ -445,57 +260,24 @@
         * TODO: should look into permissions on directory containing virtualenvs
     * Add to your shell startup (e.g. `~/.bashrc`) and `source` your startup file
 
-<<<<<<< HEAD
-        export WORKON_HOME=/usr/local/virtualenvs
-        source /usr/local/bin/virtualenvwrapper.sh
-
-    * Test your work by launching a new Terminal and running `echo $WORKON_HOME`
-        * If no value is printed, consider adding a ``~/.bash_profile`` file to force your
-          `.bashrc` to be executed. See [explanation](http://apple.stackexchange.com/questions/119711/why-mac-os-x-dont-source-bashrc)
-                
-            [[ -r ~/.bashrc ]] && . ~/.bashrc
-
-    * `mkvirtualenv edd.jbei.org`
-    * `workon edd.jbei.org`
-=======
             if [ -f /usr/local/bin/virtualenvwrapper.sh ]; then
                 export WORKON_HOME=/usr/local/virtualenvs
                 source /usr/local/bin/virtualenvwrapper.sh
             fi
 
-    * Test your work by launching a new Terminal and running `workon`
-        * If nothing happens, it works!
-        * If you get `command not found`, virtualenvwrapper is not properly set up.
-    * `mkvirtualenv edd.jbei.org` or `workon edd.jbei.org`
->>>>>>> 5224f0b6
+    * Test your work by launching a new Terminal and running `echo $WORKON_HOME`
+        * If no value is printed, consider adding a ``~/.bash_profile`` file to force your
+          `.bashrc` to be executed. See [explanation](http://apple.stackexchange.com/questions/119711/why-mac-os-x-dont-source-bashrc)
+
+            [[ -r ~/.bashrc ]] && . ~/.bashrc
+
+    * `mkvirtualenv edd.jbei.org`
+    * `workon edd.jbei.org`
     * `pip install -r /path/to/project/requirements.txt` to install python packages to virtualenv
 
 <a name="Solr_Tomcat_Deb"/>
 * \(_optional_\) `sudo apt-get install tomcat7` for Tomcat/Solr
     * Download [Solr](http://lucene.apache.org/solr/) and copy WAR to webapps folder
-<<<<<<< HEAD
-    
- * Database : TODO
-
- * Django setup <a name = "Django_Deb"/>
-    * See section Database Conversion below if migrating from CGI EDD database
-    * `./manage.py collectstatic` to ensure that all static files are in one spot
- 
- * Apache setup <a name = "Apache_Deb"/>
-    * mod_wsgi: `sudo apt-get install libapache2-mod-wsgi`
-    * Add inside `VirtualHost` config:
-
-        Alias   /robots.txt     /var/www/robots.txt
-        Alias   /favicon.ico    /var/www/favicon.ico
-        Alias   /media/         /var/www/uploads/
-        Alias   /static/        /var/www/${SITE}/static/
-
-        WSGIDaemonProcess   edd     python-path=/var/www/${SITE}:/usr/local/virtualenvs/${SITE}/lib/python2.7/site-packages/
-        WSGIProcessGroup    edd
-        WSGIScriptAlias     /       /var/www/${SITE}/edd/wsgi.py
-
- * TODO complete Debian instructions
-=======
 
 <a name="Django_Deb"/>
 * Django setup
@@ -509,7 +291,6 @@
     * See `apache.conf-sample` for example of how to configure Apache
     * Ensure that `/var/www/uploads/` exists and is writable by user `www-data`
 * TODO complete Debian instructions
->>>>>>> 5224f0b6
  
 ---------------------------------------------------------------------------------------------------
 
@@ -520,111 +301,27 @@
 
 <a name="BuildTools"/>
 ## Build Tools 
-<<<<<<< HEAD
- * The EDD makes use of Node.js and grunt for builds; it would be a good idea to:
-=======
 * The EDD makes use of Node.js and grunt for builds; it would be a good idea to:
->>>>>>> 5224f0b6
     * `brew install node`
     * `sudo npm install -g grunt-cli`
     * `sudo npm install grunt`
 
-<<<<<<< HEAD
- * EDD uses [TypeScript](http://typescriptlang.org) for its client-side interface; you will want:
-    * The following are included by default in the EDD codebase.
-        * `sudo npm install -g typescript@1.3.0`
-        * `sudo npm install grunt-typescript`
-
- * Compile changes in `*.ts` to `*.js` by simply running `grunt` from the edd base directory
- 
-<a name="ControllingDependencies"></a>
-## Controlling EDD's Dependencies
-EDD has a number of dependencies, all of which may need to be monitored/managed during development,
-testing, and production. This document contains directions for daemonizing most of them, so
-developer interaction with can often be minimal.  As needed, use the following basic commands and
-URL's to interact with them.
-
-* PostgreSQL: installed as a daemon by default on all OS's. You probably won't need to mess
-  with it.
-* Solr 
-    * Solr 4.X / Tomcat
-        * Sample monitoring interface URL: 
-        * `catalina start` / `catalina stop`
-    * Solr 5.+:
-        * Sample monitoring interface URL: [http://localhost:8983/](http://localhost:8983/)
-        * `solr start` / `solr stop`
-* RabbitMQ
-    * Sample monitoring interface URL: [http//localhost:15672/](http://localhost:15672/)
-    * Development (OSX) 
-        * Manual operation (as user rabbitmq)
-            * `rabbitmq-server start -detached`. Leave off the `-detached` option to get better
-              error messages during configuration.
-            * `rabbitmqctl stop/status`
-        * Daemon
-            * `launchctl un/load /Library/LaunchDaemons/com.rabbitmq.plist`
-            * `launchctl list com.rabbitmq`
-        * Config files are in `/etc/rabbitmq/` and `/usr/local/etc/rabbitmq/rabbitmq-env.conf`
-        * Logs are in `/usr/local/var/log/rabbitmq/`
-    * Production / Test (Debian)
-        * `sudo service rabbitmq-server start/stop/status` or
-          `sudo invoke-rc.d rabbitmq-server start/stop/status`
-        * Log files are in `/var/log/rabbitmq/`
-        * Config file is in `/etc/rabbitmq/rabbitmq.config`
-    * Other useful management commands are in the [docs](https://www.rabbitmq.com/man/rabbitmqctl.1.man.html)
-* Celery / Flower
-    * Sample Flower URL: [http://localhost:5555/](http://localhost:5555/)
-    * Celery Worker: must run in base edd directory to detect celery config modules
-        * Development: 
-            * Pre-demonazition: `celery worker --app edd --queues=edd --hostname=edd-worker-1.%h
-              --autoscale=10,1 --autoreload --loglevel=info`
-            * Post-demonization:  `sudo launchctl list | grep celery`, `sudo launchctl (un)load
-              /Library/LaunchDaemons/org.celeryq.worker.plist`
-        * Production / Test: `celery worker --app edd --queues=edd --hostname=edd-worker-1.%h
-          --autoscale=10,1`
-            * `service edd_celeryd {start|stop|force-reload|restart|try-restart|status}`
-            * Note that in production, prefork() processes will have the same memory and file
-              access as the user that launches this process
-            * Worker daemon config file: `/etc/default/edd_celeryd`
-    * Flower  - Development / Production / Test
-        * TODO: experiment further with getting password out of the command
-        * `celery flower -A edd.flowerconfig.flower_mgmt_interface
-          --basic_auth=flower:FLOWER_WEB_INTERFACE_PASSWORD_DEFINED_HERE`
-            * replacing the password with the desired one
-            * `-basic_auth` can likely be left out for development
-        * Though little documentation exists, it appears that the `--persistent=True` flag is
-          required to make Flower display the same task list following a restart of Flower only
-          (not Celery or RabbitMQ). It appears best for Flower 0.9 to omit this flag and treat
-          Flower as a real-time monitoring tool only.
-        * For installations on an unsafe network, consider alternate
-          [authentication](https://github.com/mher/flower/wiki/Authentication) flags for Flower
-        * Note that the `-conf` option doesn't seem to work according to the sample in the
-          instructions, or via attempted variations on that
-          [example](http://flower.readthedocs.org/en/latest/config.html)
-=======
 * EDD uses [TypeScript](http://typescriptlang.org) for its client-side interface; you will want:
     * `sudo npm install -g typescript`
     * `sudo npm install grunt-typescript`
 
 * Compile changes in `*.ts` to `*.js` by simply running `grunt` from the edd base directory
->>>>>>> 5224f0b6
 
 <a name="DbConversion"></a>
 ## Database Conversion
+
 This section provides instructions for converting the EDD database to handle a new schema, or on
 populating a new deployment with existing data.
 
-<<<<<<< HEAD
- * Run edd's 'reset_db.sh' to execute all of the steps below.
-
- * Create a SQL dump file to capture the contents of the existing EDD database
-=======
 * Run edd's 'reset_db.sh' to execute all of the steps below.
 * Create a SQL dump file to capture the contents of the existing EDD database
  
         pg_dump -i -h postgres.jbei.org -U edduser -F p -b -v -f edddb.sql edddb
->>>>>>> 5224f0b6
-
-    pg_dump -i -h postgres.jbei.org -U edduser -F p -b -v -f edddb.sql edddb
 
  * Enter remote `edduser` password (NOT the one you created for your local instance)
  
@@ -632,52 +329,31 @@
     * `psql -c 'create database edddjango;'` to create the database
     * `psql -d edddjango -c 'create schema old_edd;'` to make a schema for migrating data
     * `psql -d edddjango -c 'grant all on schema old_edd to edduser;'`
-<<<<<<< HEAD
- * Edit the SQL file to prepend the new schema to the `SET search_path` line, and replace all
-   instances of `public.` with `old_edd.` (or whatever schema name you created above):
-    
-    cat edddb.sql | sed 's#SET search_path = #SET search_path = old_edd, #g' | \
-    sed 's#public\.#old_edd\.#g' | sed 's#Schema: public;#Schema: old_edd;#g' > edddb_upd.sql
-=======
 * Edit the SQL file to prepend the new schema to the `SET search_path` line, and replace all
   instances of `public.` with `old_edd.` (or whatever schema name you created above):
     
         cat edddb.sql | sed 's#SET search_path = #SET search_path = old_edd, #g' | \
         sed 's#public\.#old_edd\.#g' | sed 's#Schema: public;#Schema: old_edd;#g' > edddb_upd.sql
->>>>>>> 5224f0b6
 
 * Copy the dump file content into the database with `psql edddjango < edddb_upd.sql`
 * Initialize the django schema
     * Run `./manage.py migrate` to create schema for django
     * Fill in data with `psql edddjango < convert.sql`
-<<<<<<< HEAD
- * Set user permissions
+* Set user permissions
     * If this is a development database, manually edit the auth_user table to set `is_superuser`
       and `is_staff` to true for your account.
     * `psql edddjango -c "update auth_user set is_superuser=true, is_staff=true where username =
       'YOUR_USERNAME'"`
-=======
-* Set user permissions
-    * If this is a development database, manually edit the auth_user table to set `is_superuser`
-      and `is_staff` to true for your account.
->>>>>>> 5224f0b6
 
 <a name="Solr_Test"/>
 ## Solr Tests 
 * Tests in this project make use of a `test` core, which will need to be created
     * Create a new data directory `mkdir -p /usr/local/var/solr/data/test`
     * Add new line to `solr.xml` using same studies `instanceDir` and new data directory
-      `<core name="tests" instanceDir="./cores/studies" dataDir="/usr/local/var/solr/data/test"/>`
+        `<core name="tests" instanceDir="./cores/studies" dataDir="/usr/local/var/solr/data/test"/>`
 
 <a name="PythonPackages"/>
 ## Required Python Package Reference 
-<<<<<<< HEAD
-This section describes required Python packages for EDD. This listing is for reference only, since
-    EDD's `requirements.txt` should normally be used to install required packages.
-
- * N.B. probably need to re-install `cryptography` to compile in correct OpenSSL
- * [Arrow](http://crsmithdev.com/arrow/)
-=======
 This section describes required Python packages for EDD. This listing is for reference only,
 since EDD's requirements.txt should normally be used to install required packages.
 
@@ -686,7 +362,6 @@
     * run `pip install` with `-b /path/to/local/disk` to use a non-NFS directory
 * N.B. probably need to re-install `cryptography` to compile in correct OpenSSL (on OS X)
 * [Arrow][10]
->>>>>>> 5224f0b6
       * "Arrow is a Python library that offers a sensible, human-friendly approach to creating,
         manipulating, formatting and converting dates, times, and timestamps."
       * `sudo pip install arrow`
@@ -697,15 +372,7 @@
         CFLAGS="-I/usr/local/opt/openssl/include" pip install cryptography`
         * May need to include `--upgrade --force-reinstall` flags after `install` in prior
           command
-<<<<<<< HEAD
- * [Celery](http://celery.readthedocs.org/en/latest/index.html) / [Flower](http://flower.readthedocs.org/en/latest/)
-    * Distributed task queue that similifies administration and error detection of EDD's
-      communication with ICE
-
- * [Django](https://www.djangoproject.com/)
-=======
 * [Django][12]
->>>>>>> 5224f0b6
     * MVC web framework used to develop EDD.
     * `sudo pip install Django`
 * [django-auth-ldap][13]
@@ -714,40 +381,9 @@
 * [django-extensions][14]
     * Adds additional management extensions to the Django management script.
     * `sudo pip install django-extensions`
-<<<<<<< HEAD
- * [django-hstore](https://github.com/djangonauts/django-hstore)
-    * Supports the PostgreSQL HStore extension for key-value store columns.
-    * `sudo pip install django-hstore`
-    * Ensure that the hstore extension is enabled on the PostgreSQL template1 database before
-      use; details in django-hstore documentation, and command provided in PostgreSQL setup
-      above.
-    * Requires running `python manage.py collectstatic` to copy static files in all apps to a
-      common location; this may need to be run every deploy.
- * [django-registration](http://django-registration-redux.readthedocs.org/en/latest/index.html)
-    * A Django application allowing for local-account registration and creation.
-    * `sudo pip install django-registration-redux`
-    * Version 1.1 used with Django 1.8+ results in a warning at server startup; to patch:
-        * locate _`ENV`_`/site-packages/registration/models.py`
-        * edit line 187 `user = models.ForeignKey(…` to read `user = models.OneToOneField(…`
-        * change results in no model changes, merely removes the warning
- <a name="django-threadlocals"></a>
- * [django-threadlocals](https://pypi.python.org/pypi/django-threadlocals/)
-    * A Django middleware for storing the current request in a thread.local
-        * Version on PyPI is Python2 incompatible! It only needs one-liner import change to
-          work.
-        * Open in vim `vi ${venv}/lib/python2.7/site-packages/threadlocals/middleware.py`, for
-          example `/usr/local/lib/python2.7/site-packages/`
-        * In vim: `s/^from threadlocals\.threadlocals import/from .threadlocals import/)`
-
-            cd /Users/YOURUSERNAME/.virtualenvs/edd/lib/python2.7/site-packages/threadlocals/
-            vim middleware.py
-
- * [requests](http://docs.python-requests.org/en/latest/)
-=======
 * [django-threadlocals][15]
     * A Django middleware for storing the current request in a thread.local
 * [requests][16]
->>>>>>> 5224f0b6
     * "Requests is an Apache2 Licensed HTTP library, written in Python, for human beings."
     * `sudo pip install requests[security]`
 * [psycopg2][17]
