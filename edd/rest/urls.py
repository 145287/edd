
from django.conf.urls import include, url
import rest_framework.routers as rest_routers

from jbei.rest.clients.edd.constants import (STRAINS_RESOURCE_NAME, STUDIES_RESOURCE_NAME,
    METADATA_TYPES_RESOURCE_NAME, METADATA_GROUPS_RESOURCE_NAME, LINES_RESOURCE_NAME)
from .views import (LineViewSet, MetadataGroupViewSet, MetadataTypeViewSet,
                    STRAIN_NESTED_RESOURCE_PARENT_PREFIX, StrainStudiesView, StrainViewSet,
                    StudyLineView, StudyStrainsView, StudyViewSet, ProtocolViewSet,
                    MeasurementUnitViewSet)
import rest_framework_nested.routers as nested_routers
from views import schema_view



####################################################################################################
# Define a router for base REST API methods & views
####################################################################################################
base_rest_api_router = rest_routers.DefaultRouter()
<<<<<<< HEAD
base_rest_api_router.register(LINES_RESOURCE_NAME, LineViewSet)
base_rest_api_router.register(STUDIES_RESOURCE_NAME, StudyViewSet, STUDIES_RESOURCE_NAME)
base_rest_api_router.register(STRAINS_RESOURCE_NAME, StrainViewSet, STRAINS_RESOURCE_NAME)
base_rest_api_router.register(METADATA_TYPES_RESOURCE_NAME, MetadataTypeViewSet)
base_rest_api_router.register(METADATA_GROUPS_RESOURCE_NAME, MetadataGroupViewSet)

####################################################################################################
# /rest/studies nested router
####################################################################################################
study_nested_resources_router = nested_routers.NestedSimpleRouter(base_rest_api_router,
                                                                  STUDIES_RESOURCE_NAME,
                                                                  lookup='studies')
study_nested_resources_router.register(LINES_RESOURCE_NAME, StudyLineView,
                                       base_name='study-lines')
study_nested_resources_router.register(STRAINS_RESOURCE_NAME, StudyStrainsView,
                                       base_name='study-strains')

####################################################################################################
# /rest/strains nested router
####################################################################################################
=======
base_rest_api_router.register(r'line', LineViewSet)
base_rest_api_router.register(r'study', StudyViewSet, 'study')
base_rest_api_router.register(r'strain', StrainViewSet, 'strain')
base_rest_api_router.register(r'measurement_unit', MeasurementUnitViewSet, 'measurement_unit')
base_rest_api_router.register(r'metadata_type', MetadataTypeViewSet)
base_rest_api_router.register(r'metadata_group', MetadataGroupViewSet)
base_rest_api_router.register(r'protocol', ProtocolViewSet)

# non-working dev code...maybe useful as an example for further work later on.
# this was the first attempt to create nested resources based on some misleading docs on the django
# rest framework
# rest_api_router.register(r'study/(?P<study>\d+)/lines', views.StudyLineView,
#                         "StudyLine")
# rest_api_router.register(r'study/(?P<study>\d+)/lines(/(?P<line>\d+))?',
#                          views.StudyListLinesView.as_view(),
#                          "StudyListLinesView1")
# rest_api_router.register(r'study/(?P<study>\d+)/lines',
#                        views.StudyListLinesView.as_view(),
#                        "StudyListLinesView")

# define a separate router for nested resources under /study (not clearly supported by normal
# django rest framework routers)
# TODO: for consistency, adjust pluralization to always plural
study_nested_resources_router = nested_routers.NestedSimpleRouter(base_rest_api_router, r'study',
                                                                  lookup='study')
study_nested_resources_router.register(r'lines', StudyLineView, base_name='study-lines')
study_nested_resources_router.register(r'strains', StudyStrainsView, base_name='study-strains')
>>>>>>> 3caf2bfd
strain_nested_resources_router = (
    nested_routers.NestedSimpleRouter(base_rest_api_router, STRAIN_NESTED_RESOURCE_PARENT_PREFIX,
                                      lookup='strains'))
strain_nested_resources_router.register(STUDIES_RESOURCE_NAME, StrainStudiesView,
                                        base_name='strain-studies')

####################################################################################################
# Use routers & supporting frameworks to construct URL patterns
####################################################################################################
urlpatterns = [
<<<<<<< HEAD
=======
    # url(r'docs/$', include('rest_framework_swagger.urls')),
>>>>>>> 3caf2bfd
    url(r'', include(base_rest_api_router.urls)),
    url(r'', include(study_nested_resources_router.urls)),
    url(r'', include(strain_nested_resources_router.urls)),
    url(r'', include('rest_framework.urls', namespace='rest_framework')),
    url(r'docs/', schema_view),
]<|MERGE_RESOLUTION|>--- conflicted
+++ resolved
@@ -17,12 +17,13 @@
 # Define a router for base REST API methods & views
 ####################################################################################################
 base_rest_api_router = rest_routers.DefaultRouter()
-<<<<<<< HEAD
 base_rest_api_router.register(LINES_RESOURCE_NAME, LineViewSet)
 base_rest_api_router.register(STUDIES_RESOURCE_NAME, StudyViewSet, STUDIES_RESOURCE_NAME)
 base_rest_api_router.register(STRAINS_RESOURCE_NAME, StrainViewSet, STRAINS_RESOURCE_NAME)
+base_rest_api_router.register(r'measurement_units', MeasurementUnitViewSet, 'measurement_units')
 base_rest_api_router.register(METADATA_TYPES_RESOURCE_NAME, MetadataTypeViewSet)
 base_rest_api_router.register(METADATA_GROUPS_RESOURCE_NAME, MetadataGroupViewSet)
+base_rest_api_router.register(r'protocols', ProtocolViewSet)
 
 ####################################################################################################
 # /rest/studies nested router
@@ -38,35 +39,6 @@
 ####################################################################################################
 # /rest/strains nested router
 ####################################################################################################
-=======
-base_rest_api_router.register(r'line', LineViewSet)
-base_rest_api_router.register(r'study', StudyViewSet, 'study')
-base_rest_api_router.register(r'strain', StrainViewSet, 'strain')
-base_rest_api_router.register(r'measurement_unit', MeasurementUnitViewSet, 'measurement_unit')
-base_rest_api_router.register(r'metadata_type', MetadataTypeViewSet)
-base_rest_api_router.register(r'metadata_group', MetadataGroupViewSet)
-base_rest_api_router.register(r'protocol', ProtocolViewSet)
-
-# non-working dev code...maybe useful as an example for further work later on.
-# this was the first attempt to create nested resources based on some misleading docs on the django
-# rest framework
-# rest_api_router.register(r'study/(?P<study>\d+)/lines', views.StudyLineView,
-#                         "StudyLine")
-# rest_api_router.register(r'study/(?P<study>\d+)/lines(/(?P<line>\d+))?',
-#                          views.StudyListLinesView.as_view(),
-#                          "StudyListLinesView1")
-# rest_api_router.register(r'study/(?P<study>\d+)/lines',
-#                        views.StudyListLinesView.as_view(),
-#                        "StudyListLinesView")
-
-# define a separate router for nested resources under /study (not clearly supported by normal
-# django rest framework routers)
-# TODO: for consistency, adjust pluralization to always plural
-study_nested_resources_router = nested_routers.NestedSimpleRouter(base_rest_api_router, r'study',
-                                                                  lookup='study')
-study_nested_resources_router.register(r'lines', StudyLineView, base_name='study-lines')
-study_nested_resources_router.register(r'strains', StudyStrainsView, base_name='study-strains')
->>>>>>> 3caf2bfd
 strain_nested_resources_router = (
     nested_routers.NestedSimpleRouter(base_rest_api_router, STRAIN_NESTED_RESOURCE_PARENT_PREFIX,
                                       lookup='strains'))
@@ -77,10 +49,7 @@
 # Use routers & supporting frameworks to construct URL patterns
 ####################################################################################################
 urlpatterns = [
-<<<<<<< HEAD
-=======
     # url(r'docs/$', include('rest_framework_swagger.urls')),
->>>>>>> 3caf2bfd
     url(r'', include(base_rest_api_router.urls)),
     url(r'', include(study_nested_resources_router.urls)),
     url(r'', include(strain_nested_resources_router.urls)),
