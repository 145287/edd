"""
Defines the supported views for EDD's REST framework. This class is a work in progress.

Assuming Django REST Framework (DRF) will be adopted in EDD, new and existing views should be
ported to this class over time. Many REST resources are currently defined in main/views.py,
but are not making use of DRF.
"""
import re

from django.db.models import Q
from django.shortcuts import get_object_or_404

from edd.rest.serializers import (LineSerializer, MetadataGroupSerializer, MetadataTypeSerializer,
                                  StrainSerializer, StudySerializer, UserSerializer)
<<<<<<< HEAD
from jbei.edd.rest.constants import (QUERY_ACTIVE_OBJECTS_ONLY, QUERY_ALL_OBJECTS, CASE_SENSITIVE_PARAM,
                                     QUERY_INACTIVE_OBJECTS_ONLY, LINE_ACTIVE_STATUS_PARAM,
                                     LINES_ACTIVE_DEFAULT,
                                     METADATA_TYPE_CONTEXT, METADATA_TYPE_GROUP,
                                     METADATA_TYPE_I18N, METADATA_TYPE_LOCALE,
                                     METADATA_TYPE_NAME_REGEX,
                                     STRAIN_CASE_SENSITIVE, STRAIN_NAME, STRAIN_NAME_REGEX,
                                     STRAIN_REGISTRY_ID, STRAIN_REGISTRY_URL_REGEX,
                                     STUDY_LINE_NAME_REGEX)
=======
from jbei.rest.clients.edd.constants import (
    CASE_SENSITIVE_PARAM, LINE_ACTIVE_STATUS_PARAM, LINES_ACTIVE_DEFAULT, METADATA_TYPE_CONTEXT,
    METADATA_TYPE_GROUP, METADATA_TYPE_I18N, METADATA_TYPE_LOCALE, METADATA_TYPE_NAME_REGEX,
    QUERY_ACTIVE_OBJECTS_ONLY, QUERY_ALL_OBJECTS, QUERY_INACTIVE_OBJECTS_ONLY,
    STRAIN_CASE_SENSITIVE, STRAIN_NAME, STRAIN_NAME_REGEX, STRAIN_REGISTRY_ID,
    STRAIN_REGISTRY_URL_REGEX,
)
>>>>>>> 6f39ab3a
from jbei.rest.utils import is_numeric_pk
from main.models import Line, MetadataType, Strain, Study, StudyPermission, User, MetadataGroup
from rest_framework import (status, viewsets)
from rest_framework.exceptions import APIException
from rest_framework.relations import StringRelatedField
from rest_framework.response import Response

import logging

logger = logging.getLogger(__name__)

# class IsStudyReadable(permissions.BasePermission):
#     """
#     Custom permission to only allow owners of an object to edit it.
#     """
#
#     def has_object_permission(self, request, view, study):
#
#         # studies are only available to users who have read permissions on them
#         return study.user_can_read(request.user)

STRAIN_NESTED_RESOURCE_PARENT_PREFIX = r'strain'

STUDY_URL_KWARG = 'study'
BASE_STRAIN_URL_KWARG = 'id'  # NOTE: value impacts url kwarg names for nested resources
HTTP_MUTATOR_METHODS = ('POST', 'PUT', 'PATCH', 'UPDATE', 'DELETE')

# TODO: consider for all models below:
#   # Required for DjangoModelPermissions bc of get_queryset() override.
#   # See http://www.django-rest-framework.org/api-guide/permissions/#djangomodelpermissions
#   queryset = Strain.objects.none()
#   permissionClasses = (IsAuthenticated,) for views dependent on custom Study permissions


class MetadataTypeViewSet(viewsets.ReadOnlyModelViewSet):
    """
    API endpoint that supports viewing and searching .EDD's metadata types
    TODO: implement/confirm access controls for unsafe methods, then make writable
    """
    queryset = MetadataType.objects.all()  # must be defined for DjangoModelPermissions
    serializer_class = MetadataTypeSerializer

    def get_queryset(self):
        pk = self.kwargs.get('pk', None)

        queryset = MetadataType.objects.all()
        if pk:
            queryset = queryset.filter(pk=pk)

        params = self.request.query_params
        if params:
            group_id = params.get(METADATA_TYPE_GROUP)
            if group_id:
                if is_numeric_pk(group_id):
                    queryset = queryset.filter(group=group_id)
                else:
                    queryset = queryset.filter(group__group_name=group_id)

            for_context = params.get(METADATA_TYPE_CONTEXT)
            if for_context:
                queryset = queryset.filter(for_context=for_context)

            type_i18n = params.get(METADATA_TYPE_I18N)
            if type_i18n:
                queryset = queryset.filter(type_i18n=type_i18n)

            queryset = _do_optional_regex_filter(params, queryset, 'type_name',
                                                 METADATA_TYPE_NAME_REGEX,
                                                 METADATA_TYPE_LOCALE,)
        return queryset


def _do_optional_regex_filter(query_params_dict, queryset, data_member_name, regex_param_name,
                              locale_param_name):
    """
    Implements consistent regular expression matching behavior for EDD's REST API. Applies
    default behaviors re: case-sensitivity to all regex-based searches in the REST API.
    :param queryset: the queryset to filter based on the regular expression parameter
    :param data_member_name the django model data member name to be filtered according to the
        regex, if present
    :param regex_param_name: the query parameter name REST API clients use to pass the regular
        expression used for the search
    :param locale_param_name: the query parameter name REST API clients use to pass the locale used
        to determine which strings the regular expression is tested against
    :return: the queryset, filtered using the regex, if available
    """
    # TODO: do something with locale, which we've at least forced clients to provide to simplify
    # future full i18n support

    regex_value = query_params_dict.get(regex_param_name)
    if not regex_value:
        return queryset

    case_sensitive_search = CASE_SENSITIVE_PARAM in query_params_dict
    search_type = 'regex' if case_sensitive_search else 'iregex'
    filter_param = '%(data_member_name)s__%(search_type)s' % {
        'data_member_name': data_member_name,
        'search_type': search_type
    }

    return queryset.filter(**{filter_param: regex_value})


class MetadataGroupViewSet(viewsets.ReadOnlyModelViewSet):
    """
    API endpoint that supports view-only access to EDD's metadata groups.
    TODO: implement/confirm access controls for unsafe methods, then make this writable
    """
    queryset = MetadataGroup.objects.all()  # must be defined for DjangoModelPermissions
    serializer_class = MetadataGroupSerializer


class UserViewSet(viewsets.ReadOnlyModelViewSet):
    """
    API endpoint that allows privileged users to get read-only information on the current set of
    EDD user accounts.
    """
    serializer_class = UserSerializer

    def get_queryset(self):
        return User.objects.filter(self.kwargs['user'])


class StrainViewSet(viewsets.ModelViewSet):
    """
    API endpoint that allows users with appropriate access to get strain information.
    Support is provided for:

    1) Flexible searching of strains
    2) Access to a detailed view of a strain, based on local numeric primary key OR on the UUID
    from ICE
    """
    serializer_class = StrainSerializer
    lookup_url_kwarg = BASE_STRAIN_URL_KWARG
    # lookup_value_regex = PK_OR_UUID_REGEX # TODO: implement or remove

    def get_object(self):
        """
        Overrides the default implementation to provide flexible lookup for Strain detail
        views (either based on local numeric primary key, or based on the strain UUID from ICE
        """
        # unlike the example, just do all the filtering in get_queryset() for consistency
        filters = {}
        queryset = self.get_queryset()

        obj = get_object_or_404(queryset, **filters)
        self.check_object_permissions(self.request, obj)
        return obj

    def get_queryset(self):
        """
        Overrides the default implementation to provide:
        * flexible filtering based on a number of useful input parameters
        * flexible strain lookup by local numeric pk OR by UUID from ICE
        :return:
        """

        logger.debug('in %s' % self.get_queryset.__name__)
        # parse optional query parameters

        # build a query, filtering by the provided user inputs
        query = Strain.objects.all()

        # if a strain UUID or local numeric pk was provided, get it
        if self.kwargs:
            strain_id_filter = self.kwargs.get(self.lookup_url_kwarg)
            if is_numeric_pk(strain_id_filter):
                query = Strain.objects.filter(pk=strain_id_filter)
            else:
                query = Strain.objects.filter(registry_id=strain_id_filter)
        # otherwise, we're searching strains, so filter them according to the provided params
        else:
            query_params = self.request.query_params
            strain_id_filter = query_params.get(self.lookup_url_kwarg)
            local_pk_filter = query_params.get('pk')
            registry_id_filter = query_params.get(STRAIN_REGISTRY_ID)
            registry_url_regex_filter = query_params.get(STRAIN_REGISTRY_URL_REGEX)
            case_sensitive = query_params.get(STRAIN_CASE_SENSITIVE)
            name_filter = query_params.get(STRAIN_NAME)

            # if provided an ambiguously-defined unique ID for the strain, apply it based
            # on the format of the provided value
            if strain_id_filter:
                if is_numeric_pk(strain_id_filter):
                    query = query.filter(pk=strain_id_filter)
                else:
                    query = query.filter(registry_id=strain_id_filter)

            if local_pk_filter:
                query = query.filter(pk=local_pk_filter)

            if registry_id_filter:
                query = query.filter(registry_id=registry_id_filter)

            if registry_url_regex_filter:
                if case_sensitive:
                    query = query.filter(registry_url__regex=registry_url_regex_filter)
                else:
                    query = query.filter(registry_url__iregex=registry_url_regex_filter)

            if name_filter:
                if case_sensitive:
                    query = query.filter(name__contains=name_filter)
                else:
                    query = query.filter(name__icontains=name_filter)

            query = _do_optional_regex_filter(query_params, query, 'name', STRAIN_NAME_REGEX, None)

        query = query.select_related('object_ref')

        logger.debug('StrainViewSet query count=%d' % query.count())
        if query.count() < 10:
            logger.debug(query)

        return query


class LineViewSet(viewsets.ReadOnlyModelViewSet):
    """
    API endpoint that allows Lines to we viewed or edited.
    TODO: add edit/create capability back in, based on study-level permissions
    """
    queryset = Line.objects.all()
    serializer_class = LineSerializer
    contact = StringRelatedField(many=False)
    experimenter = StringRelatedField(many=False)

    def get_queryset(self):
        query = Line.objects.all()

        # filter by line active status, applying the default (only active lines)
        active_status = self.request.query_params.get(LINE_ACTIVE_STATUS_PARAM,
                                                      LINES_ACTIVE_DEFAULT)
        query = filter_by_active_status(query, active_status, '')
        query = query.select_related('object_ref')
        return query


def filter_by_active_status(queryset, active_status=QUERY_ACTIVE_OBJECTS_ONLY, query_prefix=''):
    """
    A helper method for queryset filtering based on a standard set of HTTP request
    parameter values that indicate whether EddObjects should be considered in the query based on
    their 'active' status.

    For a single object class A related to the ORM model class B returned from the query, a call to
    filter_by_active_status() will filter the query according to A's 'active' status. Note
    that this filtering by active status will result in the queryset returning one row for each
    relations of A to B, so clients will often want to use distinct() to limit the returned
    results.  A typical use of this method is to control which lines are considered
    in a query.

    Example 1 : Finding only active Lines. This is slightly more code than to just filter the
                query directly, but that wouldn't be standard across REST resource implementations.

    queryset = Line.objects.all()
    queryset = filter_by_active_status(queryset, active_status=ACTIVE_ONLY,
                                       query_prefix='').distinct()

    Example 2: Finding Strains associated with a Study by active lines

    queryset = Strain.objects.filter(line__study__pk=study_id)
    queryset = filter_by_active_status(queryset, active_status=ACTIVE_ONLY,
                                       query_prefix=('line__')).distinct()

    :param queryset: the base queryset to apply filtering to
    :param active_status: the HTTP request query parameter whose value implies the type of
    filtering to apply based on active status. If this isn't one of the recognized values,
    the default behavior is applied, filtering out inactive objects. See
    constants.ACTIVE_STATUS_OPTIONS.
    :param query_prefix: an optional keyword prefix indicating the relationship of the filtered
    class to the model we're querying (see examples above)
    :return: the input query, filtered according to the parameters
    """
    active_status = active_status.lower()

    # just return the parameter if no extra filtering is required
    if active_status == QUERY_ALL_OBJECTS:
        return queryset

    # construct an ORM query keyword based on the relationship of the filtered model class to the
    # Django model class being queried. For example 1 above, when querying Line.objects.all(),
    # we prepend '' and come up with Q(active=True). For example 2, when querying
    # Strain, we prepend 'line__' and get Q(line__active=True)
    query_keyword = '%sactive' % query_prefix
    # return requested status, or active objects only if input was bad
    active_value = (active_status != QUERY_INACTIVE_OBJECTS_ONLY)
    # TODO: remove debug stmt
    print('Active query %s' % str({query_keyword: active_value}))
    active_criterion = Q(**{query_keyword: active_value})
    return queryset.filter(active_criterion)


class StudyViewSet(viewsets.ReadOnlyModelViewSet):  # read-only for now...see TODO below
    """
    API endpoint that provides read-only access to studies, subject to user/role read access
    controls. Study write access is a TODO.
    """
    serializer_class = StudySerializer
    contact = StringRelatedField(many=False)

    def get_queryset(self):
        study_pk = self.kwargs.get('pk')

        user = self.request.user

        permission = StudyPermission.READ
        if self.request.method in HTTP_MUTATOR_METHODS:
            permission = StudyPermission.WRITE

        # if the user's admin / staff role gives read access to all Studies, don't bother querying
        # the database for specific permissions defined on this study
        if permission == StudyPermission.READ and Study.user_role_can_read(user):
            study_query = Study.objects.filter(pk=study_pk)
        else:
            user_permission_q = Study.user_permission_q(user, permission)
            # NOTE: distinct is required since this query can return multiple rows for the same
            # study, one per permission that gives this user access to it
            study_query = Study.objects.filter(user_permission_q, pk=study_pk).distinct()

        return study_query

    def create(self, request, *args, **kwargs):
        if not Study.user_can_create(request.user):
            return Response(status=status.HTTP_403_FORBIDDEN)

        return super(StudyViewSet, self).create(request, *args, **kwargs)

    # TODO: test whether update / destroy are protected by get_queryset, or whether they need
        # separate permissions checks to protect them. Then change back to a ModelViewSet.


NUMERIC_PK_PATTERN = re.compile('^\d+$')

# Notes on DRF nested views:
# lookup_url_kwargs doesn't seem to be used/respected by nested routers in the same way as plain
# DRF - see StrainStudiesView for an example that works, but isn't clearly the most clear yet


class StrainStudiesView(viewsets.ReadOnlyModelViewSet):
    """
    API endpoint that allows read-only access to the studies a given strain is used in (subject to
    user/role read access privileges on the studies).
    """
    serializer_class = StudySerializer
    lookup_url_kwarg = 'study_pk'

    def get_object(self):
        """
        Overrides the default implementation to provide flexible lookup for nested strain
        views (either based on local numeric primary key, or based on the strain UUID from ICE
        """
        # unlike the example, just do all the filtering in get_queryset() for consistency
        filters = {}
        queryset = self.get_queryset()

        obj = get_object_or_404(queryset, **filters)
        # verify class-level strain access. study permissions are enforced in get_queryset()
        self.check_object_permissions(self.request, obj)
        return obj

    def get_queryset(self):
        kwarg = '%s_%s' % (STRAIN_NESTED_RESOURCE_PARENT_PREFIX, BASE_STRAIN_URL_KWARG)
        # get the strain identifier, which could be either a numeric (local) primary key, or a UUID
        strain_id = self.kwargs.get(kwarg)

        print('lookup_url_kwarg = %s, kwargs = %s' %
              (str(self.lookup_url_kwarg), str(self.kwargs)))

        # figure out which it is
        strain_pk = strain_id if is_numeric_pk(strain_id) else None
        strain_uuid = strain_id if not strain_pk else None

        print('strain_pk=%s, strain_uuid=%s' % (strain_pk, strain_uuid))

        line_active_status = self.request.query_params.get(
            LINE_ACTIVE_STATUS_PARAM, LINES_ACTIVE_DEFAULT
        )
        user = self.request.user

        # only allow superusers through, since this is strain-related data that should only be
        # accessible to sysadmins
        if not user.is_superuser:
            #  TODO: user group / merge in recent changes / throw PermissionsError or whatever
            return Response(status=status.HTTP_403_FORBIDDEN)

        studies_query = None
        if strain_pk:
            studies_query = Study.objects.filter(line__strains__pk=strain_pk)
        else:
            studies_query = Study.objects.filter(line__strains__registry_id=strain_uuid)

        # filter by line active status, applying the default (only active lines)
        studies_query = filter_by_active_status(studies_query, active_status=line_active_status,
                                                query_prefix='line__')

        study_pk = self.kwargs.get(self.lookup_url_kwarg)
        if study_pk:
            studies_query = studies_query.filter(pk=study_pk)

        # enforce EDD's custom access controls for readability of the associated studies. Note:
        # at present this isn't strictly necessary because of the sysadmin check above but best
        # to enforce programatically in case the implementation of Study's access controls
        # changes later on

        if not Study.user_role_can_read(user):
            study_user_permission_q = Study.user_permission_q(user, StudyPermission.READ,
                                                              keyword_prefix='line__study__')
            studies_query = studies_query.filter(study_user_permission_q)

        # required by both line activity and studies permissions queries
        studies_query = studies_query.distinct()

        return studies_query


class StudyStrainsView(viewsets.ReadOnlyModelViewSet):
    """
        API endpoint that allows read-only viewing the unique strains used within a specific study
    """
    serializer_class = StrainSerializer
    STUDY_URL_KWARG = 'study_pk'
    STRAIN_URL_KWARG = 'pk'

    # override

    def get_object(self):
        """
            Overrides the default implementation to provide flexible lookup for nested strain
            views (either based on local numeric primary key, or based on the strain UUID from ICE
            """
        filters = {}  # unlike the example, just do all the filtering in get_queryset() for
        # consistency
        queryset = self.get_queryset()
        obj = get_object_or_404(queryset, **filters)
        self.check_object_permissions(self.request, obj)
        return obj

    def get_queryset(self):
        print(self.kwargs)

        # extract URL arguments
        study_id = self.kwargs[self.STUDY_URL_KWARG]

        study_id_is_pk = is_numeric_pk(study_id)
        line_active_status = self.request.query_params.get(LINE_ACTIVE_STATUS_PARAM,
                                                           LINES_ACTIVE_DEFAULT)
        user = self.request.user

        # build the query, enforcing EDD's custom study access controls. Normally we'd require
        # sysadmin access to view strains, but the names/descriptions of strains in the study
        # should be visible to users with read access to a study that measures them
        study_user_permission_q = Study.user_permission_q(user, StudyPermission.READ,
                                                          keyword_prefix='line__study__')
        if study_id_is_pk:
            strain_query = Strain.objects.filter(study_user_permission_q, line__study__pk=study_id)
        else:
            logger.error("Non-numeric study IDs aren't supported.")
            return Strain.objects.none()

        strain_id = self.kwargs.get(self.STRAIN_URL_KWARG)
        if strain_id:
            strain_id_is_pk = is_numeric_pk(strain_id)

            if strain_id_is_pk:
                strain_query = strain_query.filter(pk=strain_id)
            else:
                strain_query = strain_query.filter(registry_id=strain_id)

        # filter by line active status, applying the default (only active lines)
        strain_query = filter_by_active_status(strain_query, line_active_status,
                                               query_prefix='line__')
        # required by both study permission query and line active filters above
        strain_query = strain_query.distinct()

        return strain_query


class StudyLineView(viewsets.ModelViewSet):  # LineView(APIView):
    """
        API endpoint that allows lines within a study to be searched, viewed, and edited.
    """
    serializer_class = LineSerializer
    STUDY_URL_KWARG = 'study_pk'

    def get_queryset(self):
        print('kwargs: ' + str(self.kwargs))  # TODO: remove debug aid
        print('query_params: ' + str(self.request.query_params))  # TODO: remove debug aid

        # extract study pk URL argument. line pk, if present, will be handled automatically by
        # get_object() inherited from the parent class
        study_pk = self.kwargs[self.STUDY_URL_KWARG]

        user = self.request.user
        requested_permission = (StudyPermission.WRITE if self.request.method in
                                HTTP_MUTATOR_METHODS else StudyPermission.READ)

        # if the user's admin / staff role gives read access to all Studies, don't bother querying
        # the database for specific permissions defined on this study
        if requested_permission == StudyPermission.READ and Study.user_role_can_read(user):
            line_query = Line.objects.filter(study__pk=study_pk)
        else:
            study_user_permission_q = Study.user_permission_q(user, requested_permission,
                                                              keyword_prefix='study__')
            line_query = Line.objects.filter(study_user_permission_q, study__pk=study_pk)

        line_query = _do_optional_regex_filter(self.request.query_params, line_query, 'name',
                                               STUDY_LINE_NAME_REGEX, None,)

        # filter by line active status, applying the default (only active lines)
        line_active_status = self.request.query_params.get(LINE_ACTIVE_STATUS_PARAM,
                                                           LINES_ACTIVE_DEFAULT)
        line_query = filter_by_active_status(line_query, line_active_status)
        # distinct() required by *both* study permissions check and line activity filter above
        line_query = line_query.distinct()

        return line_query

    # TODO: if doable with some degree of clarity, use reflection to enforce DRY in mutator methods
    # below. For now, we'll go with fast rather than elegant. MF 2/24/16
    # def enforce_write_access_privileges(self, call_on_success_function):
    #     study_pk = self.kwargs[self.STUDY_URL_KWARG]
    #     user = self.request.user
    #
    #     if self.queryset:
    #         logger.log('has queryset')
    #
    #     # enforce study write privileges
    #     error_response = StudyLineView._test_user_write_access(user, study_pk)
    #     if error_response:
    #         return error_response
    #
    #     super(StudyLineView).call_on_success_function(self, ) # TODO: investigate this

    def create(self, request, *args, **kwargs):
        ##############################################################
        # enforce study write privileges
        ##############################################################
        study_pk = self.kwargs[self.STUDY_URL_KWARG]
        user = self.request.user
        error_response = StudyLineView._test_user_write_access(user, study_pk)
        if error_response:
            return error_response

        ##############################################################
        # if user has write privileges for the study, use parent implementation
        ##############################################################
        return super(StudyLineView, self).create(request, *args, **kwargs)

    def update(self, request, *args, **kwargs):
        ##############################################################
        # enforce study write privileges
        ##############################################################
        study_pk = self.kwargs[self.STUDY_URL_KWARG]
        user = self.request.user
        error_response = StudyLineView._test_user_write_access(user, study_pk)
        if error_response:
            return error_response

        ##############################################################
        # if user has write privileges for the study, use parent implementation
        ##############################################################
        return super(StudyLineView, self).update(request, *args, **kwargs)

    def destroy(self, request, *args, **kwargs):
        ##############################################################
        # enforce study write privileges
        ##############################################################
        study_pk = self.kwargs[self.STUDY_URL_KWARG]
        user = self.request.user
        error_response = StudyLineView._test_user_write_access(user, study_pk)
        if error_response:
            return error_response

        ##############################################################
        # if user has write privileges for the study, use parent implementation
        ##############################################################
        return super(StudyLineView, self).destroy(request, *args, **kwargs)

    @staticmethod
    def _test_user_write_access(user, study_pk):
        # return a 403 error if user doesn't have write access
        requested_permission = StudyPermission.WRITE
        study_user_permission_q = Study.user_permission_q(user, requested_permission)
        user_has_permission_query = Study.objects.filter(study_user_permission_q,
                                                         pk=study_pk).distinct()

        # TODO: per William's comment, test raising PermissionDenied() similar to Django

        if not user_has_permission_query:
            return Response(status=status.HTTP_403_FORBIDDEN)

        return None


class NotImplementedException(APIException):
    status_code = 500
    default_detail = 'Not yet implemented'<|MERGE_RESOLUTION|>--- conflicted
+++ resolved
@@ -12,17 +12,6 @@
 
 from edd.rest.serializers import (LineSerializer, MetadataGroupSerializer, MetadataTypeSerializer,
                                   StrainSerializer, StudySerializer, UserSerializer)
-<<<<<<< HEAD
-from jbei.edd.rest.constants import (QUERY_ACTIVE_OBJECTS_ONLY, QUERY_ALL_OBJECTS, CASE_SENSITIVE_PARAM,
-                                     QUERY_INACTIVE_OBJECTS_ONLY, LINE_ACTIVE_STATUS_PARAM,
-                                     LINES_ACTIVE_DEFAULT,
-                                     METADATA_TYPE_CONTEXT, METADATA_TYPE_GROUP,
-                                     METADATA_TYPE_I18N, METADATA_TYPE_LOCALE,
-                                     METADATA_TYPE_NAME_REGEX,
-                                     STRAIN_CASE_SENSITIVE, STRAIN_NAME, STRAIN_NAME_REGEX,
-                                     STRAIN_REGISTRY_ID, STRAIN_REGISTRY_URL_REGEX,
-                                     STUDY_LINE_NAME_REGEX)
-=======
 from jbei.rest.clients.edd.constants import (
     CASE_SENSITIVE_PARAM, LINE_ACTIVE_STATUS_PARAM, LINES_ACTIVE_DEFAULT, METADATA_TYPE_CONTEXT,
     METADATA_TYPE_GROUP, METADATA_TYPE_I18N, METADATA_TYPE_LOCALE, METADATA_TYPE_NAME_REGEX,
@@ -30,7 +19,6 @@
     STRAIN_CASE_SENSITIVE, STRAIN_NAME, STRAIN_NAME_REGEX, STRAIN_REGISTRY_ID,
     STRAIN_REGISTRY_URL_REGEX,
 )
->>>>>>> 6f39ab3a
 from jbei.rest.utils import is_numeric_pk
 from main.models import Line, MetadataType, Strain, Study, StudyPermission, User, MetadataGroup
 from rest_framework import (status, viewsets)
