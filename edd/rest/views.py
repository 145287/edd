--- conflicted
+++ resolved
@@ -22,26 +22,13 @@
 
 from edd.rest.serializers import (LineSerializer, MetadataGroupSerializer, MetadataTypeSerializer,
                                   StrainSerializer, StudySerializer, UserSerializer)
-<<<<<<< HEAD
-from jbei.edd.rest.constants import (QUERY_ACTIVE_OBJECTS_ONLY, QUERY_ALL_OBJECTS,
-                                     CASE_SENSITIVE_PARAM,
-                                     QUERY_INACTIVE_OBJECTS_ONLY, LINE_ACTIVE_STATUS_PARAM,
-                                     LINES_ACTIVE_DEFAULT,
-                                     METADATA_TYPE_CONTEXT, METADATA_TYPE_GROUP,
-                                     METADATA_TYPE_I18N, METADATA_TYPE_LOCALE,
-                                     METADATA_TYPE_NAME_REGEX,
-                                     STRAIN_CASE_SENSITIVE, STRAIN_NAME, STRAIN_NAME_REGEX,
-                                     STRAIN_REGISTRY_ID, STRAIN_REGISTRY_URL_REGEX,
-                                     STUDIES_RESOURCE_NAME)
-=======
 from jbei.rest.clients.edd.constants import (
     CASE_SENSITIVE_PARAM, LINE_ACTIVE_STATUS_PARAM, LINES_ACTIVE_DEFAULT, METADATA_TYPE_CONTEXT,
     METADATA_TYPE_GROUP, METADATA_TYPE_I18N, METADATA_TYPE_LOCALE, METADATA_TYPE_NAME_REGEX,
     QUERY_ACTIVE_OBJECTS_ONLY, QUERY_ALL_OBJECTS, QUERY_INACTIVE_OBJECTS_ONLY,
     STRAIN_CASE_SENSITIVE, STRAIN_NAME, STRAIN_NAME_REGEX, STRAIN_REGISTRY_ID,
-    STRAIN_REGISTRY_URL_REGEX,
+    STRAIN_REGISTRY_URL_REGEX, STUDIES_RESOURCE_NAME,
 )
->>>>>>> e4d6eb3c
 from jbei.rest.utils import is_numeric_pk
 from jbei.utils import PK_OR_TYPICAL_UUID_PATTERN, PK_OR_TYPICAL_UUID_REGEX
 from main.models import Line, MetadataType, Strain, Study, StudyPermission, User, MetadataGroup
@@ -70,21 +57,14 @@
 
 STRAIN_NESTED_RESOURCE_PARENT_PREFIX = r'strains'
 
-<<<<<<< HEAD
-=======
 STUDY_URL_KWARG = 'study'
->>>>>>> e4d6eb3c
 BASE_STRAIN_URL_KWARG = 'id'  # NOTE: value impacts url kwarg names for nested resources
 HTTP_MUTATOR_METHODS = ('POST', 'PUT', 'PATCH', 'UPDATE', 'DELETE')
 
 # TODO: consider for all models below:
-<<<<<<< HEAD
-#   queryset = Strain.objects.none()  # Required for DjangoModelPermissions bc of get_queryset()
-=======
 #   # Required for DjangoModelPermissions bc of get_queryset() override.
 #   # See http://www.django-rest-framework.org/api-guide/permissions/#djangomodelpermissions
 #   queryset = Strain.objects.none()
->>>>>>> e4d6eb3c
 #   permissionClasses = (IsAuthenticated,) for views dependent on custom Study permissions
 
 
@@ -391,22 +371,13 @@
 
     serializer_class = StrainSerializer
     lookup_url_kwarg = BASE_STRAIN_URL_KWARG
-<<<<<<< HEAD
     lookup_value_regex = PK_OR_TYPICAL_UUID_REGEX
-=======
-    # lookup_value_regex = PK_OR_UUID_REGEX # TODO: implement or remove
->>>>>>> e4d6eb3c
 
     def get_object(self):
         """
         Overrides the default implementation to provide flexible lookup for Strain detail
         views (either based on local numeric primary key, or based on the strain UUID from ICE
         """
-<<<<<<< HEAD
-=======
-        # unlike the example, just do all the filtering in get_queryset() for consistency
-        filters = {}
->>>>>>> e4d6eb3c
         queryset = self.get_queryset()
 
         # unlike the DRF example code: for consistency in permissions enforcement, just do all the
@@ -735,14 +706,9 @@
 
         user = self.request.user
 
-<<<<<<< HEAD
-        permission = (StudyPermission.WRITE if self.request.method in HTTP_MUTATOR_METHODS else
-                     StudyPermission.READ)
-=======
         permission = StudyPermission.READ
         if self.request.method in HTTP_MUTATOR_METHODS:
             permission = StudyPermission.WRITE
->>>>>>> e4d6eb3c
 
         # if the user's admin / staff role gives read access to all Studies, don't bother querying
         # the database for specific permissions defined on this study
@@ -798,14 +764,8 @@
         queryset = self.get_queryset()
 
         obj = get_object_or_404(queryset, **filters)
-<<<<<<< HEAD
-        self.check_object_permissions(self.request, obj)  # verify class-level strain access. study
-                                                          # permissions are enforced in
-                                                          # get_queryset()
-=======
         # verify class-level strain access. study permissions are enforced in get_queryset()
         self.check_object_permissions(self.request, obj)
->>>>>>> e4d6eb3c
         return obj
 
     def get_queryset(self):
@@ -822,14 +782,9 @@
 
         print('strain_pk=%s, strain_uuid=%s' % (strain_pk, strain_uuid))
 
-<<<<<<< HEAD
-        line_active_status = self.request.query_params.get(LINE_ACTIVE_STATUS_PARAM,
-                                                           LINES_ACTIVE_DEFAULT)
-=======
         line_active_status = self.request.query_params.get(
             LINE_ACTIVE_STATUS_PARAM, LINES_ACTIVE_DEFAULT
         )
->>>>>>> e4d6eb3c
         user = self.request.user
 
         # only allow superusers through, since this is strain-related data that should only be
@@ -948,15 +903,12 @@
     STUDY_URL_KWARG = '%s_pk' % STUDIES_RESOURCE_NAME
 
     def get_queryset(self):
-<<<<<<< HEAD
         logger.debug('in %(class)s.%(method)s' % {
             'class': StudyLineView.__name__, 'method': self.get_queryset.__name__
         })
         print('kwargs: ' + str(self.kwargs))  # TODO: remove debug aid
         print('query_params: ' + str(self.request.query_params))  # TODO: remove debug aid
 
-=======
->>>>>>> e4d6eb3c
         # extract study pk URL argument. line pk, if present, will be handled automatically by
         # get_object() inherited from the parent class
         study_pk = self.kwargs[self.STUDY_URL_KWARG]
