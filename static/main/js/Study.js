--- conflicted
+++ resolved
@@ -2446,7 +2446,7 @@
             '<a href="export?assaylevel=1&assay=' + index + '">Export Data as CSV/etc</a>'
         ];
         if (gridSpec.protocolName == "Transcriptomics") {
-            sideMenuItems.push('<a href="import/rnaseq/edgepro?assay='+index+'">Import RNA-seq data from EDGE-pro</a>');
+            sideMenuItems.push('<a href="import/rnaseq/edgepro?assay=' + index + '">Import RNA-seq data from EDGE-pro</a>');
         }
         // TODO get rid of onclick, check export URL
         return [
@@ -2454,14 +2454,7 @@
                 'checkboxWithID': function (id) {
                     return 'assay' + id + 'include';
                 },
-<<<<<<< HEAD
-                'sideMenuItems': [
-                    '<a href="#" onclick="StudyD.editAssay(this, ' + index + ');">Edit Assay</a>',
-                    '<a href="export?assay=' + index + '">Export Data as CSV/etc</a>'
-                ],
-=======
                 'sideMenuItems': sideMenuItems,
->>>>>>> f8980f3a
                 'hoverEffect': true,
                 'nowrap': true,
                 'rowspan': gridSpec.rowSpanForRecord(index),
