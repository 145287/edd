/// <reference path="EDDDataInterface.ts" />
/// <reference path="Utl.ts" />
/// <reference path="Autocomplete.ts" />
/// <reference path="Dragboxes.ts" />
/// <reference path="EditableElement.ts" />
/// <reference path="BiomassCalculationUI.ts" />
var __extends = this.__extends || function (d, b) {
    for (var p in b) if (b.hasOwnProperty(p)) d[p] = b[p];
    function __() { this.constructor = d; }
    __.prototype = b.prototype;
    d.prototype = new __();
};
var StudyD;
(function (StudyD) {
    'use strict';
    var mainGraphObject;
    // For the filtering section on the main graph
    var allFilteringWidgets;
    var assayFilteringWidgets;
    var metaboliteFilteringWidgets;
    var metaboliteDataProcessed;
    var proteinFilteringWidgets;
    var proteinDataProcessed;
    var geneFilteringWidgets;
    var geneDataProcessed;
    var mainGraphRefreshTimerID;
    var linesActionPanelRefreshTimer;
    var assaysActionPanelRefreshTimer;
    var attachmentIDs;
    var attachmentsByID;
    var prevDescriptionEditElement;
    // We can have a valid metabolic map but no valid biomass calculation.
    // If they try to show carbon balance in that case, we'll bring up the UI to 
    // calculate biomass for the specified metabolic map.
    StudyD.metabolicMapID;
    StudyD.metabolicMapName;
    StudyD.biomassCalculation;
    var carbonBalanceData;
    var carbonBalanceDisplayIsFresh;
    var cSourceEntries;
    var mTypeEntries;
    // The table spec object and table object for the Lines table.
    var linesDataGridSpec;
    var linesDataGrid;
    // Table spec and table objects, one each per Protocol, for Assays.
    var assaysDataGridSpecs;
    var assaysDataGrids;
    var GenericFilterSection = (function () {
        function GenericFilterSection() {
            this.uniqueValues = {};
            this.uniqueValuesOrder = [];
            this.filterHash = {};
            this.previousCheckboxState = {};
            this.typingTimeout = null;
            this.typingDelay = 330;
            this.gotFirstFocus = false;
            this.currentSearchSelection = '';
            this.previousSearchSelection = '';
            this.minCharsToTriggerSearch = 1;
            this.configure();
            this.anyCheckboxesChecked = false;
            this.createContainerObjects();
        }
        GenericFilterSection.prototype.configure = function () {
            this.sectionTitle = 'Generic Filter';
            this.sectionShortLabel = 'gf';
        };
        // Create all the container HTML objects
        GenericFilterSection.prototype.createContainerObjects = function () {
            var sBoxID = 'filter' + this.sectionShortLabel + 'SearchBox', sBox;
            this.filterColumnDiv = $("<div>").addClass('filterColumn')[0];
            this.titleElement = $("<p>").text(this.sectionTitle)[0];
            $(sBox = document.createElement("input")).attr({ 'id': sBoxID, 'name': sBoxID, 'placeholder': this.sectionTitle, 'size': 14 }).addClass('searchBox');
            sBox.setAttribute('type', 'text'); // JQuery .attr() cannot set this
            this.searchBoxElement = sBox;
            this.scrollZoneDiv = $("<div>").addClass('filterCriteriaScrollZone')[0];
            this.filteringTable = $("<table>").addClass('filterCriteriaTable dragboxes').attr({ 'cellpadding': 0, 'cellspacing': 0 }).append(this.tableBodyElement = $("<tbody>")[0]);
        };
        GenericFilterSection.prototype.processFilteringData = function (ids) {
            var usedValues = this.buildUniqueValuesHash(ids);
            var crSet = [];
            var cHash = {};
            // Create a reversed hash so keys = values and vice versa
            $.each(usedValues, function (key, value) {
                cHash[value] = key;
                crSet.push(value);
            });
            // Alphabetically sort an array of the keys according to values
            crSet.sort(function (a, b) {
                var _a = cHash[a].toLowerCase();
                var _b = cHash[b].toLowerCase();
                return _a < _b ? -1 : _a > _b ? 1 : 0;
            });
            this.uniqueValues = cHash;
            this.uniqueValuesOrder = crSet;
        };
        // In this function are running through the given list of measurement IDs and examining
        // their records and related records, locating the particular field we are interested in,
        // and creating a list of all the unique values for that field.  As we go, we mark each
        // unique value with an integer UID, and construct a hash resolving each record to one (or
        // possibly more) of those integer UIDs.  This prepares us for quick filtering later on.
        // (This generic filter does nothing, so we leave these structures blank.)
        GenericFilterSection.prototype.buildUniqueValuesHash = function (ids) {
            return this.filterHash = {};
        };
        // If we didn't come up with 2 or more criteria, there is no point in displaying the filter.
        GenericFilterSection.prototype.isFilterUseful = function () {
            if (this.uniqueValuesOrder.length < 2) {
                return false;
            }
            return true;
        };
        GenericFilterSection.prototype.addToParent = function (parentDiv) {
            parentDiv.appendChild(this.filterColumnDiv);
        };
        GenericFilterSection.prototype.applyBackgroundStyle = function (darker) {
            darker = darker % 2;
            var striping = ['stripeRowA', 'stripeRowB'];
            $(this.filterColumnDiv).removeClass(striping[1 - darker]);
            $(this.filterColumnDiv).addClass(striping[darker]);
        };
        GenericFilterSection.prototype.populateTable = function () {
            var _this = this;
            var fCol = this.filterColumnDiv;
            // Only use the scrolling container div if the size of the list warrants it, because
            // the scrolling container div declares a large padding margin for the scroll bar,
            // and that padding margin would be an empty waste of space otherwise.
            if (this.uniqueValuesOrder.length > 15) {
                $(fCol).append(this.searchBoxElement).append(this.scrollZoneDiv);
                // Change the reference so we're affecting the innerHTML of the correct div later on
                fCol = this.scrollZoneDiv;
            }
            else {
                $(fCol).append(this.titleElement).find(this.scrollZoneDiv).remove();
            }
            $(fCol).append(this.filteringTable);
            var tBody = this.tableBodyElement;
            // Clear out any old table contents
            $(this.tableBodyElement).empty();
            this.tableRows = {};
            this.checkboxes = {};
            this.uniqueValuesOrder.forEach(function (rowId) {
                var cboxName = ['filter', _this.sectionShortLabel, 'n', rowId, 'cbox'].join(''), cell, p, q, r;
                _this.tableRows[rowId] = _this.tableBodyElement.insertRow();
                cell = _this.tableRows[rowId].insertCell();
                // TODO look at CSS and see if all these nested divs are really necessary
                p = $("<div>").addClass('p').appendTo(cell);
                q = $("<div>").addClass('q').appendTo(p);
                r = $("<div>").addClass('r').appendTo(q);
                $("<div>").addClass('s').appendTo(q).text(_this.uniqueValues[rowId]);
                _this.checkboxes[rowId] = $("<input type='checkbox'>").attr('name', cboxName).appendTo(r)[0];
            });
            Dragboxes.initTable(this.filteringTable);
        };
        // Returns true if any of the checkboxes show a different state than when this function was
        // last called
        GenericFilterSection.prototype.anyCheckboxesChangedSinceLastInquiry = function () {
            var _this = this;
            this.anyCheckboxesChecked = false;
            var changed = false;
            var currentCheckboxState = {};
            $.each(this.checkboxes, function (rowId, checkbox) {
                var current, previous;
                current = (checkbox.checked && !checkbox.disabled) ? 'C' : 'U';
                previous = _this.previousCheckboxState[rowId] || 'N';
                if (current !== previous)
                    changed = true;
                if (current === 'C')
                    _this.anyCheckboxesChecked = true;
                currentCheckboxState[rowId] = current;
            });
            if (this.gotFirstFocus) {
                var v = $(this.searchBoxElement).val();
                v = v.trim(); // Remove leading and trailing whitespace
                v = v.toLowerCase();
                v = v.replace(/\s\s*/, ' '); // Replace internal whitespace with single spaces
                this.currentSearchSelection = v;
                if (v !== this.previousSearchSelection) {
                    this.previousSearchSelection = v;
                    changed = true;
                }
            }
            if (!changed) {
                // If we haven't detected any change so far, there is one more angle to cover:
                // Checkboxes that used to exist, but have since been removed from the set.
                $.each(this.previousCheckboxState, function (rowId) {
                    if (currentCheckboxState[rowId] === undefined) {
                        changed = true;
                        return false;
                    }
                });
            }
            this.previousCheckboxState = currentCheckboxState;
            return changed;
        };
        GenericFilterSection.prototype.applyProgressiveFiltering = function (ids) {
            // If the filter only contains one item, it's pointless to apply it.
            if (!this.isFilterUseful()) {
                return ids;
            }
            var useSearchBox = false;
            var v = this.currentSearchSelection;
            var queryStrs = [];
            if ((v != null) && this.gotFirstFocus) {
                if (v.length >= this.minCharsToTriggerSearch) {
                    useSearchBox = true;
                    // If there are multiple words, we match each separately.
                    // We will not attempt to match against empty strings, so we filter those out if
                    // any slipped through
                    queryStrs = v.split(' ').filter(function (one) {
                        return one.length > 0;
                    });
                }
            }
            var valuesVisiblePreFiltering = {};
            var idsPostFiltering = [];
            for (var i = 0; i < ids.length; i++) {
                var id = ids[i];
                var valueIndexes = this.filterHash[id];
                var keepThisID = false;
                if (valueIndexes instanceof Array) {
                    for (var k = 0; k < valueIndexes.length; k++) {
                        var match = true;
                        if (useSearchBox) {
                            var text = this.uniqueValues[valueIndexes[k]].toLowerCase();
                            match = queryStrs.some(function (v) {
                                return text.length >= v.length && text.indexOf(v) >= 0;
                            });
                        }
                        if (match) {
                            valuesVisiblePreFiltering[valueIndexes[k]] = 1;
                            // The "previous" checkbox state is equivalent to the current when this
                            // function is called
                            if ((this.previousCheckboxState[valueIndexes[k]] == 'C') || !this.anyCheckboxesChecked) {
                                // Can't just do the push here - might end up pushing several times
                                keepThisID = true;
                            }
                        }
                    }
                }
                else {
                    var match = true;
                    if (useSearchBox) {
                        var text = this.uniqueValues[valueIndexes].toLowerCase();
                        match = queryStrs.some(function (v) {
                            return text.length >= v.length && text.indexOf(v) >= 0;
                        });
                    }
                    if (match) {
                        valuesVisiblePreFiltering[valueIndexes] = 1;
                        if ((this.previousCheckboxState[valueIndexes] == 'C') || !this.anyCheckboxesChecked) {
                            keepThisID = true;
                        }
                    }
                }
                // If this ID actually matched a _selected_ criteria, keep it for the next round.
                if (keepThisID) {
                    idsPostFiltering.push(id);
                }
            }
            var rowsToAppend = [];
            for (var j = 0; j < this.uniqueValuesOrder.length; j++) {
                var crID = this.uniqueValuesOrder[j];
                var checkBox = this.checkboxes[crID];
                var checkBoxRow = this.tableRows[crID];
                if (valuesVisiblePreFiltering[crID]) {
                    $(checkBoxRow).removeClass('nodata');
                    checkBox.disabled = false;
                    this.tableBodyElement.appendChild(checkBoxRow);
                }
                else {
                    $(checkBoxRow).addClass('nodata');
                    checkBox.disabled = true;
                    rowsToAppend.push(checkBoxRow);
                }
            }
            for (var j = 0; j < rowsToAppend.length; j++) {
                this.tableBodyElement.appendChild(rowsToAppend[j]);
            }
            return idsPostFiltering;
        };
        GenericFilterSection.prototype._assayIdToAssay = function (assayId) {
            return EDDData.Assays[assayId];
        };
        GenericFilterSection.prototype._assayIdToLine = function (assayId) {
            var assay = this._assayIdToAssay(assayId);
            if (assay)
                return EDDData.Lines[assay.lid];
            return undefined;
        };
        GenericFilterSection.prototype._assayIdToProtocol = function (assayId) {
            var assay = this._assayIdToAssay(assayId);
            if (assay)
                return EDDData.Protocols[assay.pid];
            return undefined;
        };
        return GenericFilterSection;
    })();
    StudyD.GenericFilterSection = GenericFilterSection;
    var StrainFilterSection = (function (_super) {
        __extends(StrainFilterSection, _super);
        function StrainFilterSection() {
            _super.apply(this, arguments);
        }
        StrainFilterSection.prototype.configure = function () {
            this.sectionTitle = 'Strain';
            this.sectionShortLabel = 'st';
        };
        StrainFilterSection.prototype.buildUniqueValuesHash = function (ids) {
            var _this = this;
            var uniqueNamesId = {}, unique = 0;
            this.filterHash = {};
            ids.forEach(function (assayId) {
                var line = _this._assayIdToLine(assayId) || {};
                _this.filterHash[assayId] = _this.filterHash[assayId] || [];
                // assign unique ID to every encountered strain name
                (line.strain || []).forEach(function (strainId) {
                    var strain = EDDData.Strains[strainId];
                    if (strain && strain.name) {
                        uniqueNamesId[strain.name] = uniqueNamesId[strain.name] || ++unique;
                        _this.filterHash[assayId].push(uniqueNamesId[strain.name]);
                    }
                });
            });
            return uniqueNamesId;
        };
        return StrainFilterSection;
    })(GenericFilterSection);
    StudyD.StrainFilterSection = StrainFilterSection;
    var CarbonSourceFilterSection = (function (_super) {
        __extends(CarbonSourceFilterSection, _super);
        function CarbonSourceFilterSection() {
            _super.apply(this, arguments);
        }
        CarbonSourceFilterSection.prototype.configure = function () {
            this.sectionTitle = 'Carbon Source';
            this.sectionShortLabel = 'cs';
        };
        CarbonSourceFilterSection.prototype.buildUniqueValuesHash = function (ids) {
            var _this = this;
            var uniqueNamesId = {}, unique = 0;
            this.filterHash = {};
            ids.forEach(function (assayId) {
                var line = _this._assayIdToLine(assayId) || {};
                _this.filterHash[assayId] = _this.filterHash[assayId] || [];
                // assign unique ID to every encountered carbon source name
                (line.carbon || []).forEach(function (carbonId) {
                    var src = EDDData.CSources[carbonId];
                    if (src && src.carbon) {
                        uniqueNamesId[src.carbon] = uniqueNamesId[src.carbon] || ++unique;
                        _this.filterHash[assayId].push(uniqueNamesId[src.carbon]);
                    }
                });
            });
            return uniqueNamesId;
        };
        return CarbonSourceFilterSection;
    })(GenericFilterSection);
    StudyD.CarbonSourceFilterSection = CarbonSourceFilterSection;
    var CarbonLabelingFilterSection = (function (_super) {
        __extends(CarbonLabelingFilterSection, _super);
        function CarbonLabelingFilterSection() {
            _super.apply(this, arguments);
        }
        CarbonLabelingFilterSection.prototype.configure = function () {
            this.sectionTitle = 'Labeling';
            this.sectionShortLabel = 'l';
        };
        CarbonLabelingFilterSection.prototype.buildUniqueValuesHash = function (ids) {
            var _this = this;
            var uniqueNamesId = {}, unique = 0;
            this.filterHash = {};
            ids.forEach(function (assayId) {
                var line = _this._assayIdToLine(assayId) || {};
                _this.filterHash[assayId] = _this.filterHash[assayId] || [];
                // assign unique ID to every encountered carbon source labeling description
                (line.carbon || []).forEach(function (carbonId) {
                    var src = EDDData.CSources[carbonId];
                    if (src && src.labeling) {
                        uniqueNamesId[src.labeling] = uniqueNamesId[src.labeling] || ++unique;
                        _this.filterHash[assayId].push(uniqueNamesId[src.labeling]);
                    }
                });
            });
            return uniqueNamesId;
        };
        return CarbonLabelingFilterSection;
    })(GenericFilterSection);
    StudyD.CarbonLabelingFilterSection = CarbonLabelingFilterSection;
    var LineNameFilterSection = (function (_super) {
        __extends(LineNameFilterSection, _super);
        function LineNameFilterSection() {
            _super.apply(this, arguments);
        }
        LineNameFilterSection.prototype.configure = function () {
            this.sectionTitle = 'Line';
            this.sectionShortLabel = 'ln';
        };
        LineNameFilterSection.prototype.buildUniqueValuesHash = function (ids) {
            var _this = this;
            var uniqueNamesId = {}, unique = 0;
            this.filterHash = {};
            ids.forEach(function (assayId) {
                var line = _this._assayIdToLine(assayId) || {};
                if (line.name) {
                    uniqueNamesId[line.name] = uniqueNamesId[line.name] || ++unique;
                    _this.filterHash[assayId] = uniqueNamesId[line.name];
                }
            });
            return uniqueNamesId;
        };
        return LineNameFilterSection;
    })(GenericFilterSection);
    StudyD.LineNameFilterSection = LineNameFilterSection;
    var ProtocolFilterSection = (function (_super) {
        __extends(ProtocolFilterSection, _super);
        function ProtocolFilterSection() {
            _super.apply(this, arguments);
        }
        ProtocolFilterSection.prototype.configure = function () {
            this.sectionTitle = 'Protocol';
            this.sectionShortLabel = 'p';
        };
        ProtocolFilterSection.prototype.buildUniqueValuesHash = function (ids) {
            var _this = this;
            var uniqueNamesId = {}, unique = 0;
            this.filterHash = {};
            ids.forEach(function (assayId) {
                var protocol = _this._assayIdToProtocol(assayId) || {};
                if (protocol.name) {
                    uniqueNamesId[protocol.name] = uniqueNamesId[protocol.name] || ++unique;
                    _this.filterHash[assayId] = uniqueNamesId[protocol.name];
                }
            });
            return uniqueNamesId;
        };
        return ProtocolFilterSection;
    })(GenericFilterSection);
    StudyD.ProtocolFilterSection = ProtocolFilterSection;
    var AssaySuffixFilterSection = (function (_super) {
        __extends(AssaySuffixFilterSection, _super);
        function AssaySuffixFilterSection() {
            _super.apply(this, arguments);
        }
        AssaySuffixFilterSection.prototype.configure = function () {
            this.sectionTitle = 'Assay Suffix';
            this.sectionShortLabel = 'a';
        };
        AssaySuffixFilterSection.prototype.buildUniqueValuesHash = function (ids) {
            var _this = this;
            var uniqueNamesId = {}, unique = 0;
            this.filterHash = {};
            ids.forEach(function (assayId) {
                var assay = _this._assayIdToAssay(assayId) || {};
                if (assay.an) {
                    uniqueNamesId[assay.an] = uniqueNamesId[assay.an] || ++unique;
                    _this.filterHash[assayId] = uniqueNamesId[assay.an];
                }
            });
            return uniqueNamesId;
        };
        return AssaySuffixFilterSection;
    })(GenericFilterSection);
    StudyD.AssaySuffixFilterSection = AssaySuffixFilterSection;
    var MetaDataFilterSection = (function (_super) {
        __extends(MetaDataFilterSection, _super);
        function MetaDataFilterSection(metaDataID) {
            var MDT = EDDData.MetaDataTypes[metaDataID];
            this.metaDataID = metaDataID;
            this.pre = MDT.pre || '';
            this.post = MDT.post || '';
            _super.call(this);
        }
        MetaDataFilterSection.prototype.configure = function () {
            this.sectionTitle = EDDData.MetaDataTypes[this.metaDataID].name;
            this.sectionShortLabel = 'md' + this.metaDataID;
        };
        return MetaDataFilterSection;
    })(GenericFilterSection);
    StudyD.MetaDataFilterSection = MetaDataFilterSection;
    var LineMetaDataFilterSection = (function (_super) {
        __extends(LineMetaDataFilterSection, _super);
        function LineMetaDataFilterSection() {
            _super.apply(this, arguments);
        }
        LineMetaDataFilterSection.prototype.buildUniqueValuesHash = function (ids) {
            var _this = this;
            var uniqueNamesId = {}, unique = 0;
            this.filterHash = {};
            ids.forEach(function (assayId) {
                var line = _this._assayIdToLine(assayId) || {}, value = '(Empty)';
                if (line.meta && line.meta[_this.metaDataID]) {
                    value = [_this.pre, line.meta[_this.metaDataID], _this.post].join(' ').trim();
                    uniqueNamesId[value] = uniqueNamesId[value] || ++unique;
                    _this.filterHash[assayId] = uniqueNamesId[value];
                }
            });
            return uniqueNamesId;
        };
        return LineMetaDataFilterSection;
    })(MetaDataFilterSection);
    StudyD.LineMetaDataFilterSection = LineMetaDataFilterSection;
    var AssayMetaDataFilterSection = (function (_super) {
        __extends(AssayMetaDataFilterSection, _super);
        function AssayMetaDataFilterSection() {
            _super.apply(this, arguments);
        }
        AssayMetaDataFilterSection.prototype.buildUniqueValuesHash = function (ids) {
            var _this = this;
            var uniqueNamesId = {}, unique = 0;
            this.filterHash = {};
            ids.forEach(function (assayId) {
                var assay = _this._assayIdToAssay(assayId) || {}, value = '(Empty)';
                if (assay.meta && assay.meta[_this.metaDataID]) {
                    value = [_this.pre, assay.meta[_this.metaDataID], _this.post].join(' ').trim();
                    uniqueNamesId[value] = uniqueNamesId[value] || ++unique;
                    _this.filterHash[assayId] = uniqueNamesId[value];
                }
            });
            return uniqueNamesId;
        };
        return AssayMetaDataFilterSection;
    })(MetaDataFilterSection);
    StudyD.AssayMetaDataFilterSection = AssayMetaDataFilterSection;
    var MetaboliteCompartmentFilterSection = (function (_super) {
        __extends(MetaboliteCompartmentFilterSection, _super);
        function MetaboliteCompartmentFilterSection() {
            _super.apply(this, arguments);
        }
        // NOTE: this filter class works with Measurement IDs rather than Assay IDs
        MetaboliteCompartmentFilterSection.prototype.configure = function () {
            this.sectionTitle = 'Compartment';
            this.sectionShortLabel = 'com';
        };
        MetaboliteCompartmentFilterSection.prototype.buildUniqueValuesHash = function (amIDs) {
            var _this = this;
            var uniqueNamesId = {}, unique = 0;
            this.filterHash = {};
            amIDs.forEach(function (measureId) {
                var measure = EDDData.AssayMeasurements[measureId] || {}, value;
                value = EDDData.MeasurementTypeCompartments[measure.compartment] || {};
                if (value && value.name) {
                    uniqueNamesId[value.name] = uniqueNamesId[value.name] || ++unique;
                    _this.filterHash[measureId] = uniqueNamesId[value.name];
                }
            });
            return uniqueNamesId;
        };
        return MetaboliteCompartmentFilterSection;
    })(GenericFilterSection);
    StudyD.MetaboliteCompartmentFilterSection = MetaboliteCompartmentFilterSection;
    var MetaboliteFilterSection = (function (_super) {
        __extends(MetaboliteFilterSection, _super);
        function MetaboliteFilterSection() {
            _super.apply(this, arguments);
        }
        MetaboliteFilterSection.prototype.configure = function () {
            this.sectionTitle = 'Metabolite';
            this.sectionShortLabel = 'me';
            this.loadPending = true;
        };
        // Override: If the filter has a load pending, it's "useful", i.e. display it.
        MetaboliteFilterSection.prototype.isFilterUseful = function () {
            return this.loadPending || this.uniqueValuesOrder.length > 1;
        };
        MetaboliteFilterSection.prototype.buildUniqueValuesHash = function (amIDs) {
            var _this = this;
            var uniqueNamesId = {}, unique = 0;
            this.filterHash = {};
            amIDs.forEach(function (measureId) {
                var measure = EDDData.AssayMeasurements[measureId] || {}, metabolite;
                if (measure && measure.type) {
                    metabolite = EDDData.MetaboliteTypes[measure.type] || {};
                    if (metabolite && metabolite.name) {
                        uniqueNamesId[metabolite.name] = uniqueNamesId[metabolite.name] || ++unique;
                        _this.filterHash[measureId] = uniqueNamesId[metabolite.name];
                    }
                }
            });
            // If we've been called to build our hashes, assume there's no load pending
            this.loadPending = false;
            return uniqueNamesId;
        };
        return MetaboliteFilterSection;
    })(GenericFilterSection);
    StudyD.MetaboliteFilterSection = MetaboliteFilterSection;
    var ProteinFilterSection = (function (_super) {
        __extends(ProteinFilterSection, _super);
        function ProteinFilterSection() {
            _super.apply(this, arguments);
        }
        ProteinFilterSection.prototype.configure = function () {
            this.sectionTitle = 'Protein';
            this.sectionShortLabel = 'pr';
            this.loadPending = true;
        };
        // Override: If the filter has a load pending, it's "useful", i.e. display it.
        ProteinFilterSection.prototype.isFilterUseful = function () {
            return this.loadPending || this.uniqueValuesOrder.length > 1;
        };
        ProteinFilterSection.prototype.buildUniqueValuesHash = function (amIDs) {
            var _this = this;
            var uniqueNamesId = {}, unique = 0;
            this.filterHash = {};
            amIDs.forEach(function (measureId) {
                var measure = EDDData.AssayMeasurements[measureId] || {}, protein;
                if (measure && measure.type) {
                    protein = EDDData.ProteinTypes[measure.type] || {};
                    if (protein && protein.name) {
                        uniqueNamesId[protein.name] = uniqueNamesId[protein.name] || ++unique;
                        _this.filterHash[measureId] = uniqueNamesId[protein.name];
                    }
                }
            });
            // If we've been called to build our hashes, assume there's no load pending
            this.loadPending = false;
            return uniqueNamesId;
        };
        return ProteinFilterSection;
    })(GenericFilterSection);
    StudyD.ProteinFilterSection = ProteinFilterSection;
    var GeneFilterSection = (function (_super) {
        __extends(GeneFilterSection, _super);
        function GeneFilterSection() {
            _super.apply(this, arguments);
        }
        GeneFilterSection.prototype.configure = function () {
            this.sectionTitle = 'Gene';
            this.sectionShortLabel = 'gn';
            this.loadPending = true;
        };
        // Override: If the filter has a load pending, it's "useful", i.e. display it.
        GeneFilterSection.prototype.isFilterUseful = function () {
            return this.loadPending || this.uniqueValuesOrder.length > 1;
        };
        GeneFilterSection.prototype.buildUniqueValuesHash = function (amIDs) {
            var _this = this;
            var uniqueNamesId = {}, unique = 0;
            this.filterHash = {};
            amIDs.forEach(function (measureId) {
                var measure = EDDData.AssayMeasurements[measureId] || {}, gene;
                if (measure && measure.type) {
                    gene = EDDData.GeneTypes[measure.type] || {};
                    if (gene && gene.name) {
                        uniqueNamesId[gene.name] = uniqueNamesId[gene.name] || ++unique;
                        _this.filterHash[measureId] = uniqueNamesId[gene.name];
                    }
                }
            });
            // If we've been called to build our hashes, assume there's no load pending
            this.loadPending = false;
            return uniqueNamesId;
        };
        return GeneFilterSection;
    })(GenericFilterSection);
    StudyD.GeneFilterSection = GeneFilterSection;
    // Called when the page loads.
    function prepareIt() {
        var _this = this;
        this.mainGraphObject = null;
        this.allFilteringWidgets = [];
        this.assayFilteringWidgets = [];
        this.metaboliteFilteringWidgets = [];
        this.metaboliteDataProcessed = false;
        this.proteinFilteringWidgets = [];
        this.proteinDataProcessed = false;
        this.geneFilteringWidgets = [];
        this.geneDataProcessed = false;
        this.carbonBalanceData = null;
        this.carbonBalanceDisplayIsFresh = false;
        this.mainGraphRefreshTimerID = null;
        this.attachmentIDs = null;
        this.attachmentsByID = null;
        this.prevDescriptionEditElement = null;
        this.metabolicMapID = -1;
        this.metabolicMapName = null;
        this.biomassCalculation = -1;
        this.cSourceEntries = [];
        this.mTypeEntries = [];
        this.linesDataGridSpec = null;
        this.linesDataGrid = null;
        this.linesActionPanelRefreshTimer = null;
        this.assaysActionPanelRefreshTimer = null;
        this.assaysDataGridSpecs = {};
        this.assaysDataGrids = {};
        // put the click handler at the document level, then filter to any link inside a .disclose
        $(document).on('click', '.disclose .discloseLink', function (e) {
            $(e.target).closest('.disclose').toggleClass('discloseHide');
            return false;
        });
        $.ajax({
            'url': 'edddata',
            'type': 'GET',
            'error': function (xhr, status, e) {
                console.log(['Loading EDDData failed: ', status, ';', e].join(''));
            },
            'success': function (data) {
                EDDData = $.extend(EDDData || {}, data);
                _this.prepareFilteringSection();
                // Instantiate a table specification for the Lines table
                _this.linesDataGridSpec = new DataGridSpecLines();
                // Instantiate the table itself with the spec
                _this.linesDataGrid = new DataGrid(_this.linesDataGridSpec);
                // Find out which protocols have assays with measurements - disabled or no
                var protocolsWithMeasurements = {};
                $.each(EDDData.Assays, function (assayId, assay) {
                    var line = EDDData.Lines[assay.lid];
                    if (!line || !line.active)
                        return;
                    protocolsWithMeasurements[assay.pid] = true;
                });
                // For each protocol with measurements, create a DataGridAssays object.
                $.each(EDDData.Protocols, function (id, protocol) {
                    var spec;
                    if (protocolsWithMeasurements[id]) {
                        _this.assaysDataGridSpecs[id] = spec = new DataGridSpecAssays(id);
                        _this.assaysDataGrids[id] = new DataGridAssays(spec);
                    }
                });
            }
        });
    }
    StudyD.prepareIt = prepareIt;
    // Read through the Lines, Assays, and AssayMeasurements data and prepare a secondary data
    // structure for filtering according to unique criteria, then remake the filtering section under
    // the main graph area with columns of labeled checkboxes.
    function prepareFilteringSection() {
        var MetaDataTypesRelevantForLines = [];
        var MetaDataTypesRelevantForAssays = [];
        var seenInLinesHash = {};
        var seenInAssaysHash = {};
        var haveMetabolomics = false;
        var haveTranscriptomics = false;
        var haveProteomics = false;
        var aIDsToUse = [];
        // First do some basic sanity filtering on the list
        $.each(EDDData.Assays, function (assayId, assay) {
            var line = EDDData.Lines[assay.lid];
            if (assay.dis || !line || !line.active)
                return;
            aIDsToUse.push(assayId);
            if (assay.metabolites && assay.metabolites.length)
                haveMetabolomics = true;
            if (assay.transcriptions && assay.transcriptions.length)
                haveTranscriptomics = true;
            if (assay.proteins && assay.proteins.length)
                haveProteomics = true;
            $.each(assay.md || [], function (metadataId) {
                seenInAssaysHash[metadataId] = 1;
            });
            $.each(line.md || [], function (metadataId) {
                seenInLinesHash[metadataId] = 1;
            });
        });
        // MetaDataTypeIDs should come alpha-sorted by name, store used IDs in same order
        $.each(EDDData.MetaDataTypeIDs, function (i, metadataId) {
            if (seenInLinesHash[metadataId])
                MetaDataTypesRelevantForLines.push(metadataId);
            if (seenInAssaysHash[metadataId])
                MetaDataTypesRelevantForAssays.push(metadataId);
        });
        // Create filters on assay tables
        // TODO media is now a metadata type, strain and carbon source should be too
        var assayFilters = [];
        assayFilters.push(new StrainFilterSection());
        assayFilters.push(new CarbonSourceFilterSection());
        assayFilters.push(new CarbonLabelingFilterSection());
        $.each(MetaDataTypesRelevantForLines, function (i, typeId) {
            assayFilters.push(new LineMetaDataFilterSection(typeId));
        });
        assayFilters.push(new LineNameFilterSection());
        assayFilters.push(new ProtocolFilterSection());
        assayFilters.push(new AssaySuffixFilterSection());
        $.each(MetaDataTypesRelevantForAssays, function (i, typeId) {
            assayFilters.push(new AssayMetaDataFilterSection(typeId));
        });
        // We can initialize all the Assay- and Line-level filters immediately
        this.assayFilteringWidgets = $.each(assayFilters, function (i, filter) {
            filter.processFilteringData(aIDsToUse);
            filter.populateTable();
        });
        this.metaboliteFilteringWidgets = [];
        // Only create these filters if we have a nonzero count for metabolics measurements
        if (haveMetabolomics) {
            this.metaboliteFilteringWidgets.push(new MetaboliteCompartmentFilterSection());
            this.metaboliteFilteringWidgets.push(new MetaboliteFilterSection());
        }
        this.proteinFilteringWidgets = [];
        if (haveProteomics) {
            this.proteinFilteringWidgets.push(new ProteinFilterSection());
        }
        this.geneFilteringWidgets = [];
        if (haveTranscriptomics) {
            this.geneFilteringWidgets.push(new GeneFilterSection());
        }
        this.allFilteringWidgets = assayFilters.concat(this.metaboliteFilteringWidgets, this.proteinFilteringWidgets, this.geneFilteringWidgets);
        this.repopulateFilteringSection();
    }
    StudyD.prepareFilteringSection = prepareFilteringSection;
    // Clear out any old fitlers in the filtering section, and add in the ones that
    // claim to be "useful".
    function repopulateFilteringSection() {
        // Clear out the old filtering UI, add back filter widgets
        var table = $('<div>').addClass('filterTable').appendTo($('#mainFilterSection').empty());
        $.each(this.allFilteringWidgets, function (i, widget) {
            if (widget.isFilterUseful()) {
                widget.addToParent(table[0]);
                widget.applyBackgroundStyle(i % 2 === 1);
            }
        });
    }
    StudyD.repopulateFilteringSection = repopulateFilteringSection;
    function processCarbonBalanceData() {
        // Prepare the carbon balance graph
        this.carbonBalanceData = new CarbonBalance.Display();
        var highlightCarbonBalanceWidget = false;
        if (this.biomassCalculation > -1) {
            this.carbonBalanceData.calculateCarbonBalances(this.metabolicMapID, this.biomassCalculation);
            // Highlight the "Show Carbon Balance" checkbox in red if there are CB issues.
            if (this.carbonBalanceData.getNumberOfImbalances() > 0) {
                highlightCarbonBalanceWidget = true;
            }
        }
        else {
            // Highlight the carbon balance in red to indicate that we can't calculate
            // carbon balances yet. When they click the checkbox, we'll get them to
            // specify which SBML file to use for biomass.
            highlightCarbonBalanceWidget = true;
        }
        this.linesDataGridSpec.highlightCarbonBalanceWidget(highlightCarbonBalanceWidget);
    }
    StudyD.processCarbonBalanceData = processCarbonBalanceData;
    function filterTableKeyDown(context, e) {
        switch (e.keyCode) {
            case 38:
            case 40:
            case 9:
            case 13:
                return;
            default:
                // ignore if the following keys are pressed: [shift] [capslock]
                if (e.keyCode > 8 && e.keyCode < 32) {
                    return;
                }
                context.queueMainGraphRemake();
        }
    }
    // Called by DataGrid after the Lines table is rendered
    function prepareAfterLinesTable() {
        var _this = this;
        var csIDs;
        // Prepare the main data overview graph at the top of the page
        if (this.mainGraphObject === null && $('#maingraph').size() === 1) {
            this.mainGraphObject = Object.create(StudyDGraphing);
            this.mainGraphObject.Setup('maingraph');
        }
        $('#mainFilterSection').on('mouseover mousedown mouseup', function () { return _this.queueMainGraphRemake(); }).on('keydown', function (e) { return filterTableKeyDown(_this, e); });
        $('#separateAxesCheckbox').on('change', function () { return _this.queueMainGraphRemake(true); });
        $('#assaysSection').on('mouseover mousedown mouseup', function () { return _this.queueAssaysActionPanelShow(); });
        // Read in the initial set of Carbon Source selections, if any, and create the proper
        // number of table row elements.
        this.cSourceEntries = [];
        // try to load hidden field value, if empty use a string zero value forcing one row
        csIDs = ($('#initialcarbonsources').val() || '0').split(',');
        $.each(csIDs, function (i, sourceId) { return _this.addCarbonSourceRow(sourceId); });
        this.mTypeEntries = [];
        this.addMetaboliteRow();
        // Initialize the description edit fields.
        this.initDescriptionEditFields();
        // Hacky button for changing the metabolic map
        $("#metabolicMapName").click(function () { return _this.onClickedMetabolicMapName(); });
        requestAllMetaboliteData(this);
    }
    StudyD.prepareAfterLinesTable = prepareAfterLinesTable;
    function requestAllMetaboliteData(context) {
        $.ajax({
            url: 'measurements',
            type: 'GET',
            dataType: "json",
            error: function (xhr, status) {
                console.log('Failed to fetch measurement data!');
                console.log(status);
            },
            success: function (data) {
                processMeasurementData(context, data);
            }
        });
    }
    function processMeasurementData(context, data) {
        var assaySeen = {}, filterIds = { 'm': [], 'p': [], 'g': [] }, protocolToAssay = {};
        EDDData.AssayMeasurements = EDDData.AssayMeasurements || {};
        EDDData.MeasurementTypes = $.extend(EDDData.MeasurementTypes || {}, data.types);
        // loop over all downloaded measurements
        $.each(data.data, function (index, measurement) {
            var assay = EDDData.Assays[measurement.assay], line, mtype;
            if (!assay || !assay.active)
                return;
            line = EDDData.Lines[assay.lid];
            if (!line || !line.active)
                return;
            // store the measurements
            EDDData.AssayMeasurements[measurement.id] = measurement;
            // track which assays received updated measurements
            assaySeen[assay.id] = true;
            protocolToAssay[assay.pid] = protocolToAssay[assay.pid] || {};
            protocolToAssay[assay.pid][assay.id] = true;
            // handle measurement data based on type
            mtype = data.types[measurement.type] || {};
            if (mtype.family === 'm') {
                (assay.metabolites = assay.metabolites || []).push(measurement.id);
                filterIds.m.push(measurement.id);
            }
            else if (mtype.family === 'p') {
                (assay.proteins = assay.proteins || []).push(measurement.id);
                filterIds.p.push(measurement.id);
            }
            else if (mtype.family === 'g') {
                (assay.transcriptions = assay.transcriptions || []).push(measurement.id);
                filterIds.g.push(measurement.id);
            }
        });
        $.each(context.metaboliteFilteringWidgets, function (i, widget) {
            widget.processFilteringData(filterIds.m);
            widget.populateTable();
        });
        $.each(context.proteinFilteringWidgets, function (i, widget) {
            widget.processFilteringData(filterIds.p);
            widget.populateTable();
        });
        $.each(context.geneFilteringWidgets, function (i, widget) {
            widget.processFilteringData(filterIds.g);
            widget.populateTable();
        });
        context.repopulateFilteringSection();
        context.metaboliteDataProcessed = true;
        context.proteinDataProcessed = true;
        context.geneDataProcessed = true;
        // invalidate assays on all DataGrids; I think this means they are initially hidden?
        $.each(context.assaysDataGrids, function (protocolId, dataGrid) {
            dataGrid.invalidateAssayRecords(Object.keys(protocolToAssay[protocolId] || {}));
        });
        context.linesDataGridSpec.enableCarbonBalanceWidget(true);
        context.processCarbonBalanceData();
        context.queueMainGraphRemake();
    }
    function carbonBalanceColumnRevealedCallback(index, spec, dataGridObj) {
        StudyD.rebuildCarbonBalanceGraphs(index);
    }
    StudyD.carbonBalanceColumnRevealedCallback = carbonBalanceColumnRevealedCallback;
    // Start a timer to wait before calling the routine that shows the actions panel.
    function queueLinesActionPanelShow() {
        var _this = this;
        if (this.linesActionPanelRefreshTimer) {
            clearTimeout(this.linesActionPanelRefreshTimer);
        }
        this.linesActionPanelRefreshTimer = setTimeout(function () { return linesActionPanelShow(_this); }, 150);
    }
    StudyD.queueLinesActionPanelShow = queueLinesActionPanelShow;
    function linesActionPanelShow(context) {
        // Figure out how many lines are selected.
        var checkedBoxes, checkedLen, linesActionPanel;
        if (context.linesDataGrid) {
            checkedBoxes = context.linesDataGrid.getSelectedCheckboxElements();
        }
        else {
            checkedBoxes = [];
        }
        checkedLen = checkedBoxes.length;
        linesActionPanel = $('#linesActionPanel').toggleClass('off', !checkedLen);
        $('#linesSelectedCell').empty().text(checkedLen + ' selected');
    }
    function queueAssaysActionPanelShow() {
        var _this = this;
        // Start a timer to wait before calling the routine that remakes the graph.
        // This way we're not bothering the user with the long redraw process when
        // they are making fast edits.
        if (this.assaysActionPanelRefreshTimer) {
            clearTimeout(this.assaysActionPanelRefreshTimer);
        }
        this.assaysActionPanelRefreshTimer = setTimeout(function () { return assaysActionPanelShow(_this); }, 150);
    }
    StudyD.queueAssaysActionPanelShow = queueAssaysActionPanelShow;
    // TODO: Rewrite using client-side structure and table spec queries
    function assaysActionPanelShow(context) {
        var checkedBoxes = [], checkedAssays, checkedMeasure, panel, infobox;
        panel = $('#assaysActionPanel');
        if (!panel.size()) {
            return;
        }
        // Figure out how many assays/checkboxes are selected.
        $.each(context.assaysDataGrids, function (pID, dataGrid) {
            checkedBoxes = checkedBoxes.concat(dataGrid.getSelectedCheckboxElements());
        });
        checkedAssays = $(checkedBoxes).filter('[id^=assay]').size();
        checkedMeasure = $(checkedBoxes).filter(':not([id^=assay])').size();
        panel.toggleClass('off', !checkedAssays && !checkedMeasure);
        if (checkedAssays || checkedMeasure) {
            infobox = $('#assaysMeasSelectedTD').empty();
            if (checkedAssays) {
                $("<p>").appendTo(infobox).text((checkedAssays > 1) ? (checkedAssays + " Assays selected") : "1 Assay selected");
            }
            if (checkedMeasure) {
                $("<p>").appendTo(infobox).text((checkedMeasure > 1) ? (checkedMeasure + " Measurements selected") : "1 Measurement selected");
            }
        }
    }
    // Start a timer to wait before calling the routine that remakes a graph. This way we're not
    // bothering the user with the long redraw process when they are making fast edits.
    function queueMainGraphRemake(force) {
        var _this = this;
        if (this.mainGraphRefreshTimerID) {
            clearTimeout(this.mainGraphRefreshTimerID);
        }
        this.mainGraphRefreshTimerID = setTimeout(function () { return remakeMainGraphArea(_this, force); }, 200);
    }
    StudyD.queueMainGraphRemake = queueMainGraphRemake;
    function checkRedrawRequired(context, force) {
        var redraw = false;
        // do not redraw if graph is not initialized yet
        if (StudyDGraphing && context.mainGraphObject) {
            redraw = !!force;
            // Walk down the filter widget list.  If we encounter one whose collective checkbox
            // state has changed since we last made this walk, then a redraw is required. Note that
            // we should not skip this loop, even if we already know a redraw is required, since the
            // call to anyCheckboxesChangedSinceLastInquiry sets internal state in the filter
            // widgets that we will use next time around.
            // TODO this should be an event handler
            $.each(context.allFilteringWidgets, function (i, filter) {
                if (filter.anyCheckboxesChangedSinceLastInquiry()) {
                    redraw = true;
                }
            });
        }
        return redraw;
    }
    function buildGraphAssayIDSet(context) {
        var previousIDSet = [];
        // The next loop is designed to progressively hide rows in the criteria lists in the
        // filtering section of the page, based on the selections in the previous criteria list. We
        // start with all the non-disabled Assay IDs in the Study. With each pass through the loop
        // below we will narrow this set down, until we get to the per-measurement filters, which
        // will just use the set and return it unaltered.
        $.each(EDDData.Assays, function (assayId, assay) {
            var line = EDDData.Lines[assay.lid];
            if (assay.dis || !line || !line.active)
                return;
            previousIDSet.push(assayId);
        });
        $.each(context.assayFilteringWidgets, function (i, filter) {
            previousIDSet = filter.applyProgressiveFiltering(previousIDSet);
        });
        return previousIDSet;
    }
    function buildFilteredMeasurements(context, previousIDSet) {
        var measurements = [], widgetFilter = function (i, filter) {
            measurements = filter.applyProgressiveFiltering(measurements);
        };
        $.each(previousIDSet, function (i, assayId) {
            var assay = EDDData.Assays[assayId];
            if (context.metaboliteDataProcessed) {
                $.merge(measurements, assay.metabolites || []);
            }
            if (context.proteinDataProcessed) {
                $.merge(measurements, assay.proteins || []);
            }
            if (context.geneDataProcessed) {
                $.merge(measurements, assay.transcriptions || []);
            }
        });
        if (context.metaboliteDataProcessed) {
            $.each(context.metaboliteFilteringWidgets, widgetFilter);
        }
        if (context.proteinDataProcessed) {
            $.each(context.proteinFilteringWidgets, widgetFilter);
        }
        if (context.geneDataProcessed) {
            $.each(context.geneFilteringWidgets, widgetFilter);
        }
        return measurements;
    }
    function remakeMainGraphArea(context, force) {
        var previousIDSet, postFilteringMeasurements, dataPointsDisplayed = 0, dataPointsTotal = 0, separateAxes = $('#separateAxesCheckbox').prop('checked');
        context.mainGraphRefreshTimerID = 0;
        if (!checkRedrawRequired(context, force)) {
            return;
        }
        // Start out with a blank graph.  We will re-add all the relevant sets.
        context.mainGraphObject.clearAllSets();
        previousIDSet = buildGraphAssayIDSet(context);
        postFilteringMeasurements = buildFilteredMeasurements(context, previousIDSet);
        $.each(postFilteringMeasurements, function (i, measurementId) {
            var measurement = EDDData.AssayMeasurements[measurementId], points = (measurement.values ? measurement.values.length : 0), assay, line, protocol, newSet;
            dataPointsTotal += points;
            if (dataPointsDisplayed > 15000) {
                return; // Skip the rest if we've hit our limit
            }
            dataPointsDisplayed += points;
            assay = EDDData.Assays[measurement.assay] || {};
            line = EDDData.Lines[assay.lid] || {};
            protocol = EDDData.Protocols[assay.pid] || {};
            newSet = {
                'label': 'dt' + measurementId,
                'measurementname': Utl.EDD.resolveMeasurementRecordToName(measurement),
                'name': [line.name, protocol.name, assay.an].join('-'),
                'units': Utl.EDD.resolveMeasurementRecordToUnits(measurement),
                // FIXME does not handle MeasurementVector data
                'data': $.map(measurement.values, function (d) { return [[d.x, d.y]]; })
            };
            if (measurement.mtdf)
                newSet.logscale = 1;
            if (line.control)
                newSet.iscontrol = 1;
            if (separateAxes) {
                // If the measurement is a metabolite, choose the axis by type. If it's any
                // other subtype, choose the axis based on that subtype, with an offset to avoid
                // colliding with the metabolite axes.
                if (measurement.mst === 1) {
                    newSet.yaxisByMeasurementTypeID = measurement.mt;
                }
                else {
                    newSet.yaxisByMeasurementTypeID = measurement.mst - 10;
                }
            }
            context.mainGraphObject.addNewSet(newSet);
        });
        var displayText = dataPointsDisplayed + " points displayed";
        if (dataPointsDisplayed != dataPointsTotal) {
            displayText += " (out of " + dataPointsTotal + ")";
        }
        $('#pointsDisplayedSpan').empty().text(displayText);
        context.mainGraphObject.drawSets();
    }
    // TODO: this is gross, do it better
    function addCarbonSourceRow(carbonId) {
        // Search for an old row that's been disabled, and if we find one,
        // re-enable it and stick it on the end of the array.
        var turnedOffIndex = -1;
        for (var j = 0; j < this.cSourceEntries.length; j++) {
            if (this.cSourceEntries[j].disabled == true) {
                turnedOffIndex = j;
                break;
            }
        }
        if (turnedOffIndex > -1) {
            var toAdd = this.cSourceEntries.splice(turnedOffIndex, 1);
            toAdd[0].disabled = false;
            if (carbonId) {
                toAdd[0].hiddeninput.value = carbonId;
            }
            toAdd[0].input.autocompleter.setFromHiddenElement();
            this.cSourceEntries.push(toAdd[0]);
        }
        else {
            var firstRow = false;
            // If this is the first row we're creating, we create it a little differently
            if (this.cSourceEntries.length == 0) {
                firstRow = true;
            }
            var order = this.cSourceEntries.length;
            var rtr = document.createElement("tr");
            rtr.className = "multientrybuttonrow";
            var rtd = document.createElement("td");
            if (firstRow) {
                rtd.innerHTML = '<input type="checkbox" id="lineCSCheckbox" class="off" ' + 'name="lineCSCheckbox" value="1" />';
            }
            rtr.appendChild(rtd);
            rtd = document.createElement("td");
            rtr.appendChild(rtd);
            if (firstRow) {
                var aL = document.createElement("label");
                aL.setAttribute('for', "lineCSCheckbox");
                rtd.appendChild(aL);
                var p = document.createElement("p");
                aL.appendChild(p);
                p.appendChild(document.createTextNode("Carbon Source(s):"));
            }
            rtd = document.createElement("td");
            rtr.appendChild(rtd);
            var aCI = document.createElement("input");
            aCI.setAttribute('type', "text");
            aCI.setAttribute('id', "linecs" + order);
            aCI.setAttribute('name', "linecs" + order);
            aCI.setAttribute('autocomplete', "off");
            aCI.setAttribute('autocompletetype', "carbonsource");
            aCI.setAttribute('autocompletevalue', "linecsvalue" + order);
            aCI.setAttribute('size', "61");
            aCI.className = "autocomplete";
            aCI.style.marginRight = "2px";
            rtd.appendChild(aCI);
            var aCHI = document.createElement("input");
            aCHI.setAttribute('type', "hidden");
            aCHI.setAttribute('id', "linecsvalue" + order);
            aCHI.setAttribute('name', "linecsvalue" + order);
            aCHI.setAttribute('value', carbonId);
            rtd.appendChild(aCHI);
            rtd = document.createElement("td");
            rtr.appendChild(rtd);
            var buttonSpan = document.createElement("div");
            buttonSpan.className = "multientrybutton";
            rtd.appendChild(buttonSpan);
            if (firstRow) {
                var buttonImg = document.createElement("img");
                buttonImg.setAttribute('src', "images/plus.png");
                buttonImg.style.marginTop = "1px";
                var oc = "StudyD.addCarbonSourceRow();";
                buttonImg.setAttribute('onclick', oc);
                buttonSpan.appendChild(buttonImg);
            }
            else {
                var buttonImg = document.createElement("img");
                buttonImg.setAttribute('src', "images/minus.png");
                buttonImg.style.marginTop = "1px";
                var oc = "StudyD.removeCarbonSourceRow(" + order + ");";
                buttonImg.setAttribute('onclick', oc);
                buttonSpan.appendChild(buttonImg);
            }
            var newRowRecord = {
                row: rtr,
                input: aCI,
                hiddeninput: aCHI,
                label: order,
                initialized: false,
                disabled: false
            };
            this.cSourceEntries.push(newRowRecord);
        }
        this.redrawCarbonSourceRows();
    }
    StudyD.addCarbonSourceRow = addCarbonSourceRow;
    function removeCarbonSourceRow(order) {
        for (var j = 0; j < this.cSourceEntries.length; j++) {
            if (this.cSourceEntries[j].label == order) {
                this.cSourceEntries[j].disabled = true;
                break;
            }
        }
        this.redrawCarbonSourceRows();
    }
    StudyD.removeCarbonSourceRow = removeCarbonSourceRow;
    function disableAllButFirstCarbonSourceRow() {
        for (var j = 1; j < this.cSourceEntries.length; j++) {
            this.cSourceEntries[j].disabled = true;
        }
        this.redrawCarbonSourceRows();
    }
    StudyD.disableAllButFirstCarbonSourceRow = disableAllButFirstCarbonSourceRow;
    function redrawCarbonSourceRows() {
        var carbonSourceTableBody = document.getElementById("carbonSourceTableBody");
        if (!carbonSourceTableBody)
            return;
        while (carbonSourceTableBody.firstChild) {
            carbonSourceTableBody.removeChild(carbonSourceTableBody.firstChild);
        }
        for (var j = 0; j < this.cSourceEntries.length; j++) {
            if (this.cSourceEntries[j].disabled == false) {
                carbonSourceTableBody.appendChild(this.cSourceEntries[j].row);
                if (this.cSourceEntries[j].initialized == false) {
                    this.cSourceEntries[j].initialized = true;
                    EDDAutoComplete.initializeElement(this.cSourceEntries[j].input);
                }
            }
        }
    }
    StudyD.redrawCarbonSourceRows = redrawCarbonSourceRows;
    function editLine(linkelement, index) {
        var record = EDDData.Lines[index];
        if (!record) {
            console.log('Invalid record for editing: ' + index);
            return;
        }
        // Create a mapping from the JSON record to the form elements
        var formInfo = {
            lineidtoedit: index,
            linename: record.name,
            lineiscontrol: record.control,
            linestrainvalue: record.strain,
            lineexperimentervalue: record.experimenter,
            linecontact: record.contact
        };
        for (var i in record.md) {
            var v = record.md[i];
            var field = "linemeta" + i;
            var cbfield = "linemeta" + i + "include";
            formInfo[field] = v;
            formInfo[cbfield] = 1;
        }
        var cs = record.cs; // We need to do something special with the Carbon Sources array
        // Either show just enough carbon source boxes for the entry in question,
        // or if there is no carbon source set, show one box (which will be defaulted to blank)
        var sourcesToShow = 1;
        if (cs.length > 1) {
            sourcesToShow = cs.length;
        }
        this.disableAllButFirstCarbonSourceRow();
        for (var i = 1; i < sourcesToShow; i++) {
            this.addCarbonSourceRow(0);
        }
        for (var i = 0; i < cs.length; i++) {
            var c = cs[i];
            var field = "linecsvalue" + this.cSourceEntries[i].label;
            formInfo[field] = c;
        }
        // TODO: WHY IS THIS TAKING GIGANTIC HARDCODED STRINGS
        EDDEdit.prepareForm(formInfo, 'lineMain,editLineBanner,lineNameRow,editLineButtons', ['addNewLineShow', 'addNewLineBanner', 'bulkEditLineBanner', 'addNewLineButtons', 'bulkEditLineButtons', 'lineStrainCheckbox', 'lineMediaCheckbox', 'lineControlCheckbox', 'lineCSCheckbox', 'lineExpCheckbox', 'lineContactCheckbox', 'importLinesButton'].join(','));
    }
    StudyD.editLine = editLine;
    function editAssay(linkelement, index) {
        var record = EDDData.Assays[index];
        if (!record) {
            console.log('Invalid record for editing: ' + index);
            return;
        }
        // Create a mapping from the JSON record to the form elements
        var formInfo = {
            assayidtoedit: index,
            assayname: record.name,
            assayprotocol: record.pid,
            assaydescription: record.description,
            assayexperimentervalue: record.exp
        };
        // Set the checkbox of the Line this Assay belongs to
        formInfo['line' + record.lid + 'include'] = 1;
        EDDEdit.prepareForm(formInfo, 'studyLinesTable,assayMain,editAssayBanner,editAssayButtons', 'addNewAssayCover,newAssayBanner,newAssayButtons');
    }
    StudyD.editAssay = editAssay;
    function addMetaboliteRow() {
        // Search for an old row that's been disabled, and if we find one,
        // re-enable it and stick it on the end of the array.
        var turnedOffIndex = -1;
        for (var j = 0; j < this.mTypeEntries.length; j++) {
            if (this.mTypeEntries[j].disabled == true) {
                turnedOffIndex = j;
                break;
            }
        }
        if (turnedOffIndex > -1) {
            var toAddArray = this.mTypeEntries.splice(turnedOffIndex, 1);
            var toAdd = toAddArray[0];
            toAdd.disabled = false;
            this.mTypeEntries.push(toAdd);
        }
        else {
            var firstRow = false;
            // If this is the first row we're creating, we create it a little differently
            if (this.mTypeEntries.length == 0) {
                firstRow = true;
            }
            var order = this.mTypeEntries.length;
            var rtr = document.createElement("tr");
            rtr.className = "multientrybuttonrow";
            var aTD = document.createElement("td");
            rtr.appendChild(aTD);
            if (firstRow) {
                var p = document.createElement("p");
                aTD.appendChild(p);
                p.appendChild(document.createTextNode("Metabolite Type(s):"));
            }
            var mQAutocomplete = EDDAutoComplete.createAutoCompleteContainer("measurementcompartment", 4, "assaycomp" + order, '', 0);
            aTD = document.createElement("td");
            rtr.appendChild(aTD);
            mQAutocomplete.inputElement.style.marginRight = "2px";
            aTD.appendChild(mQAutocomplete.inputElement);
            aTD.appendChild(mQAutocomplete.hiddenInputElement);
            var mTypeAutocomplete = EDDAutoComplete.createAutoCompleteContainer("metabolite", 45, "assaymt" + order, '', 0);
            aTD = document.createElement("td");
            rtr.appendChild(aTD);
            mTypeAutocomplete.inputElement.style.marginRight = "2px";
            aTD.appendChild(mTypeAutocomplete.inputElement);
            aTD.appendChild(mTypeAutocomplete.hiddenInputElement);
            var unitsAutocomplete = EDDAutoComplete.createAutoCompleteContainer("units", 15, "assayunits" + order, '', 0);
            aTD = document.createElement("td");
            rtr.appendChild(aTD);
            aTD.appendChild(unitsAutocomplete.inputElement);
            aTD.appendChild(unitsAutocomplete.hiddenInputElement);
            aTD = document.createElement("td");
            rtr.appendChild(aTD);
            var buttonSpan = document.createElement("div");
            buttonSpan.className = "multientrybutton";
            aTD.appendChild(buttonSpan);
            if (firstRow) {
                var buttonImg = document.createElement("img");
                buttonImg.setAttribute('src', "images/plus.png");
                buttonImg.style.marginTop = "1px";
                var oc = "StudyD.addMetaboliteRow();";
                buttonImg.setAttribute('onclick', oc);
                buttonSpan.appendChild(buttonImg);
            }
            else {
                var buttonImg = document.createElement("img");
                buttonImg.setAttribute('src', "images/minus.png");
                buttonImg.style.marginTop = "1px";
                var oc = "StudyD.removeMeasurementTypeRow(" + order + ");";
                buttonImg.setAttribute('onclick', oc);
                buttonSpan.appendChild(buttonImg);
            }
            var newRowRecord = {
                row: rtr,
                mQAutocomplete: mQAutocomplete,
                mTypeAutocomplete: mTypeAutocomplete,
                unitsAutocomplete: unitsAutocomplete,
                label: order,
                initialized: false,
                disabled: false
            };
            this.mTypeEntries.push(newRowRecord);
        }
        this.redrawMeasurementTypeRows();
    }
    StudyD.addMetaboliteRow = addMetaboliteRow;
    function removeMeasurementTypeRow(order) {
        for (var j = 0; j < this.mTypeEntries.length; j++) {
            if (this.mTypeEntries[j].label == order) {
                this.mTypeEntries[j].disabled = true;
                break;
            }
        }
        this.redrawMeasurementTypeRows();
    }
    StudyD.removeMeasurementTypeRow = removeMeasurementTypeRow;
    function redrawMeasurementTypeRows() {
        var measurementTypeTableBody = document.getElementById("measurementTypeTableBody");
        if (!measurementTypeTableBody)
            return;
        while (measurementTypeTableBody.firstChild) {
            measurementTypeTableBody.removeChild(measurementTypeTableBody.firstChild);
        }
        for (var j = 0; j < this.mTypeEntries.length; j++) {
            var mte = this.mTypeEntries[j];
            if (mte.disabled == false) {
                measurementTypeTableBody.appendChild(mte.row);
                if (mte.initialized == false) {
                    mte.initialized = true;
                    EDDAutoComplete.initializeElement(mte.mQAutocomplete.inputElement);
                    mte.mQAutocomplete.initialized = 1;
                    EDDAutoComplete.initializeElement(mte.mTypeAutocomplete.inputElement);
                    mte.mTypeAutocomplete.initialized = 1;
                    EDDAutoComplete.initializeElement(mte.unitsAutocomplete.inputElement);
                    mte.unitsAutocomplete.initialized = 1;
                }
            }
        }
    }
    StudyD.redrawMeasurementTypeRows = redrawMeasurementTypeRows;
    // This is called by the LiveTextEdit control to set a new description for an attachemnt.
    function setAttachmentDescription(element, attachmentID, newDescription) {
        // TODO: call correct new URL for update
    }
    StudyD.setAttachmentDescription = setAttachmentDescription;
    // This creates a LiveTextEdit object for each attachment description.
    function initDescriptionEditFields() {
        this.descriptionEditFields = [];
    }
    StudyD.initDescriptionEditFields = initDescriptionEditFields;
    function onChangedMetabolicMap() {
        if (this.metabolicMapName) {
            // Update the UI to show the new filename for the metabolic map.
            $("#metabolicMapName").html(this.metabolicMapName);
        }
        else {
            $("#metabolicMapName").html('(none)');
        }
        if (this.biomassCalculation && this.biomassCalculation != -1) {
            // Calculate carbon balances now that we can.
            this.carbonBalanceData.calculateCarbonBalances(this.metabolicMapID, this.biomassCalculation);
            // Rebuild the CB graphs.
            this.carbonBalanceDisplayIsFresh = false;
            this.rebuildCarbonBalanceGraphs(5);
        }
    }
    StudyD.onChangedMetabolicMap = onChangedMetabolicMap;
    // TODO: Use a special variable in the spec to get the right column object, not a lousy magic
    // index number.
    function rebuildCarbonBalanceGraphs(columnIndex) {
        if (this.carbonBalanceDisplayIsFresh) {
            return;
        }
        // Drop any previously created Carbon Balance SVG elements from the DOM.
        this.carbonBalanceData.removeAllCBGraphs();
        var cellObjs = this.linesDataGrid.getDataCellObjectsForColumnIndex(columnIndex);
        for (var i = 0; i < cellObjs.length; i++) {
            var lineID = cellObjs[i].recordID;
            var element = cellObjs[i].cellElement;
            this.carbonBalanceData.createCBGraphForLine(lineID, element);
        }
        this.carbonBalanceDisplayIsFresh = true;
    }
    StudyD.rebuildCarbonBalanceGraphs = rebuildCarbonBalanceGraphs;
    // They want to select a different metabolic map.
    function onClickedMetabolicMapName() {
        var _this = this;
        var callback = function (err, metabolicMapID, metabolicMapName, finalBiomass) {
            if (err == null) {
                _this.metabolicMapID = metabolicMapID;
                _this.metabolicMapName = metabolicMapName;
                _this.biomassCalculation = finalBiomass;
                _this.onChangedMetabolicMap();
            }
        };
        new StudyMetabolicMapChooser(EDDData.currentUserID, EDDData.currentStudyID, false, callback);
    }
    StudyD.onClickedMetabolicMapName = onClickedMetabolicMapName;
    // Direct the form to submit to the Study.cgi page
    function submitToStudy(action) {
        var form = document.getElementById("assaysForm");
        var formAction = document.getElementById("assaysFormActionElement");
        if (!form) {
            console.log('Cannot find assaysForm form!');
            return;
        }
        if (action && !formAction) {
            console.log('Cannot find formAction input to embed action!');
            return;
        }
        else {
            formAction.value = action;
        }
        form.action = "Study.cgi";
        form.submit();
    }
    StudyD.submitToStudy = submitToStudy;
    // Direct the Study page to act on Lines with the information submitted
    function takeLinesAction() {
        var leForm = document.getElementById("assaysForm");
        var leActOn = document.getElementById("actOn");
        var leEARadioButton = document.getElementById("exportlbutton");
        var lePulldown = document.getElementById("exportLinesAs");
        if (!lePulldown || !leEARadioButton || !leForm || !leActOn) {
            console.log("Page elements missing!");
            return;
        }
        if (leEARadioButton.checked) {
            if (lePulldown.value == 'csv') {
                leForm.action = "StudyExport.cgi";
            }
            else {
                leForm.action = "StudySBMLExport.cgi";
            }
            leForm.submit();
            return;
        }
        leActOn.value = "lines";
        this.submitToStudy('Take Action');
    }
    StudyD.takeLinesAction = takeLinesAction;
    // Direct the Study page to act on Assays with the information submitted
    function takeAssaysAction() {
        var leForm = document.getElementById("assaysForm");
        var leActOn = document.getElementById("actOn");
        if (!leForm || !leActOn) {
            return;
        }
        leActOn.value = "assays";
        var leEARadioButton = document.getElementById("exportAssaysButton");
        // Direct the form to submit to the StudyExport.cgi page.
        if (leEARadioButton.checked) {
            var assayLevelInput = document.getElementById("assaylevelElement");
            if (assayLevelInput) {
                assayLevelInput.value = "1";
            }
            leForm.action = "StudyExport.cgi";
            leForm.submit();
            return;
        }
        var leEMRadioButton = document.getElementById("editMeasurementsButton");
        if (leEMRadioButton.checked) {
            leForm.action = "AssayTableDataEdit.cgi";
            leForm.submit();
            return;
        }
        this.submitToStudy('Take Action');
    }
    StudyD.takeAssaysAction = takeAssaysAction;
})(StudyD || (StudyD = {}));
;
// The spec object that will be passed to DataGrid to create the Lines table
var DataGridSpecLines = (function (_super) {
    __extends(DataGridSpecLines, _super);
    function DataGridSpecLines() {
        this.findMetaDataIDsUsedInLines();
        this.findGroupIDsAndNames();
        _super.call(this);
    }
    DataGridSpecLines.prototype.highlightCarbonBalanceWidget = function (v) {
        this.carbonBalanceWidget.highlight(v);
    };
    DataGridSpecLines.prototype.enableCarbonBalanceWidget = function (v) {
        this.carbonBalanceWidget.enable(v);
    };
    DataGridSpecLines.prototype.findMetaDataIDsUsedInLines = function () {
        var seenHash = {};
        // loop lines
        $.each(this.getRecordIDs(), function (index, id) {
            var line = EDDData.Lines[id];
            if (line) {
                $.each(line.meta || {}, function (key) { return seenHash[key] = true; });
            }
        });
        // store all metadata IDs seen
        this.metaDataIDsUsedInLines = Object.keys(seenHash);
    };
    DataGridSpecLines.prototype.findGroupIDsAndNames = function () {
        var _this = this;
        var rowGroups = {};
        // Gather all the row IDs under the group ID each belongs to.
        $.each(this.getRecordIDs(), function (index, id) {
            var line = EDDData.Lines[id], rep = line.replicate;
            if (rep) {
                // use parent replicate as a replicate group ID, push all matching line IDs
                (rowGroups[rep] = rowGroups[rep] || [rep]).push(id);
            }
        });
        this.groupIDsToGroupNames = {};
        // For each group ID, just use parent replicate name
        $.each(rowGroups, function (group, lines) {
            _this.groupIDsToGroupNames[group] = EDDData.Lines[group].name;
        });
        // alphanumeric sort of group IDs by name attached to those replicate groups
        this.groupIDsInOrder = Object.keys(rowGroups).sort(function (a, b) {
            var u = _this.groupIDsToGroupNames[a], v = _this.groupIDsToGroupNames[b];
            return u < v ? -1 : u > v ? 1 : 0;
        });
        // Now that they're sorted by name, create a hash for quickly resolving IDs to indexes in
        // the sorted array
        this.groupIDsToGroupIndexes = {};
        $.each(this.groupIDsInOrder, function (index, group) { return _this.groupIDsToGroupIndexes[group] = index; });
    };
    // Specification for the table as a whole
    DataGridSpecLines.prototype.defineTableSpec = function () {
        return new DataGridTableSpec('lines', { 'name': 'Lines' });
    };
    DataGridSpecLines.prototype.loadLineName = function (index) {
        var line;
        if ((line = EDDData.Lines[index])) {
            return line.name.toUpperCase();
        }
        return '';
    };
    DataGridSpecLines.prototype.loadStrainName = function (index) {
        // ensure a strain ID exists on line, is a known strain, uppercase first found name or '?'
        var line, strain;
        if ((line = EDDData.Lines[index])) {
            if (line.strain && line.strain.length && (strain = EDDData.Strains[line.strain[0]])) {
                return strain.name.toUpperCase();
            }
        }
        return '?';
    };
    DataGridSpecLines.prototype.loadFirstCarbonSource = function (index) {
        // ensure carbon source ID(s) exist on line, ensure at least one source ID, ensure first ID
        // is known carbon source
        var line, source;
        if ((line = EDDData.Lines[index])) {
            if (line.carbon && line.carbon.length && (source = EDDData.CSources[line.carbon[0]])) {
                return source;
            }
        }
        return undefined;
    };
    DataGridSpecLines.prototype.loadCarbonSource = function (index) {
        var source = this.loadFirstCarbonSource(index);
        if (source) {
            return source.carbon.toUpperCase();
        }
        return '?';
    };
    DataGridSpecLines.prototype.loadCarbonSourceLabeling = function (index) {
        var source = this.loadFirstCarbonSource(index);
        if (source) {
            return source.labeling.toUpperCase();
        }
        return '?';
    };
    DataGridSpecLines.prototype.loadExperimenterInitials = function (index) {
        // ensure index ID exists, ensure experimenter user ID exists, uppercase initials or ?
        var line, experimenter;
        if ((line = EDDData.Lines[index])) {
            if ((experimenter = EDDData.Users[line.experimenter])) {
                return experimenter.initials.toUpperCase();
            }
        }
        return '?';
    };
    DataGridSpecLines.prototype.loadLineModification = function (index) {
        var line;
        if ((line = EDDData.Lines[index])) {
            return line.modified.time;
        }
        return undefined;
    };
    // Specification for the headers along the top of the table
    DataGridSpecLines.prototype.defineHeaderSpec = function () {
        var _this = this;
        var leftSide = [
            new DataGridHeaderSpec(1, 'hLinesName', {
                'name': 'Name',
                'sortBy': this.loadLineName
            }),
            new DataGridHeaderSpec(2, 'hLinesStrain', {
                'name': 'Strain',
                'sortBy': this.loadStrainName,
                'sortAfter': 0
            }),
            new DataGridHeaderSpec(3, 'hLinesCarbon', {
                'name': 'Carbon Source(s)',
                'size': 's',
                'sortBy': this.loadCarbonSource,
                'sortAfter': 0
            }),
            new DataGridHeaderSpec(4, 'hLinesLabeling', {
                'name': 'Labeling',
                'size': 's',
                'sortBy': this.loadCarbonSourceLabeling,
                'sortAfter': 0
            }),
            new DataGridHeaderSpec(5, 'hLinesCarbonBalance', {
                'name': 'Carbon Balance',
                'size': 's',
                'sortBy': this.loadLineName
            })
        ];
        // map all metadata IDs to HeaderSpec objects
        var metaDataHeaders = this.metaDataIDsUsedInLines.map(function (id, index) {
            var mdType = EDDData.MetaDataTypes[id];
            return new DataGridHeaderSpec(6 + index, 'hLinesMeta' + id, {
                'name': mdType.name,
                'size': 's',
                'sortBy': _this.makeMetaDataSortFunction(id),
                'sortAfter': 0
            });
        });
        var rightSide = [
            new DataGridHeaderSpec(6 + metaDataHeaders.length, 'hLinesExperimenter', {
                'name': 'Experimenter',
                'size': 's',
                'sortBy': this.loadExperimenterInitials,
                'sortAfter': 0
            }),
            new DataGridHeaderSpec(7 + metaDataHeaders.length, 'hLinesModified', {
                'name': 'Last Modified',
                'size': 's',
                'sortBy': this.loadLineModification,
                'sortAfter': 0
            })
        ];
        return leftSide.concat(metaDataHeaders, rightSide);
    };
    DataGridSpecLines.prototype.makeMetaDataSortFunction = function (id) {
        return function (i) {
            var line = EDDData.Lines[i];
            if (line && line.meta) {
                return line.meta[id] || '';
            }
            return '';
        };
    };
    // The colspan value for all the cells that are not 'carbon source' or 'labeling'
    // is based on the number of carbon sources for the respective record.
    // Specifically, it's either the number of carbon sources, or 1, whichever is higher.
    DataGridSpecLines.prototype.rowSpanForRecord = function (index) {
        return (EDDData.Lines[index].carbon || []).length || 1;
    };
    DataGridSpecLines.prototype.generateLineNameCells = function (gridSpec, index) {
        var line = EDDData.Lines[index];
        // TODO get rid of onclick, check that URL for export is OK
        return [
            new DataGridDataCell(gridSpec, index, {
                'checkboxWithID': function (id) {
                    return 'line' + id + 'include';
                },
                'sideMenuItems': [
                    '<a href="#" onclick="StudyD.editLine(this, ' + index + ');">Edit Line</a>',
                    '<a href="export?line=' + index + '">Export Data as CSV/etc</a>'
                ],
                'hoverEffect': true,
                'nowrap': true,
                'rowspan': gridSpec.rowSpanForRecord(index),
                'contentString': line.name + (line.ctrl ? '<b class="iscontroldata">C</b>' : '')
            })
        ];
    };
    DataGridSpecLines.prototype.generateStrainNameCells = function (gridSpec, index) {
        var line, content = [];
        if ((line = EDDData.Lines[index])) {
            content = line.strain.map(function (id) {
                var strain = EDDData.Strains[id];
                return ['<a href="', strain.registry_url, '">', strain.name, '</a>'].join('');
            });
        }
        return [
            new DataGridDataCell(gridSpec, index, {
                'rowspan': gridSpec.rowSpanForRecord(index),
                'contentString': content.join('; ') || '--'
            })
        ];
    };
    DataGridSpecLines.prototype.generateCarbonSourceCells = function (gridSpec, index) {
        var line, strings = ['--'];
        if ((line = EDDData.Lines[index])) {
            if (line.carbon && line.carbon.length) {
                strings = line.carbon.map(function (id) {
                    return EDDData.CSources[id].carbon;
                });
            }
        }
        return strings.map(function (name) {
            return new DataGridDataCell(gridSpec, index, { 'contentString': name });
        });
    };
    DataGridSpecLines.prototype.generateCarbonSourceLabelingCells = function (gridSpec, index) {
        var line, strings = ['--'];
        if ((line = EDDData.Lines[index])) {
            if (line.carbon && line.carbon.length) {
                strings = line.carbon.map(function (id) {
                    return EDDData.CSources[id].labeling;
                });
            }
        }
        return strings.map(function (labeling) {
            return new DataGridDataCell(gridSpec, index, { 'contentString': labeling });
        });
    };
    DataGridSpecLines.prototype.generateCarbonBalanceBlankCells = function (gridSpec, index) {
        return [
            new DataGridDataCell(gridSpec, index, {
                'rowspan': gridSpec.rowSpanForRecord(index),
                'minWidth': 200
            })
        ];
    };
    DataGridSpecLines.prototype.generateExperimenterInitialsCells = function (gridSpec, index) {
        var line, exp, content;
        if ((line = EDDData.Lines[index])) {
            if (EDDData.Users && (exp = EDDData.Users[line.experimenter])) {
                content = exp.initials;
            }
        }
        return [
            new DataGridDataCell(gridSpec, index, {
                'rowspan': gridSpec.rowSpanForRecord(index),
                'contentString': content || '?'
            })
        ];
    };
    DataGridSpecLines.prototype.generateModificationDateCells = function (gridSpec, index) {
        return [
            new DataGridDataCell(gridSpec, index, {
                'rowspan': gridSpec.rowSpanForRecord(index),
                'contentString': Utl.JS.timestampToTodayString(EDDData.Lines[index].modified.time)
            })
        ];
    };
    DataGridSpecLines.prototype.makeMetaDataCellsGeneratorFunction = function (id) {
        return function (gridSpec, index) {
            var contentStr = '', line = EDDData.Lines[index], type = EDDData.MetaDataTypes[id];
            if (line && type && line.meta && (contentStr = line.meta[id] || '')) {
                contentStr = [type.pre || '', contentStr, type.postfix || ''].join(' ').trim();
            }
            return [
                new DataGridDataCell(gridSpec, index, {
                    'rowspan': gridSpec.rowSpanForRecord(index),
                    'contentString': contentStr
                })
            ];
        };
    };
    // Specification for each of the data columns that will make up the body of the table
    DataGridSpecLines.prototype.defineColumnSpec = function () {
        var _this = this;
        var leftSide = [
            new DataGridColumnSpec(1, this.generateLineNameCells),
            new DataGridColumnSpec(2, this.generateStrainNameCells),
            new DataGridColumnSpec(3, this.generateCarbonSourceCells),
            new DataGridColumnSpec(4, this.generateCarbonSourceLabelingCells),
            new DataGridColumnSpec(5, this.generateCarbonBalanceBlankCells)
        ];
        var metaDataCols = this.metaDataIDsUsedInLines.map(function (id, index) {
            return new DataGridColumnSpec(6 + index, _this.makeMetaDataCellsGeneratorFunction(id));
        });
        var rightSide = [
            new DataGridColumnSpec(6 + metaDataCols.length, this.generateExperimenterInitialsCells),
            new DataGridColumnSpec(7 + metaDataCols.length, this.generateModificationDateCells)
        ];
        return leftSide.concat(metaDataCols, rightSide);
    };
    // Specification for each of the groups that the headers and data columns are organized into
    DataGridSpecLines.prototype.defineColumnGroupSpec = function () {
        var topSection = [
            new DataGridColumnGroupSpec('Line Name', { 'showInVisibilityList': false }),
            new DataGridColumnGroupSpec('Strain'),
            new DataGridColumnGroupSpec('Carbon Source(s)'),
            new DataGridColumnGroupSpec('Labeling'),
            new DataGridColumnGroupSpec('Carbon Balance', {
                'showInVisibilityList': false,
                'hiddenByDefault': true,
                'revealedCallback': StudyD.carbonBalanceColumnRevealedCallback
            })
        ];
        var metaDataColGroups;
        metaDataColGroups = this.metaDataIDsUsedInLines.map(function (id, index) {
            var mdType = EDDData.MetaDataTypes[id];
            return new DataGridColumnGroupSpec(mdType.name);
        });
        var bottomSection = [
            new DataGridColumnGroupSpec('Experimenter', { 'hiddenByDefault': true }),
            new DataGridColumnGroupSpec('Last Modified', { 'hiddenByDefault': true })
        ];
        return topSection.concat(metaDataColGroups, bottomSection);
    };
    // Specification for the groups that rows can be gathered into
    DataGridSpecLines.prototype.defineRowGroupSpec = function () {
        var rowGroupSpec = [];
        for (var x = 0; x < this.groupIDsInOrder.length; x++) {
            var id = this.groupIDsInOrder[x];
            var rowGroupSpecEntry = {
                name: this.groupIDsToGroupNames[id]
            };
            rowGroupSpec.push(rowGroupSpecEntry);
        }
        return rowGroupSpec;
    };
    // The table element on the page that will be turned into the DataGrid.  Any preexisting table
    // content will be removed.
    DataGridSpecLines.prototype.getTableElement = function () {
        return document.getElementById("studyLinesTable");
    };
    // An array of unique identifiers (numbers, not strings), used to identify the records in the
    // data set being displayed
    DataGridSpecLines.prototype.getRecordIDs = function () {
        return EDDData.LineIDs;
    };
    // This is called to generate the array of custom header widgets. The order of the array will be
    // the order they are added to the header bar. It's perfectly fine to return an empty array.
    DataGridSpecLines.prototype.createCustomHeaderWidgets = function (dataGrid) {
        var widgetSet = [];
        // Create a single widget for substring searching
        var searchLinesWidget = new DGLinesSearchWidget(dataGrid, this, 'Search Lines', 30, false);
        widgetSet.push(searchLinesWidget);
        // A "Carbon Balance" checkbox
        var showCarbonBalanceWidget = new DGShowCarbonBalanceWidget(dataGrid, this);
        showCarbonBalanceWidget.displayBeforeViewMenu(true);
        widgetSet.push(showCarbonBalanceWidget);
        this.carbonBalanceWidget = showCarbonBalanceWidget;
        // A "select all" button
        var selectAllWidget = new DGSelectAllWidget(dataGrid, this);
        selectAllWidget.displayBeforeViewMenu(true);
        widgetSet.push(selectAllWidget);
        return widgetSet;
    };
    // This is called to generate the array of custom options menu widgets. The order of the array
    // will be the order they are displayed in the menu. Empty array = OK.
    DataGridSpecLines.prototype.createCustomOptionsWidgets = function (dataGrid) {
        var widgetSet = [];
        // Create a single widget for showing disabled Lines
        var groupLinesWidget = new DGGroupStudyReplicatesWidget(dataGrid, this);
        widgetSet.push(groupLinesWidget);
        var disabledLinesWidget = new DGDisabledLinesWidget(dataGrid, this);
        widgetSet.push(disabledLinesWidget);
        return widgetSet;
    };
    // This is called after everything is initialized, including the creation of the table content.
    DataGridSpecLines.prototype.onInitialized = function (dataGrid) {
        // Wire up the 'action panels' for the Lines and Assays sections
        var linesTable = this.getTableElement();
        $(linesTable).on('mouseover mousedown mouseup', StudyD.queueLinesActionPanelShow);
        // This calls down into the instantiated widget and alters its styling,
        // so we need to do it after the table has been created.
        this.enableCarbonBalanceWidget(false);
        // Wire-in our custom edit fields for the Studies page, and continue with general init
        StudyD.prepareAfterLinesTable();
    };
    return DataGridSpecLines;
})(DataGridSpecBase);
// When unchecked, this hides the set of Lines that are marked as disabled.
var DGDisabledLinesWidget = (function (_super) {
    __extends(DGDisabledLinesWidget, _super);
    function DGDisabledLinesWidget() {
        _super.apply(this, arguments);
    }
    DGDisabledLinesWidget.prototype.createElements = function (uniqueID) {
        var _this = this;
        var cbID = this.dataGridSpec.tableSpec.id + 'ShowDLinesCB' + uniqueID;
        var cb = this._createCheckbox(cbID, cbID, '1');
        $(cb).click(function (e) { return _this.dataGridOwnerObject.clickedOptionWidget(e); });
        if (this.isEnabledByDefault()) {
            cb.setAttribute('checked', 'checked');
        }
        this.checkBoxElement = cb;
        this.labelElement = this._createLabel('Show Disabled', cbID);
        ;
        this._createdElements = true;
    };
    DGDisabledLinesWidget.prototype.applyFilterToIDs = function (rowIDs) {
        var checked = false;
        if (this.checkBoxElement.checked) {
            checked = true;
        }
        // If the box is checked, return the set of IDs unfiltered
        if (checked) {
            return rowIDs;
        }
        var filteredIDs = [];
        for (var r = 0; r < rowIDs.length; r++) {
            var id = rowIDs[r];
            // Here is the condition that determines whether the rows associated with this ID are
            // shown or hidden.
            if (EDDData.Lines[id].active) {
                filteredIDs.push(id);
            }
        }
        return filteredIDs;
    };
    DGDisabledLinesWidget.prototype.initialFormatRowElementsForID = function (dataRowObjects, rowID) {
        if (!EDDData.Lines[rowID].active) {
            $.each(dataRowObjects, function (x, row) { return $(row.getElement()).addClass('disabledRecord'); });
        }
    };
    return DGDisabledLinesWidget;
})(DataGridOptionWidget);
// A widget to toggle replicate grouping on and off
var DGGroupStudyReplicatesWidget = (function (_super) {
    __extends(DGGroupStudyReplicatesWidget, _super);
    function DGGroupStudyReplicatesWidget() {
        _super.apply(this, arguments);
    }
    DGGroupStudyReplicatesWidget.prototype.createElements = function (uniqueID) {
        var pThis = this;
        var cbID = this.dataGridSpec.tableSpec.id + 'GroupStudyReplicatesCB' + uniqueID;
        var cb = this._createCheckbox(cbID, cbID, '1');
        $(cb).click(function (e) {
            if (pThis.checkBoxElement.checked) {
                pThis.dataGridOwnerObject.turnOnRowGrouping();
            }
            else {
                pThis.dataGridOwnerObject.turnOffRowGrouping();
            }
        });
        if (this.isEnabledByDefault()) {
            cb.setAttribute('checked', 'checked');
        }
        this.checkBoxElement = cb;
        this.labelElement = this._createLabel('Group Replicates', cbID);
        this._createdElements = true;
    };
    return DGGroupStudyReplicatesWidget;
})(DataGridOptionWidget);
// This is a DataGridHeaderWidget derived from DGSearchWidget. It's a search field that offers
// options for additional data types, querying the server for results.
var DGLinesSearchWidget = (function (_super) {
    __extends(DGLinesSearchWidget, _super);
    function DGLinesSearchWidget(dataGridOwnerObject, dataGridSpec, placeHolder, size, getsFocus) {
        _super.call(this, dataGridOwnerObject, dataGridSpec, placeHolder, size, getsFocus);
    }
    // The uniqueID is provided to assist the widget in avoiding collisions when creating input
    // element labels or other things requiring an ID.
    DGLinesSearchWidget.prototype.createElements = function (uniqueID) {
        _super.prototype.createElements.call(this, uniqueID);
        this.createdElements(true);
    };
    // This is called to append the widget elements beneath the given element. If the elements have
    // not been created yet, they are created, and the uniqueID is passed along.
    DGLinesSearchWidget.prototype.appendElements = function (container, uniqueID) {
        if (!this.createdElements()) {
            this.createElements(uniqueID);
        }
        container.appendChild(this.element);
    };
    return DGLinesSearchWidget;
})(DGSearchWidget);
// A header widget to prepare the Carbon Balance table cells, and show or hide them.
var DGShowCarbonBalanceWidget = (function (_super) {
    __extends(DGShowCarbonBalanceWidget, _super);
    function DGShowCarbonBalanceWidget(dataGridOwnerObject, dataGridSpec) {
        var _this = this;
        _super.call(this, dataGridOwnerObject, dataGridSpec);
        this.clickHandler = function (e) {
            // TODO: Untangle this a bit
            var callback = function (err, finalMetabolicMapID, finalMetabolicMapFilename, finalBiomass) {
                StudyD.metabolicMapID = finalMetabolicMapID;
                StudyD.metabolicMapName = finalMetabolicMapFilename;
                StudyD.biomassCalculation = finalBiomass;
                StudyD.onChangedMetabolicMap();
            };
            if (_this.checkBoxElement.checked) {
                // We need to get a biomass calculation to multiply against OD.
                // Have they set this up yet?
                if (!StudyD.biomassCalculation || StudyD.biomassCalculation == -1) {
                    _this.checkBoxElement.checked = false;
                    // Must setup the biomass 
                    new FullStudyBiomassUI(EDDData.currentUserID, EDDData.currentStudyID, callback);
                }
                else {
                    _this.dataGridOwnerObject.showColumn(5);
                }
            }
            else {
                _this.dataGridOwnerObject.hideColumn(5);
            }
        };
        this.checkboxEnabled = true;
        this.highlighted = false;
    }
    DGShowCarbonBalanceWidget.prototype.createElements = function (uniqueID) {
        var cbID = this.dataGridSpec.tableSpec.id + 'CarBal' + uniqueID;
        var cb = this._createCheckbox(cbID, cbID, '1');
        cb.className = 'tableControl';
        $(cb).click(this.clickHandler);
        var label = this._createLabel('Carbon Balance', cbID);
        var span = document.createElement("span");
        span.className = 'tableControl';
        span.appendChild(cb);
        span.appendChild(label);
        this.checkBoxElement = cb;
        this.labelElement = label;
        this.element = span;
        this.createdElements(true);
    };
    DGShowCarbonBalanceWidget.prototype.highlight = function (h) {
        this.highlighted = h;
        if (this.checkboxEnabled) {
            if (h) {
                this.labelElement.style.color = 'red';
            }
            else {
                this.labelElement.style.color = '';
            }
        }
    };
    DGShowCarbonBalanceWidget.prototype.enable = function (h) {
        this.checkboxEnabled = h;
        if (h) {
            this.highlight(this.highlighted);
            this.checkBoxElement.removeAttribute('disabled');
        }
        else {
            this.labelElement.style.color = 'gray';
            this.checkBoxElement.setAttribute('disabled', true);
        }
    };
    return DGShowCarbonBalanceWidget;
})(DataGridHeaderWidget);
var DataGridAssays = (function (_super) {
    __extends(DataGridAssays, _super);
    function DataGridAssays(dataGridSpec) {
        this.recordsCurrentlyInvalidated = [];
        this.sectionCurrentlyDisclosed = false;
        _super.call(this, dataGridSpec);
    }
    DataGridAssays.prototype.invalidateAssayRecords = function (records) {
        this.recordsCurrentlyInvalidated = this.recordsCurrentlyInvalidated.concat(records);
        if (!this.recordsCurrentlyInvalidated.length) {
            return;
        }
        if (this.sectionCurrentlyDisclosed) {
            this.triggerAssayRecordsRefresh();
        }
    };
    DataGridAssays.prototype.clickedDisclose = function (disclose) {
        var _this = this;
        var spec = this.getSpec();
        var table = spec.getTableElement();
        var div = spec.undisclosedSectionDiv;
        if (!div || !table) {
            return;
        }
        if (disclose) {
            this.sectionCurrentlyDisclosed = true;
            // Start a timer to wait before calling the routine that remakes a table. This breaks up
            // table recreation into separate events, so the browser can update UI.
            if (this.recordsCurrentlyInvalidated.length) {
                setTimeout(function () { return _this.triggerAssayRecordsRefresh(); }, 10);
            }
        }
        else {
            this.sectionCurrentlyDisclosed = false;
        }
    };
    DataGridAssays.prototype.triggerAssayRecordsRefresh = function () {
        try {
            this.triggerDataReset();
            this.recordsCurrentlyInvalidated = [];
            this.queueGraphRemake();
        }
        catch (e) {
            console.log('Failed to execute records refresh: ' + e);
        }
    };
    // Start a timer to wait before calling the routine that remakes the graph.
    DataGridAssays.prototype.queueGraphRemake = function () {
        var _this = this;
        if (this.graphRefreshTimerID) {
            clearTimeout(this.graphRefreshTimerID);
        }
        this.graphRefreshTimerID = setTimeout(function () { return _this.remakeGraphArea(); }, 100);
    };
    DataGridAssays.prototype.remakeGraphArea = function () {
        var spec = this.getSpec(), g, ids;
        this.graphRefreshTimerID = 0;
        if (!StudyDGraphing || !spec || !spec.graphObject) {
            return;
        }
        g = spec.graphObject;
        g.clearAllSets();
        ids = spec.getRecordIDs();
        $.each(ids, function (x, id) {
            var assay = EDDData.Assays[id] || {}, line = EDDData.Lines[assay.lid] || {}, protocol, name, measures;
            if (!assay.active || !line.active) {
                return;
            }
            protocol = EDDData.Protocols[assay.pid] || {};
            // FIXME just use assay name directly instead of rebuilding each time
            name = [line.name, protocol.name, assay.an].join('-');
            measures = assay.metabolites || [];
            measures.concat(assay.transcriptions || [], assay.protiens || []);
            $.each(measures, function (i, measureId) {
                var measure = EDDData.AssayMeasurements[measureId], mName = Utl.EDD.resolveMeasurementRecordToName(measure), mUnit = Utl.EDD.resolveMeasurementRecordToUnits(measure), set;
                set = {
                    'label': 'dt' + measureId,
                    'measurementname': mName,
                    'name': name,
                    'aid': id,
                    'mtid': measure.mt,
                    'units': mUnit,
                    // FIXME does not handle MeasurementVector data
                    'data': $.map(measure.values, function (d) { return [[d.x, d.y]]; })
                };
                if (measure.mtdf == 1) {
                    set.logscale = true;
                }
                if (line.ctrl) {
                    set.iscontrol = true;
                }
                g.addNewSet(set);
            });
        });
        g.drawSets();
    };
    // Note: Currently not being called.
    DataGridAssays.prototype.resizeGraph = function (g) {
        var spec = this.getSpec();
        var graphObj = spec.graphObject;
        if (!graphObj) {
            return;
        }
        if (!graphObj.plotObject) {
            return;
        }
        graphObj.plotObject.resize();
        graphObj.plotObject.setupGrid();
        graphObj.plotObject.draw();
    };
    return DataGridAssays;
})(DataGrid);
// The spec object that will be passed to DataGrid to create the Assays table(s)
var DataGridSpecAssays = (function (_super) {
    __extends(DataGridSpecAssays, _super);
    function DataGridSpecAssays(protocolID) {
        this.protocolID = protocolID;
        this.protocolName = EDDData.Protocols[protocolID].name;
        this.graphObject = null;
        this.measuringTimesHeaderSpec = null;
        this.graphAreaHeaderSpec = null;
        this.refreshIDList();
        this.findMaximumXValueInData();
        this.findMetaDataIDsUsedInAssays();
        _super.call(this);
    }
    DataGridSpecAssays.prototype.refreshIDList = function () {
        var _this = this;
        // Find out which protocols have assays with measurements - disabled or no
        this.assayIDsInProtocol = [];
        $.each(EDDData.Assays, function (assayId, assay) {
            var line;
            if (_this.protocolID != assay.pid) {
            }
            else if (!(line = EDDData.Lines[assay.lid]) || !line.active) {
            }
            else {
                _this.assayIDsInProtocol.push(assayId);
            }
        });
    };
    // An array of unique identifiers, used to identify the records in the data set being displayed
    DataGridSpecAssays.prototype.getRecordIDs = function () {
        return this.assayIDsInProtocol;
    };
    // This is an override.  Called when a data rest is triggered, but before the table rows are
    // rebuilt.
    DataGridSpecAssays.prototype.onDataReset = function (dataGrid) {
        this.findMaximumXValueInData();
        if (this.measuringTimesHeaderSpec && this.measuringTimesHeaderSpec.element) {
            $(this.measuringTimesHeaderSpec.element).children(':first').text('Measuring Times (Range 0 to ' + this.maximumXValueInData + ')');
        }
    };
    // The table element on the page that will be turned into the DataGrid.  Any preexisting table
    // content will be removed.
    DataGridSpecAssays.prototype.getTableElement = function () {
        var section, protocolDiv, titleDiv, titleLink, table, p = this.protocolID, tableID = 'pro' + p + 'assaystable';
        // If we can't find a table, we insert a click-to-disclose div, and then a table directly
        // after it.
        if ($('#' + tableID).size() === 0) {
            section = $('#assaysSection');
            protocolDiv = $('<div>').addClass('disclose discloseHide').appendTo(section);
            this.undisclosedSectionDiv = protocolDiv[0];
            titleDiv = $('<div>').addClass('sectionChapter').appendTo(protocolDiv);
            titleLink = $('<span>').addClass('discloseLink').text(this.protocolName + ' Assays').appendTo(titleDiv);
            table = $(document.createElement("table")).attr('id', tableID).addClass('discloseBody').appendTo(protocolDiv);
            // Make sure the actions panel remains at the bottom.
            $('#assaysActionPanel').appendTo(section);
        }
        return document.getElementById(tableID);
    };
    // Specification for the table as a whole
    DataGridSpecAssays.prototype.defineTableSpec = function () {
        return new DataGridTableSpec('assays' + this.protocolID, {
            'defaultSort': 1
        });
    };
    DataGridSpecAssays.prototype.findMetaDataIDsUsedInAssays = function () {
        var _this = this;
        var seenHash = {};
        this.metaDataIDsUsedInAssays = [];
        $.each(this.getRecordIDs(), function (x, assayId) {
            var assay = EDDData.Assays[assayId];
            $.each(assay.meta || {}, function (metaId) {
                seenHash[metaId] = true;
            });
        });
        // MetaDataTypeIDs is in alpha-order by name
        $.each(EDDData.MetaDataTypeIDs, function (i, metaId) {
            if (seenHash[metaId]) {
                _this.metaDataIDsUsedInAssays.push(metaId);
            }
        });
    };
    DataGridSpecAssays.prototype.findMaximumXValueInData = function () {
        var maxForAll = 0;
        // reduce to find highest value across all records
        maxForAll = this.getRecordIDs().reduce(function (prev, assayId) {
            var assay = EDDData.Assays[assayId], measures, maxForRecord;
            measures = [].concat(assay.metabolites || [], assay.transcriptions || [], assay.proteins || []);
            // reduce to find highest value across all measures
            maxForRecord = measures.reduce(function (prev, measureId) {
                var lookup = EDDData.AssayMeasurements || {}, measure = lookup[measureId] || {}, maxForMeasure;
                // reduce to find highest value across all data in measurement
                maxForMeasure = (measure.values || []).reduce(function (prev, point) {
                    return Math.max(prev, parseFloat(point.x));
                }, 0);
                return Math.max(prev, maxForMeasure);
            }, 0);
            return Math.max(prev, maxForRecord);
        }, 0);
        // Anything above 0 is acceptable, but 0 will default instead to 1.
        this.maximumXValueInData = maxForAll || 1;
    };
    DataGridSpecAssays.prototype.loadAssayName = function (index) {
        // In an old typical EDDData.Assays record this string is currently pre-assembled and stored
        // in 'fn'. But we're phasing that out.
        var assay, line;
        if ((assay = EDDData.Assays[index])) {
            if ((line = EDDData.Lines[assay.lid])) {
                return [line.n, this.protocolName, assay.an].join('-').toUpperCase();
            }
        }
        return '';
    };
    DataGridSpecAssays.prototype.loadExperimenterInitials = function (index) {
        // ensure index ID exists, ensure experimenter user ID exists, uppercase initials or ?
        var assay, experimenter;
        if ((assay = EDDData.Assays[index])) {
            if ((experimenter = EDDData.Users[assay.exp])) {
                return experimenter.initials.toUpperCase();
            }
        }
        return '?';
    };
    DataGridSpecAssays.prototype.loadAssayModification = function (index) {
        return EDDData.Assays[index].mod;
    };
    // Specification for the headers along the top of the table
    DataGridSpecAssays.prototype.defineHeaderSpec = function () {
        var _this = this;
        // map all metadata IDs to HeaderSpec objects
        var metaDataHeaders = this.metaDataIDsUsedInAssays.map(function (id, index) {
            var mdType = EDDData.MetaDataTypes[id];
            return new DataGridHeaderSpec(2 + index, 'hAssaysMeta' + _this.protocolID + 'id' + id, {
                'name': mdType.name,
                'headerRow': 2,
                'size': 's',
                'sortBy': _this.makeMetaDataSortFunction(id),
                'sortAfter': 1
            });
        });
        this.graphAreaHeaderSpec = new DataGridHeaderSpec(8 + metaDataHeaders.length, 'hAssaysGraph' + this.protocolID, { 'colspan': 7 + metaDataHeaders.length });
        var leftSide = [
            this.graphAreaHeaderSpec,
            new DataGridHeaderSpec(1, 'hAssaysName' + this.protocolID, {
                'name': 'Name',
                'headerRow': 2,
                'sortBy': this.loadAssayName
            })
        ];
        this.measuringTimesHeaderSpec = new DataGridHeaderSpec(5 + metaDataHeaders.length, 'hAssaysMTimes' + this.protocolID, { 'name': 'Measuring Times', 'headerRow': 2 });
        var rightSide = [
            new DataGridHeaderSpec(2 + metaDataHeaders.length, 'hAssaysMName' + this.protocolID, { 'name': 'Measurement', 'headerRow': 2 }),
            new DataGridHeaderSpec(3 + metaDataHeaders.length, 'hAssaysUnits' + this.protocolID, { 'name': 'Units', 'headerRow': 2 }),
            new DataGridHeaderSpec(4 + metaDataHeaders.length, 'hAssaysCount' + this.protocolID, { 'name': 'Count', 'headerRow': 2 }),
            this.measuringTimesHeaderSpec,
            new DataGridHeaderSpec(6 + metaDataHeaders.length, 'hAssaysExperimenter' + this.protocolID, {
                'name': 'Experimenter',
                'headerRow': 2,
                'sortBy': this.loadExperimenterInitials,
                'sortAfter': 1
            }),
            new DataGridHeaderSpec(7 + metaDataHeaders.length, 'hAssaysModified' + this.protocolID, {
                'name': 'Last Modified',
                'headerRow': 2,
                'sortBy': this.loadAssayModification,
                'sortAfter': 1
            })
        ];
        return leftSide.concat(metaDataHeaders, rightSide);
    };
    DataGridSpecAssays.prototype.makeMetaDataSortFunction = function (id) {
        return function (i) {
            var record = EDDData.Assays[i];
            if (record && record.meta) {
                return record.meta[id] || '';
            }
            return '';
        };
    };
    // The colspan value for all the cells that are assay-level (not measurement-level) is based on
    // the number of measurements for the respective record. Specifically, it's the number of
    // metabolite measurements, plus 1 if there are transcriptomics measurements, plus 1 if there
    // are proteomics measurements, all added together.  (Or 1, whichever is higher.)
    DataGridSpecAssays.prototype.rowSpanForRecord = function (index) {
        var rec = EDDData.Assays[index];
        var v = ((rec.metabolites || []).length + ((rec.transcriptions || []).length ? 1 : 0) + ((rec.proteins || []).length ? 1 : 0)) || 1;
        return v;
    };
    DataGridSpecAssays.prototype.generateAssayNameCells = function (gridSpec, index) {
        var record = EDDData.Assays[index];
        var line = EDDData.Lines[record.lid];
        var sideMenuItems = [
            '<a href="#" onclick="StudyD.editAssay(this, ' + index + ');">Edit Assay</a>',
            '<a href="export?assaylevel=1&assay=' + index + '">Export Data as CSV/etc</a>'
        ];
        if (gridSpec.protocolName == "Transcriptomics") {
            sideMenuItems.push('<a href="import/rnaseq/edgepro?assay='+index+'">Import RNA-seq data from EDGE-pro</a>');
        }
        // TODO get rid of onclick, check export URL
        return [
            new DataGridDataCell(gridSpec, index, {
                'checkboxWithID': function (id) {
                    return 'assay' + id + 'include';
                },
<<<<<<< HEAD
                'sideMenuItems': [
                    '<a href="#" onclick="StudyD.editAssay(this, ' + index + ');">Edit Assay</a>',
                    '<a href="export?assay=' + index + '">Export Data as CSV/etc</a>'
                ],
=======
                'sideMenuItems': sideMenuItems,
>>>>>>> f8980f3a
                'hoverEffect': true,
                'nowrap': true,
                'rowspan': gridSpec.rowSpanForRecord(index),
                // In a typical EDDData.Assays record this string is currently pre-assembled and
                // stored in 'fn'. But we're not relying on that for now.
                'contentString': [line.name, gridSpec.protocolName, record.name].join('-')
            })
        ];
    };
    DataGridSpecAssays.prototype.makeMetaDataCellsGeneratorFunction = function (id) {
        return function (gridSpec, index) {
            var contentStr = '', assay = EDDData.Assays[index], type = EDDData.MetaDataTypes[id];
            if (assay && type && assay.meta && (contentStr = assay.meta[id] || '')) {
                contentStr = [type.pre || '', contentStr, type.postfix || ''].join(' ').trim();
            }
            return [
                new DataGridDataCell(gridSpec, index, {
                    'rowspan': gridSpec.rowSpanForRecord(index),
                    'contentString': contentStr
                })
            ];
        };
    };
    DataGridSpecAssays.prototype.generateMeasurementCells = function (gridSpec, index, opt) {
        var record = EDDData.Assays[index], cells = [];
        if (record.metabolites.length > 0) {
            if (EDDData.AssayMeasurements === undefined) {
                cells.push(new DataGridLoadingCell(gridSpec, index));
            }
            else {
                // convert IDs to measurements, sort by name, then convert to cell objects
                cells = record.metabolites.map(opt.metaboliteToValue).sort(opt.metaboliteValueSort).map(opt.metaboliteValueToCell);
            }
        }
        // generate only one cell if there is any transcriptomics data
        if (record.transcriptions.length > 0) {
            if (EDDData.AssayMeasurements === undefined) {
                cells.push(new DataGridLoadingCell(gridSpec, index));
            }
            else {
                cells.push(opt.transcriptToCell(record.transcriptions));
            }
        }
        // generate only one cell if there is any proteomics data
        if (record.proteins.length > 0) {
            if (EDDData.AssayMeasurements === undefined) {
                cells.push(new DataGridLoadingCell(gridSpec, index));
            }
            else {
                cells.push(opt.proteinToCell(record.proteins));
            }
        }
        return cells;
    };
    DataGridSpecAssays.prototype.generateMeasurementNameCells = function (gridSpec, index) {
        return gridSpec.generateMeasurementCells(gridSpec, index, {
            'metaboliteToValue': function (measureId) {
                var measure = EDDData.AssayMeasurements[measureId] || {}, mtype = EDDData.MeasurementTypes[measure.type] || {};
                return { 'name': mtype.name || '', 'id': measureId };
            },
            'metaboliteValueSort': function (a, b) {
                var y = a.name.toLowerCase(), z = b.name.toLowerCase();
                return ((y > z) - (z > y));
            },
            'metaboliteValueToCell': function (value) {
                return new DataGridDataCell(gridSpec, index, {
                    'hoverEffect': true,
                    'checkboxWithID': function () {
                        return 'measurement' + value.id + 'include';
                    },
                    'contentString': value.name
                });
            },
            'transcriptToCell': function (ids) {
                return new DataGridDataCell(gridSpec, index, {
                    'contentString': 'Transcriptomics Data'
                });
            },
            'proteinToCell': function (ids) {
                return new DataGridDataCell(gridSpec, index, {
                    'contentString': 'Proteomics Data'
                });
            }
        });
    };
    DataGridSpecAssays.prototype.generateUnitsCells = function (gridSpec, index) {
        return gridSpec.generateMeasurementCells(gridSpec, index, {
            'metaboliteToValue': function (measureId) {
                var measure = EDDData.AssayMeasurements[measureId] || {}, mtype = EDDData.MeasurementTypes[measure.type] || {}, unit = EDDData.UnitTypes[measure.y_units] || {};
                return { 'name': mtype.name || '', 'id': measureId, 'unit': unit.name || '' };
            },
            'metaboliteValueSort': function (a, b) {
                var y = a.name.toLowerCase(), z = b.name.toLowerCase();
                return ((y > z) - (z > y));
            },
            'metaboliteValueToCell': function (value) {
                return new DataGridDataCell(gridSpec, index, {
                    'contentString': value.unit
                });
            },
            'transcriptToCell': function (ids) {
                return new DataGridDataCell(gridSpec, index, {
                    'contentString': 'RPKM'
                });
            },
            'proteinToCell': function (ids) {
                return new DataGridDataCell(gridSpec, index, {
                    'contentString': '' // TODO: what are proteomics measurement units?
                });
            }
        });
    };
    DataGridSpecAssays.prototype.generateCountCells = function (gridSpec, index) {
        // function to use in Array#reduce to count all the values in a set of measurements
        var reduceCount = function (prev, measureId) {
            var measure = EDDData.AssayMeasurements[measureId] || {};
            return prev + (measure.values || []).length;
        };
        return gridSpec.generateMeasurementCells(gridSpec, index, {
            'metaboliteToValue': function (measureId) {
                var measure = EDDData.AssayMeasurements[measureId] || {}, mtype = EDDData.MeasurementTypes[measure.type] || {};
                return { 'name': mtype.name || '', 'id': measureId, 'measure': measure };
            },
            'metaboliteValueSort': function (a, b) {
                var y = a.name.toLowerCase(), z = b.name.toLowerCase();
                return ((y > z) - (z > y));
            },
            'metaboliteValueToCell': function (value) {
                return new DataGridDataCell(gridSpec, index, {
                    'contentString': ['(', (value.measure.values || []).length, ')'].join('')
                });
            },
            'transcriptToCell': function (ids) {
                return new DataGridDataCell(gridSpec, index, {
                    'contentString': ['(', ids.reduce(reduceCount, 0), ')'].join('')
                });
            },
            'proteinToCell': function (ids) {
                return new DataGridDataCell(gridSpec, index, {
                    'contentString': ['(', ids.reduce(reduceCount, 0), ')'].join('')
                });
            }
        });
    };
    DataGridSpecAssays.prototype.generateMeasuringTimesCells = function (gridSpec, index) {
        var tupleTimeCount = function (value, key) {
            return [key, value];
        }, sortByTime = function (a, b) {
            var y = parseFloat(a[0]), z = parseFloat(b[0]);
            return ((y > z) - (z > y));
        }, svgCellForTimeCounts = function (ids) {
            var consolidated, svg = '', timeCount = {};
            // count values at each x for all measurements
            ids.forEach(function (measureId) {
                var measure = EDDData.AssayMeasurements[measureId] || {}, data = measure.values || {};
                data.forEach(function (point) {
                    timeCount[point.x] = timeCount[point.x] || 0;
                    // Typescript compiler does not like using increment operator on expression
                    ++timeCount[point.x];
                });
            });
            // map the counts to [x, y] tuples, sorted by x value
            consolidated = $.map(timeCount, tupleTimeCount).sort(sortByTime);
            // generate SVG string
            if (consolidated.length) {
                svg = gridSpec.assembleSVGStringForDataPoints(consolidated, '');
            }
            return new DataGridDataCell(gridSpec, index, {
                'contentString': svg
            });
        };
        return gridSpec.generateMeasurementCells(gridSpec, index, {
            'metaboliteToValue': function (measureId) {
                var measure = EDDData.AssayMeasurements[measureId] || {}, mtype = EDDData.MeasurementTypes[measure.type] || {};
                return { 'name': mtype.name || '', 'id': measureId, 'measure': measure };
            },
            'metaboliteValueSort': function (a, b) {
                var y = a.name.toLowerCase(), z = b.name.toLowerCase();
                return ((y > z) - (z > y));
            },
            'metaboliteValueToCell': function (value) {
                var measure = value.measure || {}, format = measure.format === 1 ? 'carbon' : '', data = value.measure.values || [], svg = gridSpec.assembleSVGStringForDataPoints(data, format);
                return new DataGridDataCell(gridSpec, index, {
                    'contentString': svg
                });
            },
            'transcriptToCell': svgCellForTimeCounts,
            'proteinToCell': svgCellForTimeCounts
        });
    };
    DataGridSpecAssays.prototype.generateExperimenterCells = function (gridSpec, index) {
        var exp = EDDData.Assays[index].exp;
        var uRecord = EDDData.Users[exp];
        return [
            new DataGridDataCell(gridSpec, index, {
                'rowspan': gridSpec.rowSpanForRecord(index),
                'contentString': uRecord ? uRecord.initials : '?'
            })
        ];
    };
    DataGridSpecAssays.prototype.generateModificationDateCells = function (gridSpec, index) {
        return [
            new DataGridDataCell(gridSpec, index, {
                'rowspan': gridSpec.rowSpanForRecord(index),
                'contentString': Utl.JS.timestampToTodayString(EDDData.Assays[index].mod)
            })
        ];
    };
    DataGridSpecAssays.prototype.assembleSVGStringForDataPoints = function (points, format) {
        var svg = '<svg xmlns="http://www.w3.org/2000/svg" version="1.2" width="100%" height="10px"\
                    viewBox="0 0 470 10" preserveAspectRatio="none">\
                <style type="text/css"><![CDATA[\
                        .cP { stroke:rgba(0,0,0,1); stroke-width:4px; stroke-linecap:round; }\
                        .cV { stroke:rgba(0,0,230,1); stroke-width:4px; stroke-linecap:round; }\
                        .cE { stroke:rgba(255,128,0,1); stroke-width:4px; stroke-linecap:round; }\
                    ]]></style>\
                <path fill="rgba(0,0,0,0.0.05)"\
                        stroke="rgba(0,0,0,0.05)"\
                        d="M10,5h450"\
                        style="stroke-width:2px;"\
                        stroke-width="2"></path>';
        var paths = [svg];
        for (var x = 0; x < points.length; x++) {
            var point = points[x];
            var ax = parseFloat(point[0]);
            var ay = point[1];
            var rx = ((ax / this.maximumXValueInData) * 450) + 10;
            paths.push('<path class="cE" d="M' + rx.toString() + ',5v4"></path>');
            if (ay === null) {
                paths.push('<path class="cE" d="M' + rx.toString() + ',2v6"></path>');
                continue;
            }
            paths.push('<path class="cP" d="M' + rx.toString() + ',1v4"></path>');
            var tt = ay + ' at ' + ax.toString() + 'h';
            var rx_str = rx.toString();
            if (format == 'carbon') {
                paths.push('<path class="cV" d="M' + rx_str + ',1v8"><title>' + tt + '</title></path>');
            }
            else {
                paths.push('<path class="cP" d="M' + rx_str + ',1v8"><title>' + tt + '</title></path>');
            }
        }
        paths.push('</svg>');
        return paths.join('\n');
    };
    // Specification for each of the data columns that will make up the body of the table
    DataGridSpecAssays.prototype.defineColumnSpec = function () {
        var _this = this;
        var leftSide = [
            new DataGridColumnSpec(1, this.generateAssayNameCells)
        ];
        var metaDataCols = this.metaDataIDsUsedInAssays.map(function (id, index) {
            var mdType = EDDData.MetaDataTypes[id];
            return new DataGridColumnSpec(2 + index, _this.makeMetaDataCellsGeneratorFunction(id));
        });
        var rightSide = [
            new DataGridColumnSpec(2 + metaDataCols.length, this.generateMeasurementNameCells),
            new DataGridColumnSpec(3 + metaDataCols.length, this.generateUnitsCells),
            new DataGridColumnSpec(4 + metaDataCols.length, this.generateCountCells),
            new DataGridColumnSpec(5 + metaDataCols.length, this.generateMeasuringTimesCells),
            new DataGridColumnSpec(6 + metaDataCols.length, this.generateExperimenterCells),
            new DataGridColumnSpec(7 + metaDataCols.length, this.generateModificationDateCells)
        ];
        return leftSide.concat(metaDataCols, rightSide);
    };
    // Specification for each of the groups that the headers and data columns are organized into
    DataGridSpecAssays.prototype.defineColumnGroupSpec = function () {
        var topSection = [
            new DataGridColumnGroupSpec('Name', { 'showInVisibilityList': false })
        ];
        var metaDataColGroups;
        metaDataColGroups = this.metaDataIDsUsedInAssays.map(function (id, index) {
            var mdType = EDDData.MetaDataTypes[id];
            return new DataGridColumnGroupSpec(mdType.name);
        });
        var bottomSection = [
            new DataGridColumnGroupSpec('Measurement', { 'showInVisibilityList': false }),
            new DataGridColumnGroupSpec('Units', { 'showInVisibilityList': false }),
            new DataGridColumnGroupSpec('Count', { 'showInVisibilityList': false }),
            new DataGridColumnGroupSpec('Measuring Times', { 'showInVisibilityList': false }),
            new DataGridColumnGroupSpec('Experimenter', { 'hiddenByDefault': true }),
            new DataGridColumnGroupSpec('Last Modified', { 'hiddenByDefault': true })
        ];
        return topSection.concat(metaDataColGroups, bottomSection);
    };
    // This is called to generate the array of custom header widgets.
    // The order of the array will be the order they are added to the header bar.
    // It's perfectly fine to return an empty array.
    DataGridSpecAssays.prototype.createCustomHeaderWidgets = function (dataGrid) {
        var widgetSet = [];
        // Create a single widget for substring searching
        var searchAssaysWidget = new DGAssaysSearchWidget(dataGrid, this, 'Search Assays', 30, false);
        widgetSet.push(searchAssaysWidget);
        // A "select all" button
        var selectAllWidget = new DGSelectAllWidget(dataGrid, this);
        selectAllWidget.displayBeforeViewMenu(true);
        widgetSet.push(selectAllWidget);
        return widgetSet;
    };
    // This is called to generate the array of custom options menu widgets.
    // The order of the array will be the order they are displayed in the menu.
    // It's perfectly fine to return an empty array.
    DataGridSpecAssays.prototype.createCustomOptionsWidgets = function (dataGrid) {
        var widgetSet = [];
        // Create a single widget for showing disabled Assays
        var disabledAssaysWidget = new DGDisabledAssaysWidget(dataGrid, this);
        widgetSet.push(disabledAssaysWidget);
        return widgetSet;
    };
    // This is called after everything is initialized, including the creation of the table content.
    DataGridSpecAssays.prototype.onInitialized = function (dataGrid) {
        // Wire up the 'action panels' for the Assays sections
        var table = this.getTableElement();
        table.addEventListener('mouseover', StudyD.queueAssaysActionPanelShow, false);
        table.addEventListener('mousedown', StudyD.queueAssaysActionPanelShow, false);
        table.addEventListener('mouseup', StudyD.queueAssaysActionPanelShow, false);
        if (this.undisclosedSectionDiv) {
            $(this.undisclosedSectionDiv).click(function () { return dataGrid.clickedDisclose(true); });
        }
        var p = this.protocolID;
        var graphid = "pro" + p + "graph";
        if (this.graphAreaHeaderSpec) {
            if (this.measuringTimesHeaderSpec.element) {
                // TODO: style attribute should be a class
                $(this.graphAreaHeaderSpec.element).html('<div id="' + graphid + '" style="width:98%;height:240px;padding:0px;margin:5px 0px;"></div>');
                // Initialize the graph object
                this.graphObject = Object.create(StudyDGraphing);
                this.graphObject.Setup(graphid);
            }
        }
        // Run it once in case the page was generated with checked Assays
        StudyD.queueAssaysActionPanelShow();
    };
    return DataGridSpecAssays;
})(DataGridSpecBase);
// When unchecked, this hides the set of Assays that are marked as disabled.
var DGDisabledAssaysWidget = (function (_super) {
    __extends(DGDisabledAssaysWidget, _super);
    function DGDisabledAssaysWidget() {
        _super.apply(this, arguments);
    }
    DGDisabledAssaysWidget.prototype.createElements = function (uniqueID) {
        var _this = this;
        var cbID = this.dataGridSpec.tableSpec.id + 'ShowDAssaysCB' + uniqueID;
        var cb = this._createCheckbox(cbID, cbID, '1');
        $(cb).click(function (e) { return _this.dataGridOwnerObject.clickedOptionWidget(e); });
        if (this.isEnabledByDefault()) {
            cb.setAttribute('checked', 'checked');
        }
        this.checkBoxElement = cb;
        this.labelElement = this._createLabel('Show Disabled', cbID);
        ;
        this._createdElements = true;
    };
    DGDisabledAssaysWidget.prototype.applyFilterToIDs = function (rowIDs) {
        // If the box is checked, return the set of IDs unfiltered
        if (this.checkBoxElement.checked) {
            return rowIDs;
        }
        var filteredIDs = [];
        for (var r = 0; r < rowIDs.length; r++) {
            var id = rowIDs[r];
            // Here is the condition that determines whether the rows associated with this ID are
            // shown or hidden.
            if (EDDData.Assays[id].active) {
                filteredIDs.push(id);
            }
        }
        return filteredIDs;
    };
    DGDisabledAssaysWidget.prototype.initialFormatRowElementsForID = function (dataRowObjects, rowID) {
        if (!EDDData.Assays[rowID].active) {
            $.each(dataRowObjects, function (x, row) { return $(row.getElement()).addClass('disabledRecord'); });
        }
    };
    return DGDisabledAssaysWidget;
})(DataGridOptionWidget);
// This is a DataGridHeaderWidget derived from DGSearchWidget. It's a search field that offers
// options for additional data types, querying the server for results.
var DGAssaysSearchWidget = (function (_super) {
    __extends(DGAssaysSearchWidget, _super);
    function DGAssaysSearchWidget(dataGridOwnerObject, dataGridSpec, placeHolder, size, getsFocus) {
        _super.call(this, dataGridOwnerObject, dataGridSpec, placeHolder, size, getsFocus);
    }
    // The uniqueID is provided to assist the widget in avoiding collisions when creating input
    // element labels or other things requiring an ID.
    DGAssaysSearchWidget.prototype.createElements = function (uniqueID) {
        _super.prototype.createElements.call(this, uniqueID);
        this.createdElements(true);
    };
    // This is called to append the widget elements beneath the given element. If the elements have
    // not been created yet, they are created, and the uniqueID is passed along.
    DGAssaysSearchWidget.prototype.appendElements = function (container, uniqueID) {
        if (!this.createdElements()) {
            this.createElements(uniqueID);
        }
        container.appendChild(this.element);
    };
    return DGAssaysSearchWidget;
})(DGSearchWidget);
// use JQuery ready event shortcut to call prepareIt when page is ready
$(function () { return StudyD.prepareIt(); });
//# sourceMappingURL=Study.js.map<|MERGE_RESOLUTION|>--- conflicted
+++ resolved
@@ -126,7 +126,7 @@
             // the scrolling container div declares a large padding margin for the scroll bar,
             // and that padding margin would be an empty waste of space otherwise.
             if (this.uniqueValuesOrder.length > 15) {
-                $(fCol).append(this.searchBoxElement).append(this.scrollZoneDiv);
+                $(fCol).append(this.titleElement).append(this.searchBoxElement).append(this.scrollZoneDiv);
                 // Change the reference so we're affecting the innerHTML of the correct div later on
                 fCol = this.scrollZoneDiv;
             }
@@ -2446,7 +2446,7 @@
             '<a href="export?assaylevel=1&assay=' + index + '">Export Data as CSV/etc</a>'
         ];
         if (gridSpec.protocolName == "Transcriptomics") {
-            sideMenuItems.push('<a href="import/rnaseq/edgepro?assay='+index+'">Import RNA-seq data from EDGE-pro</a>');
+            sideMenuItems.push('<a href="import/rnaseq/edgepro?assay=' + index + '">Import RNA-seq data from EDGE-pro</a>');
         }
         // TODO get rid of onclick, check export URL
         return [
@@ -2454,14 +2454,7 @@
                 'checkboxWithID': function (id) {
                     return 'assay' + id + 'include';
                 },
-<<<<<<< HEAD
-                'sideMenuItems': [
-                    '<a href="#" onclick="StudyD.editAssay(this, ' + index + ');">Edit Assay</a>',
-                    '<a href="export?assay=' + index + '">Export Data as CSV/etc</a>'
-                ],
-=======
                 'sideMenuItems': sideMenuItems,
->>>>>>> f8980f3a
                 'hoverEffect': true,
                 'nowrap': true,
                 'rowspan': gridSpec.rowSpanForRecord(index),
