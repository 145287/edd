from __future__ import unicode_literals
"""
A sample Python 2 script that demonstrates several anticipated read-only uses of EDD's REST
API. The general process followed by this script is:

1) Query EDD and/or ICE for contextual data based on parameters used to narrow the bounds of the
   search.
2) Query EDD for a subset of studies of interest
3) Drill down into study internals, caching contextual data as needed to help further
    narrow and/or interpret search results. Clients would likely need to create additional
    caches -- this sample focuses just on querying / cacheing the most relevant and
    easily-cacheable EDD data.
4) If requested, write results to CSV file in a similar format to that produced by EDD's file 
   export feature.

One notable omission in this example is querying for line/assay metadata that define culture
conditions.  If the first version is helpful, further examples of those queries can be added 
here later as the API improves.

For a simpler example of accessing EDD's REST API:
"""

import argparse
import arrow
import collections
import csv
import logging
from logging.config import dictConfig

import imp
from os import path
from requests import HTTPError, codes
from six.moves.urllib.parse import urlparse

from jbei.rest.auth import EddSessionAuth, IceSessionAuth
<<<<<<< HEAD
from jbei.rest.clients.edd import EddApi
from jbei.rest.clients.ice import IceApi, Strain as IceStrain
=======
from jbei.rest.clients import EddApi, IceApi
from jbei.rest.clients.ice import Strain as IceStrain
>>>>>>> b5b2567a
from jbei.rest.clients.ice.utils import build_entry_ui_url
from jbei.utils import session_login, UserInputTimer
from . import settings

dictConfig(settings.LOGGING)

logger = logging.getLogger(__name__)

_PAGE_RECEIVED_MSG = ('Received page %(page)d with %(count)d %(class)s (total %(total)d '
                      'found)')

_USERNAME_ARG = 'username'
_PASSWORD_ARG = 'password'
_IGNORE_ICE_ERRORS_ARG = 'ignore_ice_errors'
_OUTPUT_FILE_ARG = 'output_file'
_OVERWRITE_ARG = 'overwrite'
_ALLOW_CO_CULTURE_ARG = 'allow_co_culture'
_TARGET_ICE_INSTANCE_ARG = 'target_ice_url'
_STUDY_ARG = 'study'
_ICE_PARTS_ARG = 'ice_parts'
_PROTOCOLS_ARG = 'protocols'
_MTYPES_ARG = 'mtypes'
_UNITS_ARG = 'units'
_MOD_SINCE_ARG = 'mod_since'

_ICE_PARTS_CONFIG = 'ICE_PART_IDS'


class LogIndentAdapter(logging.LoggerAdapter):
    """
    A simple adapter that allows us to set the indent level for log output to help improve
    readability.
    """

    def __init__(self, logger, extra):
        super(LogIndentAdapter, self).__init__(logger, extra)
        self.indent_level = 0

    def process(self, msg, kwargs):
        return '{i}{m}'.format(i='...' * self.indent_level, m=msg), kwargs


logger = LogIndentAdapter(logger, {})


class SearchParameters:
    """
    Captures parameters read from settings file that are used to narrow the bounds of EDD searches
    for this sample program.  While not every possible query can be implemented in a simple example
    program, this script should hit many of the most highly-anticipated filtering options.

    Whenever possible, EDD clients are highly encouraged to filter results for better
    performance / earlier detection of some common errors.
    """
    def __init__(self):
        self.study_id = None  # used to specify a single study of interest

        # if no study is specified, used to search & process only studies updated after the
        # specified date. Note that at the time of writing, EDD's stored study modification date
        # is misleading and only applies to the study name/description/contact fields.
        self.studies_modified_since = None

        # optional filter parameters...if configured, we'll filter queries to only the ones that
        #  contain one or more of these values
        self.ice_part_ids = []

        # name regular expression searches to filter results by protocols, measurement types, etc.
        # of interest.  Note that for production use, it's better to identify UUID's and do direct
        # lookup rather than name-based searches, but for example purposes this are simplest &
        # most durable across EDD instances
        self.protocol_name_regexes = []
        self.measurement_type_name_regexes = []
        self.unit_name_regexes = []

    def filter_by_studies(self):
        return self.study_id

    def filter_by_strains(self):
        return bool(self.ice_part_ids)

    def filter_by_measurement_types(self):
        return bool(self.measurement_type_name_regexes)

    def filter_by_protocols(self):
        return bool(self.protocol_name_regexes)

    def filter_by_units(self):
        return bool(self.unit_name_regexes)

    def has_filters(self):
        return (self.filter_by_studies() or self.filter_by_strains() or
                self.filter_by_measurement_types() or
                self.filter_by_protocols() or self.filter_by_units())

    def print_summary(self):
        logger.info('Search parameters:')
        logger.indent_level += 1
        if self.study_id:
            logger.info('Study id:\t%s' % self.study_id)
        elif self.studies_modified_since:
            logger.info('Studies mod after:\t%s' % self.studies_modified_since)

        if self.ice_part_ids:
            logger.info('ICE part ids: %s' % self.ice_part_ids)

        if self.protocol_name_regexes:
            logger.info('Protocols: %s' % self.protocol_name_regexes)

        if self.measurement_type_name_regexes:
            logger.info('Measurement types: %s' % self.measurement_type_name_regexes)

        if self.unit_name_regexes:
            logger.info('Units: %s' % self.unit_name_regexes)

        logger.indent_level -= 1


def extract_id_from_ui_url(ice_part_ui_url):
    """
    Extracts an ICE identifier for a part from a valid ICE user interface URL.  Note that ICE's
    user interface accepts multiple different identifiers, so prior knowledge is needed to
    distinguish between the identifiers accepted.
    :param ice_part_ui_url:
    :return: the identifier
    """
    url_parts = urlparse(ice_part_ui_url)
    url_path = url_parts.path
    elts = url_path.split('/')
    if elts[-1]:
        return elts[-1]
    elif len(elts) > 1:
        return elts[-2]
    return None


class ContextCache:
    """
    A cache of contextual query results from EDD/ICE that should be static on a short time scale.

    These queries should be re-executed with client each program run, but provided the run length
    isn't too long, the results can be safely assumed to be static during a single execution. In
    this example, they're useful for things like interpreting and/or filtering out only the
    measurements and strains of interest for a particular client application.

    Depending on use, it may or may not be appropriate for clients to cache all of this
    information, but this example should be a good starting point for future work.
    """
    def __init__(self):
        self.TARGETED_PROTEOMICS_PK = None
        self.protocols_by_pk = {}

        # strain lookup tables. Part ID is a locally-unique identifier used by ICE, and by JBEI/ABF
        # researchers, due to its brevity. EDD exposes minimal strain data in its API,
        # leaving strain tracking to ICE.
        self.ice_entries_by_url = {}  # initially empty if not filtering by strain

        # Measurement type lookup tables
        self.meas_types_by_pk = {}
        self.measurement_types_by_name = {}
        self.units_by_pk = {}

        ################################################################
        # ICE part access problems.
        ################################################################
        # These are most likely due to user error at some stage of the process, but tend to
        # manifest during part lookup in ICE.

        self.missing_part_ids = []  # IDs for parts that ICE informed us are not present

        # ID's for ICE parts where we encountered permission problems during lookup. This happens!!
        self.ice_permission_error_part_ids = []

        # User-provided part numbers for ICE parts where the requested part wasn't a strain as
        # required by EDD.  TODO: recent changes have relaxed this restriction, e.g. for novel
        # enzymes.
        self.non_strain_ice_parts = []

        # measurement type pks encountered during Measurement inspection that need to be looked
        # up afterward
        self.deferred_lookup_measurement_type_pks = set()
        self.deferred_lookup_strain_ids = set()
        self.observed_edd_strain_ids = set()

    def add_measurement_type(self, measurement_type, indent_level=0):
        logger.indent_level += 1
        logger.debug('Caching MeasurementType "%s"' % measurement_type.type_name)
        logger.indent_level -= 1
        self.meas_types_by_pk[measurement_type.pk] = measurement_type
        self.measurement_types_by_name[measurement_type.type_name] = measurement_type

    def add_protocol(self, protocol):
        logger.indent_level += 1
        logger.debug('Caching Protocol "%s"' % protocol.name)
        logger.indent_level -= 1

        self.protocols_by_pk[protocol.pk] = protocol

    def has_measurement_types(self):
        return bool(self.meas_types_by_pk)

    def add_units(self, units):
        logger.indent_level += 1
        logger.debug('Caching MeasurementUnits "%s"' % units.unit_name)
        logger.indent_level -= 1

        self.units_by_pk[units.pk] = units

    def add_observed_strain(self, strain_url):
        id = extract_id_from_ui_url(strain_url)

        self.observed_edd_strain_ids.add(id)

        # if we're filtering by strains and we've already seen this one, we're done
        if strain_url in self.ice_entries_by_url:
            return True

        # otherwise, cache the id and look up the strain in ICE later
        self.deferred_lookup_strain_ids.add(id)
        return False


class ResultCache(object):
    """
    A simple cache of results read from EDD's REST API. As result objects are read from incoming
    JSON and fed into this cache, a graph of related STUDY objects is constructed, overwriting
    pk-based fields received from the JSON.  Note that related context data,
    whose lookup may be deferred, isn't resolved during the caching process (e.g. assay
    protocols, Measurements' MeasurementTypes, MeasurementUnits, etc).

    To facilitate testing, the cache also compares query results against the search parameters
    for consistency and raises an error if any REST query returns results that are inconsistent
    with previous observations.
    """
    def __init__(self, global_search_parameters, context_cache):
        self.studies_by_pk = {}
        self.lines_by_pk = {}

        self.assays_by_pk = {}
        self.measurements_by_pk = {}

        self.observed_assay_protocol_pks = set()

        self.values_observed = 0

        self.global_search_parameters = global_search_parameters
        self.context_cache = context_cache

    def process_studies(self, studies):
        self._cache_by_pk(studies, self.studies_by_pk)

    def process_lines(self, study_pk, lines):
        study = self.studies_by_pk[study_pk]

        for line in lines:
            line.study = study

            if not hasattr(study, 'lines'):
                study.lines = [line]
            else:
                study.lines.append(line)

        # cache by pk to allow lookup from assay & replicate lookup
        self._cache_by_pk(lines, self.lines_by_pk)

    def process_assays(self, assays):
        self._cache_by_pk(assays, self.assays_by_pk)

        for assay in assays:

            line = self.lines_by_pk[assay.line]
            assay.line = line

            self.observed_assay_protocol_pks.add(assay.protocol)

            if (assay.protocol not in self.context_cache.protocols_by_pk and
                    self.global_search_parameters.filter_by_protocols()):
                raise RuntimeError('Assay search returned an assay with protocol %d, which was '
                                   'not included in results from initial protocol search.' %
                                   assay.protocol)

            if not hasattr(line, 'assays'):
                line.assays = [assay]
            else:
                line.assays.append(assay)

    def process_measurements(self, measurements):
        self._cache_by_pk(measurements, self.measurements_by_pk)

        for measurement in measurements:
            assay = self.assays_by_pk[measurement.assay]
            measurement.assay = assay

            if not hasattr(assay, 'measurements'):
                assay.measurements = [measurement]
            else:
                assay.measurements.append(measurement)

            if (self.global_search_parameters.filter_by_measurement_types() and
                    measurement.measurement_type not in self.context_cache.meas_types_by_pk):
                    raise RuntimeError('Measurement search returned a measurement with type %d, '
                                       'which was not included in results from initial '
                                       'measurement type filtering.' % measurement.measurement_type)

            if (self.global_search_parameters.filter_by_units() and measurement.y_units not in
                self.context_cache.units_by_pk):
                raise RuntimeError('Measurement search returned a measurement with y_units %d, '
                                   'which was not included in results from initial '
                                   'MeasurementUnit filtering.' % measurement.y_units)

    def process_values(self, values):

        for value in values:
            measurement = self.measurements_by_pk[value.measurement]

            if not hasattr(measurement, 'values'):
                measurement.values = [value]
            else:
                measurement.values.append(value)

        self.values_observed += len(values)

    @staticmethod
    def _cache_by_pk(input, dest_dict):
        if isinstance(input, collections.Sequence):
            for val in input:
                dest_dict[val.pk] = val
            return
        dest_dict[input.pk] = input

    def print_summary(self):
        logger.info('Query results:')
        logger.indent_level += 1

        logger.info('Studies:\t%d' % len(self.studies_by_pk))
        logger.info('Lines:\t\t%d' % len(self.lines_by_pk))
        logger.info('Assays:\t%d' % len(self.assays_by_pk))
        logger.info('Meas:\t\t%d' % len(self.measurements_by_pk))
        logger.info('Values:\t%d' % self.values_observed)
        logger.info('Protocols:\t%d' % len(self.observed_assay_protocol_pks))
        logger.info('M. Types:\t%d' % len(self.context_cache.meas_types_by_pk))
        logger.info('M. Units:\t%d' % len(self.context_cache.units_by_pk))
        logger.info('Strains (EDD): %d' % len(
            self.context_cache.observed_edd_strain_ids))
        logger.info('ICE Entries:\t%d' % len(self.context_cache.ice_entries_by_url))

        logger.indent_level -= 1


def main():

    ############################################################################################
    # Configure command line parameters. In this sample, username/password can be provided in a
    # local_settings.py file, overridden at the command line, or the command line user is prompted
    # if they aren't found in any other source.
    ############################################################################################
    parser = argparse.ArgumentParser(description='A sample script that demonstrates anticipated '
                                                 'use of EDD REST API to simplify integration '
                                                 'work for client applications.')
    parser.add_argument(('--%s' % _USERNAME_ARG), '-u',
                        help='The username used to authenticate with both EDD & ICE '
                             'APIs. If provided, overrides username in the '
                             'settings file. If not provided, a user prompt will appear.')
    parser.add_argument(('--%s' % _PASSWORD_ARG), '-p',
                        help='The password used to authenticate with both EDD & ICE APIs. If '
                             'provided, overrides the password provided in the settings file.  '
                             'If not provided, a user prompt will appear.')
    parser.add_argument('--settings', '-s',
                        help='The path to a search-specific Python file containing settings for '
                             'this search. If not provided, the script will search for a file '
                             'named "sample_query_settings.py" in the current working directory.')
    parser.add_argument('--%s' % _STUDY_ARG, '-S',
                        help='The integer primary key or UUID of the study whose data should be '
                             'queried.')
    parser.add_argument('--%s' % _ICE_PARTS_ARG, '-i', nargs='*',
                        help='The integer primary key or UUID of the study whose data should be '
                             'queried.')
    parser.add_argument('--%s' % _PROTOCOLS_ARG, '-P', nargs='*',
                        help='One or more regular expressions for Protocol names to filter study '
                             'data by.')
    parser.add_argument('--%s' % _MTYPES_ARG, '-m', nargs='*',
                        help='One ore more regular expressions for measurement types to filter '
                             'data by')
    parser.add_argument('--%s' % _UNITS_ARG, '-U', nargs='*',
                        help='One or more regular expressions for measurement units to filter '
                             'results by.')
    parser.add_argument('--%s' % _MOD_SINCE_ARG, '-M',
                        help='The modification date and time to filter studies by, '
                             'e.g. "2017-10-26:04:54:00:US/Pacific".  If provided, '
                             'this sample script will search for all studies modified on or after '
                             'the provided timestamp.  This parameter is ignored if the %s '
                             'parameter is provided.' % _STUDY_ARG)
    parser.add_argument(('--%s' % _OUTPUT_FILE_ARG), '-o',
                        help="The optional path to an output file where search results will be "
                             "written using a CSV format similar to EDD's export files")
    parser.add_argument(('--%s' % _ALLOW_CO_CULTURE_ARG), '-a', action='store_true',
                        help='A flag that indicates that this sample program should allow for '
                             'co-culture of multiple strains within the same EDD Line.  If this '
                             'flag is not set and the script is configured to filter lines by '
                             'strains, results containing any strain not specified in the filter '
                             'options are treated as an error and will cause the script to abort '
                             'early'),
    parser.add_argument(('--%s' % _OVERWRITE_ARG), '-O', action='store_true',
                        help='If writing an output file and the file already exists, overwrite it '
                             'without a confirmation prompt.')
    parser.add_argument('--%s' % _IGNORE_ICE_ERRORS_ARG, '-I', action='store_true',
                        help='A flag that causes any ICE-related error to result in '
                             'skipping all future communication attempts with ICE. This allows '
                             'the script to extract useful information from EDD even if ICE is '
                             'down and some or all related strain information stored in ICE is '
                             'inaccessible (e.g. during off-site testing of this script).')
    parser.add_argument(('--%s' % _TARGET_ICE_INSTANCE_ARG), '-t',
                        help='A testing workaround for URL mismatches between the URL used by '
                             'this script to access ICE and the ICE strain URLs published by '
                             'EDD.  Use this parameter to provide the base URL of the ICE '
                             'instance referenced by EDD strains when it doesnt match '
                             'the base URL of ICE this script connects to.'),

    args = parser.parse_args()
    user_input = UserInputTimer()

    ############################################################################################
    # Parse settings for the EDD / ICE search(es)
    ############################################################################################
    search_params = parse_search_settings(args)

    if not search_params:
        return 0

    search_params.print_summary()

    output_file = getattr(args, _OUTPUT_FILE_ARG, None)
    overwrite_output_file = getattr(args, _OVERWRITE_ARG, False)
    if output_file and path.exists(output_file) and not overwrite_output_file:
        result = user_input.user_input('Output file already exists at %s. Overwrite? (Y/n):' %
                                       path.abspath(output_file)).upper()
        if result not in ('Y', 'YES'):
            logger.info('Aborting REST query process.')
            return 0
        overwrite_output_file = True

    if not output_file:
        logger.debug('Skipping output file write...no value provided for %s param' %
                     _OUTPUT_FILE_ARG)

    ###############################################################################################
    # Authenticate with EDD and ICE
    ###############################################################################################
    edd, ice = authenticate_with_apis(args, user_input)

    ###############################################################################################
    # Configure search and execute initial context queries
    ###############################################################################################
    ignore_ice_errors = getattr(args, _IGNORE_ICE_ERRORS_ARG, _IGNORE_ICE_ERRORS_DEFAULT)
    target_ice_instance = getattr(args, _TARGET_ICE_INSTANCE_ARG, settings.ICE_URL)
    sample = SampleQuery(search_params, edd, ice, ignore_ice_errors, target_ice_instance)
    success = sample.query_initial_context()

    # return early if context metadata queries failed due to data entry error(s) somewhere
    # in the chain.  For example, frequent data entry errors for ICE part numbers become visible
    # only after querying ICE for part IDs)
    if not success:
        logger.error('An error occurred in querying EDD FOR context data.  Aborting.')
        return 1

    success = sample.run_sample_queries()
    if not success:
        return 0

    ###############################################################################################
    # Search EDD for any additional context encountered during study inspection that
    # wasn't found during initial context queries. Deferring queries to the end should be faster
    # since it will take fewer requests to query in bulk.
    ###############################################################################################
    success = sample.do_deferred_context_queries(edd)

    if not success:
        return 1

    sample.print_summary()

    # TODO: client code would likely do context-specific processing here after extracting relevant
    # data from EDD
    if output_file:
        logger.info('Writing results to file at ' + path.abspath(output_file))
        sample.write_output_file(args.output_file, overwrite_output_file)


def parse_search_settings(args):

    settings_file = getattr(args, 'settings', None)
    if settings_file:
        if not path.isfile(settings_file):
            logger.error("""Settings file "%s" doesn't not exist or isn't a file.""" %
                         settings_file)
            return None
    else:
        default_file = './sample_query_settings.py'
        if path.isfile(default_file):
            logger.info('Found a settings file at the default path %s' % path.abspath(
                default_file))
            settings_file = default_file
        else:
            logger.info('No settings file found at the default path %s' % path.abspath(
                default_file))

    global_search_params = SearchParameters()
    if settings_file:
        search_settings = imp.load_source('jbei.edd.rest.scripts.sample_query_settings',
                                          settings_file)
        global_search_params.study_id = getattr(search_settings, 'STUDY_ID', None)
        global_search_params.studies_modified_since = getattr(
            search_settings, 'STUDIES_MODIFIED_SINCE', None)
        global_search_params.measurement_type_name_regexes = getattr(
            search_settings, 'MEASUREMENT_NAME_REGEXES', [])
        global_search_params.ice_part_ids = getattr(search_settings, _ICE_PARTS_CONFIG, [])
        global_search_params.protocol_name_regexes = getattr(search_settings,
                                                             'PROTOCOL_NAME_REGEXES', [])
        global_search_params.measurement_type_name_regexes = getattr(
            search_settings, 'MEASUREMENT_TYPE_NAME_REGEXES', [])
        global_search_params.unit_name_regexes = getattr(search_settings, 'UNIT_NAME_REGEXES', [])

    # read command line args, overriding any in config file (if present)
    if getattr(args, _STUDY_ARG):
        global_search_params.study_id = args.study

    if getattr(args, _MOD_SINCE_ARG):
        global_search_params.studies_modified_since = arrow.get(
            getattr(args, _MOD_SINCE_ARG), ['YYYY-MM-DD:HH:mm:ss:ZZZ'])

    if getattr(args, _ICE_PARTS_ARG):
        global_search_params.ice_part_ids = getattr(args, _ICE_PARTS_ARG, [])

    if getattr(args, _PROTOCOLS_ARG):
        global_search_params.protocol_name_regexes = getattr(args, _PROTOCOLS_ARG, [])

    if hasattr(args, _MTYPES_ARG):
        global_search_params.measurement_type_name_regexes = getattr(args, _MTYPES_ARG, [])

    if hasattr(args, _UNITS_ARG):
        global_search_params.unit_name_regexes = getattr(args, _UNITS_ARG, [])

    if not global_search_params.has_filters():
        logger.warning('No search-narrowing parameters were configured via settings or command '
                       'line parameters. At least one filter must be applied to limit the expense '
                       'of querying EDD.')
        return None

    return global_search_params


_IGNORE_ICE_ERRORS_DEFAULT = False


def authenticate_with_apis(args, user_input):
    # if not overridden by command line arguments, look in settings for EDD/ICE credentials.
    # Note assumption that they're the same, which holds true for JBEI/ABF, but maybe not others
    password = getattr(args, _PASSWORD_ARG, None)
    if (not password) and hasattr(settings, 'EDD_PASSWORD'):
        password = settings.EDD_PASSWORD
    username = getattr(args, _USERNAME_ARG, None)
    if (not username) and hasattr(settings, 'EDD_USERNAME'):
        username = settings.EDD_USERNAME

    ######################################################################################
    # If not already provided, prompt terminal user for credentials and log into EDD
    ######################################################################################
    logger.info('Logging into EDD at %s...' % settings.EDD_URL)
    edd_login_details = session_login(EddSessionAuth, settings.EDD_URL, 'EDD',
                                      username_arg=username,
                                      password_arg=password,
                                      user_input=user_input,
                                      print_result=False,
                                      timeout=settings.EDD_REQUEST_TIMEOUT)

    edd_session_auth = edd_login_details.session_auth

    # instantiate and configure an EddApi client instance
    edd = EddApi(base_url=settings.EDD_URL, auth=edd_session_auth,
                 result_limit=settings.EDD_PAGE_SIZE)
    edd.timeout = settings.EDD_REQUEST_TIMEOUT

    ##############################
    # Log into ICE.
    # Note this only works for LDAP users who have the same credentials in both EDD and ICE.
    # Also note that logging into ICE early helps prevent access problems from surfacing later when
    # trying to query strain data
    ##############################
    ice = None
    ice_login_details = None
    try:
        login_application = 'ICE'
        ice_login_details = session_login(IceSessionAuth, settings.ICE_URL, login_application,
                                          username_arg=edd_login_details.username,
                                          password_arg=edd_login_details.password,
                                          print_result=False,
                                          user_input=user_input,
                                          timeout=settings.ICE_REQUEST_TIMEOUT,
                                          verify_ssl_cert=settings.VERIFY_ICE_CERT)

        ice_session_auth = ice_login_details.session_auth
        ice = IceApi(ice_session_auth, settings.ICE_URL, result_limit=settings.ICE_PAGE_SIZE,
                     verify_ssl_cert=settings.VERIFY_ICE_CERT)
        ice.timeout = settings.ICE_REQUEST_TIMEOUT

        # remove password from memory as soon as possible
        ice_login_details.password = None
    except Exception as e:
        if not getattr(args, _IGNORE_ICE_ERRORS_ARG, _IGNORE_ICE_ERRORS_DEFAULT):
            logger.exception('Error logging into ICE. All further ICE communication attempts will '
                             'be skipped.')
        else:
            raise e
    finally:
        # remove passwords from memory as soon as possible
        edd_login_details.password = None

    return edd, ice


class SampleQuery:
    def __init__(self, global_search_params, edd, ice, ignore_ice_errors, target_ice_instance):
        self.edd = edd
        self.ice = ice
        self.ignore_ice_errors = ignore_ice_errors
        self.global_search_params = global_search_params
        self.context_cache = ContextCache()
        self.result_cache = ResultCache(global_search_params, self.context_cache)
        self.log_page_receipt = True  # helpful for viewing progress as queries progress
        self.target_ice_instance = target_ice_instance

    def query_initial_context(self):
        """
        Queries EDD, and possibly ICE, for contextual data (e.g. unique identifiers) that are
        important for filtering and interpreting study results.

        Note that because they're user-maintained, contextual data are likely to be different
        across EDD / ICE instances. We should take care to consider how often contextual
        data are likely to change by comparison with our program run.  Probably safe in many cases
        to query once per run to pick up infrequent changes, then assume the data are static during
        execution time.

        :param edd: the EddApi instance to use in querying EDD for contextual data
        :return: a Context instance that contains results from the API queries, or None if one or more
        predicted errors occurred during attempts to query ICE for part numbers
        """

        ###########################################################################################
        # Get ICE strains of interest if there are few enough to warrant up-front caching. Note
        # that we query ICE first, since user error is common in part ID lookup. Best to
        # identify user error as early as possible. EDD doesn't store ICE part ID's, so initial
        # lookup in ICE is required first.
        ###########################################################################################
        # TODO: restore following implementation of strain-related searches to the EDD API
        if self.global_search_params.filter_by_strains():
            if not (self.search_ice_strains(self.global_search_params.ice_part_ids)):
                return False
        else:
            logger.info('Deferring ICE part lookup until a relevant subset of ICE parts are '
                        'defined via other search parameters.')

        ######################################################################################
        # If anticipated size is reasonable, query for / cache  the EDD contextual data of
        # interest for our application (may be different for each client application). Where
        # possible, this should help identify errors early and also help to significantly narrow
        # the number of results processed later on.
        ######################################################################################
        logger.info('Querying EDD for initial context (MeasurmentTypes, MeasurementUnits, '
                    'Protocols, '
                    'etc)...')
        logger.indent_level += 1

        ###########################################################################################
        # Get measurement all / sample prep. protocols and measurement units.  There likely won't
        # be very many.
        ###########################################################################################
        if not self._query_protocols():
            return False

        if not self._query_units():
            return False

        ###########################################################################################
        # Get measurement types of interest for our application. EDD currently has thousands of
        # these, do up-front caching only if narrowing results to a few of interest.
        ###########################################################################################
        if self.global_search_params.filter_by_measurement_types():
            self.query_measurement_types()
        else:
            logger.info('Deferring MeasurementType lookup until a relevant subset of '
                        'MeasurementTypes are defined via other search parameters.')

        logger.indent_level -= 1

        logger.info('Done with initial EDD context query')

        return True

    def _query_protocols(self):
        """
        Queries EDD for the sample prep / measurement protocols configured in the system,
        then caches them for subsequent use in interpreting study data. If a subset of protocols
        of interest is identified, only those will be found within EDD, otherwise all protocols
        from the instance will be cached.

        Note that this example may be useful for initial location of a subset of protocols of
        interest
        within an EDD instance, but repeated use will be more efficient if clients use protocol
        primary key or UUID for lookup on subsequent runs.

        :param edd: the EddApi instance to use in performing queries.
        """

        search_params = self.global_search_params
        cache = self.context_cache
        edd = self.edd

        # if filtering by protocol, get only the protocols of interest
        if search_params.filter_by_protocols():
            name_regexes = search_params.protocol_name_regexes
            logger.info('Searching EDD for %d protocols of interest...' % len(name_regexes))
            logger.indent_level += 1
            for name_regex in search_params.protocol_name_regexes:
                self._query_all_result_pages(edd.search_protocols, {
                    'name_regex': name_regex}, cache.add_protocol, 'Protocols')

            logger.indent_level -= 1
            if len(name_regexes) != len(cache.protocols_by_pk):
                logger.error('Number of protocols found (%(found)s) does not match the number '
                             'requested (%(requested)s)' % {
                                'found': len(cache.protocols_by_pk),
                                'requested': len(name_regexes),
                })
                return False
            logger.info('Found all %d requested protocols' % len(name_regexes))

        # otherwise, just cache all the protocols (there shouldn't be very many any time soon)
        else:
            logger.info('Searching EDD for all defined protocols...')
            logger.indent_level += 1
            self._query_all_result_pages(edd.search_protocols, {}, cache.add_protocol, 'Protocols')
            logger.indent_level -= 1
            if not len(cache.protocols_by_pk):
                logger.error('Found zero protocols')
                return False

            logger.info('Done searching EDD for protocols (total found = %d)' % len(
                cache.protocols_by_pk))

        return True

    def _query_units(self):
        """
            Queries EDD for the sample measurement units configured in the system, then
            caches them for subsequent use. If a subset of units of interest is identified, only
            those will be found within EDD, otherwise all units from the instance will be cached.

            Note that this example may be useful for initial location of a subset of units of
            interest within an EDD instance, but repeated use will be more efficient if clients use
            unit primary key or UUID for lookup on subsequent runs.

            :param edd: the EddApi instance to use in performing queries
        """
        search_params = self.global_search_params
        cache = self.context_cache

        # if filtering by units, only get the units of interest
        if search_params.filter_by_units():
            unit_name_regexes = search_params.unit_name_regexes
            logger.info('Searching EDD for %d MeasurementUnits of interest...' % len(
                unit_name_regexes))
            for unit_name_regex in unit_name_regexes:
                self.do_units_query(unit_name_regex=unit_name_regex)

            if len(unit_name_regexes) != len(cache.units_by_pk):
                logger.error('The number of MeasurementUnits found (%(found)d) does not match '
                             'the number requested (%(input)d)' % {
                                'found': len(cache.units_by_pk),
                                'input': len(unit_name_regexes),})
                return False

            logger.info('Found all %d MeasurementUnits' % len(unit_name_regexes))

        # otherwise, just get all the units known to the system.  To start with, there shouldn't be
        # many.
        else:
            logger.info('Searching EDD for all defined MeasurementUnits...')
            self.do_units_query()
            if not cache.units_by_pk:
                logger.error('No MeasurementUnits found in EDD')
                return False
            logger.info('Found %d MeasurementUnits' % len(cache.units_by_pk))

        return True

    def do_units_query(self, unit_name_regex=None):
        """
        A helper method for performing the units query
        """
        cache = self.context_cache
        edd = self.edd

        logger.indent_level += 1
        search_params = {}
        if unit_name_regex:
            search_params = {'unit_name_regex': unit_name_regex}
        self._query_all_result_pages(edd.search_measurement_units, search_params, cache.add_units,
                                     'MeasurementUnits')
        logger.indent_level -= 1

    def _query_all_result_pages(self, search_method, resource_search_params, cache_method,
                                result_desc):
        results_page = search_method(**resource_search_params)

        if not results_page:
            raise ValueError('No %s were found in EDD matching the search parameters' %
                             result_desc)

        page_num = 1
        while results_page:
            if self.log_page_receipt:
                logger.debug(_PAGE_RECEIVED_MSG % {
                    'page': page_num,
                    'count': results_page.current_result_count,
                    'total': results_page.total_result_count,
                    'class': result_desc})

            for result_item in results_page.results:
                cache_method(result_item)

            if results_page.next_page:
                results_page = search_method(query_url=results_page.next_page)
                page_num += 1
            else:
                results_page = None

    def search_ice_strains(self, ice_ids):
        """
        Queries ICE to find parts associated with the requested part IDs to enable subsequent
        EDD line filtering by strain.  Note that several distinct error types are
        expected to occur during this lookup process as a result of user error during data entry
        into ICE/EDD.  Sample error handling code in this method is patterned after the code
        used by EDD during the Experiment Description file processing, and accounts for the
        errors observed to date.
        :param ice_ids: ICE identifiers for the parts of interest.  These may by any of 1)
        locally-unique part numbers (e.g. when provided as search params), 2) local ICE primary
        keys (e.g. as extracted from strain URL's in EDD line queries), or 3) Part UUID's (
        preferred, but only available to code rather than users).
        """
        ice = self.ice
        ignore_ice_errors = self.ignore_ice_errors
        cache = self.context_cache

        # return immediately if earlier ICE login attempt failed & failure was ignored
        if not ice:
            logger.warning('Skipping part ID lookups in ICE due to prior failed login attempt')
            return None

        logger.info('Searching ICE for %(count)d parts of interest%(suffix)s' % {
            'count': len(ice_ids),
            'suffix': ((': [%s]' % ', '.join(ice_ids)) if len(ice_ids) <= 10
                       else '.'),
        })

        for id in ice_ids:
            try:
                entry = ice.get_entry(id)

                if entry:
                    # detect non-strain entries (likely user error at some stage of the process)
                    if not isinstance(entry, IceStrain):
                        cache.non_strain_ice_parts.append(entry)

                    ui_url = build_entry_ui_url(self.target_ice_instance, entry.id)
                    cache.ice_entries_by_url[ui_url] = entry
                else:
                    # aggregate the list of missing parts (likely user error in accessing /
                    # referencing the wrong EDD/ICE instance)
                    cache.missing_part_ids.append(id)

            # catch only HttpErrors, which more likely imply a problem accessing this specific
            # part. Note that ConnectionErrors and similar that are more likely to be systemic
            # aren't caught here and will immediately abort the remaining ICE queries.
            except HTTPError as http_err:

                # aggregate ICE part permission errors, which are currently common enough to
                # warrant aggregating them as a user/administrator convenience
                if http_err.response.status_code == codes.forbidden:
                    cache.ice_permission_error_part_ids[id] = http_err.response.status_code
                    continue

                # abort search for all other errors, which we have no way of processing
                else:
                    if ignore_ice_errors:
                        logger.exception('Error querying ICE for part %s' % id)
                        return None
                    else:
                        raise http_err

        ice_part_err_abort = False

        # inspect aggregated ICE lookup errors and log a message / abort early if any were detected
        if cache.missing_part_ids:
            logger.error('Unable to locate %(missing)d of %(total)d ICE parts: %(ids)s' % {
                'missing': len(cache.missing_part_ids),
                'total': len(ice_ids),
                'ids': ', '.join(cache.missing_part_ids),
            })
            ice_part_err_abort = True

        if cache.ice_permission_error_part_ids:
            logger.error('Permissions error accessing %(err_count)d of %(total)d ICE parts: '
                         '%(ids)s' %
                         {
                             'err_count': len(cache.ice_permission_error_part_ids),
                             'total': len(ice_ids),
                             'ids': ', '.join(cache.ice_permission_error_part_ids),
                         })
            ice_part_err_abort = True

        if cache.non_strain_ice_parts:
            logger.error('Non-strain ICE entries detected for %(err_count)d of %(total)d '
                         'requested parts: %(ids)s' % {
                             'err_count': len(cache.ice_permission_error_part_ids),
                             'total': len(ice_ids),
                             'ids': ', '.join(cache.ice_permission_error_part_ids)
                         })
            logger.error('At the time of writing, EDD does not support use of non-strain ICE '
                         'entries. See EDD-239 or EDD-543 and required precursor ICE-10.')
            ice_part_err_abort = True

        if ice_part_err_abort and not ignore_ice_errors:
            return False

        return True

    def query_measurement_types(self):
        """
        Queries EDD for measurement types with names that match the requested regular expressions. Note
        that name is used to keep this example simple, but production code should probably use UUID
        to look up measurement types for repetitive use.
        """
        type_name_regexes = self.global_search_params.measurement_type_name_regexes,
        if not type_name_regexes:
            return

        edd = self.edd
        cache = self.context_cache

        logger.info('Searching EDD for %d MeasurementTypes of interest...' %
                    len(type_name_regexes))

        # if requested, search for a subset of measurement types.  There are likely many more
        # defined in EDD than client code will need to reference.

        for name_regex in type_name_regexes:

            types_page = edd.search_measurement_types(type_name_regex=name_regex)

            if not types_page:
                raise ValueError('No result returned for measurement type named "%s"' %
                                 name_regex)

            if types_page.total_result_count != 1:
                raise ValueError('Search was unsuccessful for measurement type named '
                                 '"%(name)s". Expected 1 result but found %(count)d' % {
                                     'name': name_regex,
                                     'count': types_page.total_result_count})

            measurement_type = types_page.results[0]
            cache.add_measurement_type(measurement_type)

        logger.info('Found all %d MeasurementTypes.' % len(type_name_regexes))
        return True

    def run_sample_queries(self):
        if not self.context_cache:
            raise RuntimeError('No context cache is available. Run query_context() first.')

        ######################################################################################
        # Search EDD for studies modified since our last query.
        ######################################################################################
        # Suggest narrowing results first by study modification date to avoid expensive multi-table
        # joins of Study/Line/Strain/Assay/Measurement tables, which are already large after
        # limited use at JBEI, and will only grow over time.
        edd = self.edd
        search_params = self.global_search_params
        study_id = search_params.study_id

        if study_id:
            logger.info('Querying EDD for data in study %s' % study_id)
            logger.indent_level += 1
            study = edd.get_study(study_id)
            if not study:
                logger.error('No study was found in EDD matching identifier %s' % study_id)
                return False
            self.result_cache.process_studies(study)
            self.query_and_process_study_internals(study)

        else:
            mod_since = search_params.studies_modified_since
            logger.info('Searching EDD for all studies updated after %s..' % mod_since)
            logger.indent_level += 1

            studies_page = edd.search_studies(updated_after=mod_since)

            if not studies_page:
                logger.indent_level -= 1
                logger.info('No studies were found that match the search parameters')
                return False

            # process a single page of studies returned by the most recent query
            while studies_page:
                logger.info('Processing a page of %d studies' % studies_page.current_result_count)
                self.result_cache.process_studies(studies_page.results)

                for study in studies_page.results:
                    self.query_and_process_study_internals(study)

                # get the next page (if any) of studies
                if studies_page.next_page:
                    studies_page = edd.search_studies(query_url=studies_page.next_page)
                else:
                    studies_page = None

        logger.indent_level -= 1
        return True

    def query_and_process_study_internals(self, study):
        """
        Queries EDD for internals of the specified study and leaves a placeholder for client code
        that would be responsible to do processing based on it.
        :param edd: the EddApi instance to use in querying EDD
        :param study: the study whose internals will be accessed by queries
        """

        edd = self.edd
        search_params = self.global_search_params
        cache = self.context_cache

        ###########################################################################################
        # Search for lines associated with this study, optionally filtering only those that use
        # strains of interest.  Since line names are almost always needed in output (e.g. in the
        # sample file produced by this script), we'll always query for them even though we could
        #  potentialy go straight to assays or below.
        ###########################################################################################
        line_pks = self.search_study_lines(study.pk)
        lines_filter_msg = (' for %d filtered lines' % len(line_pks) if
                            search_params.filter_by_strains() else '')

        if not line_pks:
            logger.warning('No lines found matching search criteria')
            return

        logger.debug('line pks = %s' % line_pks)

        ###########################################################################################
        # Search for assays associated with this study, using discovered lines to filter for
        # strains of interest, if configured.
        ###########################################################################################

        # based on search parameters / discovered context, build up a list of filter parameters for
        # assays within the study.
        assay_search_params = {'active': True,
                               'lines': line_pks}

        # filter by protocols of interest, if configured.
        if search_params.filter_by_protocols():
            protocols_by_pk = cache.protocols_by_pk

            if len(protocols_by_pk) <= 10:
                log_suffix = ': %s ' % (', '.join([str(protocol_pk) for protocol_pk in
                                        cache.protocols_by_pk.keys()]))
            else:
                log_suffix = '.'

            logger.info('Searching for assays in study %(study)s%(lines)s that match %(count)d '
                        'protocols of interest%(suffix)s' % {
                            'study': study.pk,
                            'lines': lines_filter_msg,
                            'count': len(protocols_by_pk),
                            'suffix': log_suffix})
            assay_search_params['protocols'] = [protocol_pk for protocol_pk in
                                                protocols_by_pk.keys()]
        else:
            logger.info('Searching for all assays in study %(study_id)s%(lines)s...' % {
                'study_id': study.pk, 'lines': lines_filter_msg})

        logger.indent_level += 1

        # search for / process each page of assays
        assays_page = edd.search_assays(study_id=study.pk, **assay_search_params)

        page_num = 1
        while assays_page:
            logger.debug(_PAGE_RECEIVED_MSG % {'page': page_num,
                                               'count': assays_page.current_result_count,
                                               'total': assays_page.total_result_count,
                                               'class': 'Assays'})
            assay_pks = [assay.pk for assay in assays_page.results]
            self.result_cache.process_assays(assays_page.results)

            logger.indent_level += 1
            self.query_and_process_measurements(study.pk, assay_pks=assay_pks)
            logger.indent_level -= 1

            if assays_page.next_page:
                assays_page = edd.search_assays(query_url=assays_page.next_page)
                page_num += 1
            else:
                assays_page = None

        logger.indent_level -= 1

        if not self.result_cache.assays_by_pk:
            logger.warning('No assays found matching search criteria')

    def search_study_lines(self, study_pk):
        """
        Queries EDD for the lines within a single study.  If configured to filter results by
        strain, only lines for the requested strains will be processed. Otherwise, strains
        associated with each discovered line are cached to simplify future processing.

        :param edd: the EddApi instance to use for queries
        :param study_pk: the primary key of the study whose lines should be processed
        :return: a list of line primary keys if needed to limit query results to only the lines for
            configured strains of interest. Otherwise, an empty list.
        """

        edd = self.edd
        global_search_params = self.global_search_params
        cache = self.context_cache

        # We'll want to either limit our search to lines that include our strains of interest,
        # or else we'll need to look up the strains associated with them so we know how to
        # interpret the data
        line_search_params = {'active': True, 'study_id': study_pk}

        # if search parameters included strains to filter results for, filter the study for lines
        # that measure only the strains of interest (which were already located during initial
        # context queries)
        line_pks = []
        if global_search_params.filter_by_strains():
            logger.info('Searching for lines in study %(study_id)s that match %(strain_count)d '
                        'strains of interest...' % {
                            'study_id': study_pk,
                            'strain_count': len(global_search_params.ice_part_ids)})
            strain_uuids = [strain.uuid for strain in cache.ice_entries_by_url.values()]
            line_search_params['strains'] = strain_uuids
        else:
            logger.info('Searching for all lines in study %s...' % study_pk)

        lines_page = edd.search_lines(**line_search_params)

        logger.indent_level += 1
        page_num = 1
        while lines_page:
            logger.debug(_PAGE_RECEIVED_MSG % {
                'page': page_num,
                'count': lines_page.current_result_count,
                'total': lines_page.total_result_count,
                'class': 'Lines'})

            self.result_cache.process_lines(study_pk, lines_page.results)

            for line in lines_page.results:
                line_pks.append(line.pk)

                # track strains so we can look them up later if needed
                for strain_url in line.strains:
                    known_strain = cache.add_observed_strain(strain_url)

                    # do a simple consistency check to ensure strain-based filtering is working
                    if (not known_strain) and global_search_params.filter_by_strains():
                        logger.error('Inconsistent strain results!')
                        logger.indent_level += 1
                        logger.error("Line %(line_pk)d has a strain that wasn't found during "
                                     "lookup of ICE parts specified by the %(ice_parts_filter)s "
                                     "configuration data (%(strain_url)s)." % {
                                        'line_pk': line.pk,
                                        'ice_parts_filter': _ICE_PARTS_ARG,
                                        'strain_url': strain_url,
                        })
                        logger.error("This can occur when multiple strains are used in "
                                     "co-culture, in which case you can turn off this check by "
                                     "setting the --%(co_culture_param)s parameter." % {
                                        'co_culture_param': _ALLOW_CO_CULTURE_ARG,
                        })
                        logger.error("For testing purposes only, consider using the --%(param)s "
                                     "parameter to avoid mismatches between EDD's strain URLs "
                                     "and the ICE instance contacted by this script." % {
                                        'param': _TARGET_ICE_INSTANCE_ARG})
                        logger.indent_level -= 1
                        raise RuntimeError('Inconsistent strain results!')

            # get the next page of line results (if any)
            if lines_page.next_page:
                lines_page = edd.search_lines(query_url=lines_page.next_page)
                page_num += 1
            else:
                lines_page = None

        logger.indent_level -= 1

        return line_pks

    def query_and_process_measurements(self, study_pk, assay_pks=[]):
        """
        Queries EDD for measurements within the specified assay, subject to result filtering
        already applied.
        """
        meas_search_params = {'active': True, 'assays': assay_pks}
        if assay_pks:
            meas_search_params['assays'] = assay_pks
            prefix = ('Searching for Measurements in %(assay_count)d assays' % {
                'assay_count': len(assay_pks),
                'study': study_pk
            })
        else:
            prefix = ('Searching for Measurements in study %(study)s' % {
                'study': study_pk
            })

        # if configured, filter query results by measurement type
        search_params = self.global_search_params
        cache = self.context_cache
        if search_params.filter_by_measurement_types():

            # configure pks of measurement types to filter for.  If global search params dictated
            # only searching for a subset of measurement types, they should already be cached
            type_pks = [pk for pk in cache.meas_types_by_pk.keys()]
            meas_search_params['measurement_types'] = type_pks
            prefix = ('%(prefix)s (of %(count)d MeasurementTypes)' % {
                            'prefix': prefix,
                            'count': len(type_pks), })

        if search_params.filter_by_units():
            unit_pks = [pk for pk in cache.units_by_pk]
            meas_search_params['y_units'] = unit_pks
            prefix = ('%(prefix)s (of %(count)d MeasurementUnits)' % {
                'prefix': prefix,
                'count': len(unit_pks), })

        logger.info('%(prefix)s...' % {'prefix': prefix})

        logger.indent_level += 1

        edd = self.edd
        context_cache = self.context_cache
        measurements_page = edd.search_measurements(**meas_search_params)

        if not measurements_page:
            return

        page_num = 1
        while measurements_page:
            logger.debug(_PAGE_RECEIVED_MSG % {
                'page': page_num,
                'count': measurements_page.current_result_count,
                'total': measurements_page.total_result_count,
                'class': 'Measurements'})

            self.result_cache.process_measurements(measurements_page.results)

            for measurement in measurements_page.results:

                # if we didn't search EDD for a subset of interesting MeasurementTypes and cache
                # those early on in the process, query for and cache all the ones discovered in
                # the measurements we're interested in
                mtype = measurement.measurement_type
                if mtype not in cache.meas_types_by_pk:
                    context_cache.deferred_lookup_measurement_type_pks.add(mtype)

                # TODO: client code would likely want to create a context-specific measurement
                # cache at this point

                logger.indent_level += 1
                self.query_and_process_values(study_pk, measurement.pk)
                logger.indent_level -= 1

            if measurements_page.next_page:
                measurements_page = edd.search_measurements(query_url=measurements_page.next_page)
                page_num += 1
            else:
                measurements_page = None

        logger.indent_level -= 1

        if not self.result_cache.measurements_by_pk:
            logger.warning('No measurements found matching search criteria')

    def query_and_process_values(self, study_pk, measurement_pk):
        logger.info('Querying MeasurementValues for Measurement %d' % measurement_pk)
        logger.indent_level += 1

        edd = self.edd
        values_page = edd.search_values(study_id=study_pk, measurements=measurement_pk)

        if not values_page:
            return

        page_num = 1
        while values_page:
            logger.debug(_PAGE_RECEIVED_MSG % {
                'page': page_num,
                'count': values_page.current_result_count,
                'total': values_page.total_result_count,
                'class': 'MeasurementValues'})

            self.result_cache.process_values(values_page.results)

            if values_page.next_page:
                values_page = edd.search_values(query_url=values_page.next_page)
                page_num += 1
            else:
                values_page = None

        logger.indent_level -= 1

        if not self.result_cache.values_observed:
            logger.warning('No MeasurementValues found matching search criteria')

    def do_deferred_context_queries(self, edd):
        unknown_mtype_pks = self.context_cache.deferred_lookup_measurement_type_pks
        if unknown_mtype_pks:
            logger.info(
                'Querying EDD for %d observed MeasurementTypes' % len(unknown_mtype_pks))

            for type_pk in unknown_mtype_pks:
                mtype = edd.get_measurement_type(type_pk)
                if not mtype:
                    logger.error('Unable to find MeasurementType %s' % type_pk)
                    return False
                self.context_cache.add_measurement_type(mtype)

        if self.context_cache.deferred_lookup_strain_ids:
            return self.search_ice_strains(self.context_cache.deferred_lookup_strain_ids)

        return True

    def write_output_file(self, file_path, overwrite_output_file):
        """
        Writes a simple example file needed as input to the Automated Recommendation Tool (ART).
        This example code is written for very small test data sets, and can obviously be improved
        for production use.
        """

        # re-test output file existence, since significant time may have passed following the
        # initial startup-time check
        if path.exists(file_path) and not overwrite_output_file:
            raise RuntimeError('Output file already exists at %s' % path.abspath(file_path))

        study_pk = next(iter(self.result_cache.studies_by_pk.keys()))

        DEFAULT_COLUMN_HEADERS = ['Line Name', 'Strain', 'Protocol Name', 'Measurement Type',
                                  'Time (h)', 'Value', 'Units']
        mult_studies = len(self.result_cache.studies_by_pk) > 1
        col_headers = DEFAULT_COLUMN_HEADERS if not mult_studies else ['Study'].extend(
            DEFAULT_COLUMN_HEADERS)

        # if we've cached values from more than one study, just pick the first study and output
        # its data to file
        if len(self.result_cache.studies_by_pk) > 1:
            logger.info('Arbitrarily picking study %s to output to file' % study_pk)

        with open(file_path, 'wb') as csvfile:
            writer = csv.writer(csvfile)

            writer.writerow(col_headers)

            for study_pk, study in self.result_cache.studies_by_pk.items():

                if not hasattr(study, 'lines'):
                    continue

                for line in study.lines:
                    strains = [self.context_cache.ice_entries_by_url.get(url) for url in
                               line.strains]
                    strain_names = [strain.name if strain else 'Not found' for strain in strains]
                    strains_val = ', '.join(strain_names)

                    if not hasattr(line, 'assays'):
                        continue

                    for assay in line.assays:
                        protocol = self.context_cache.protocols_by_pk[assay.protocol]

                        if not hasattr(assay, 'measurements'):
                            continue

                        for measurement in assay.measurements:
                            meas_type = self.context_cache.meas_types_by_pk[
                                measurement.measurement_type]
                            y_units = self.context_cache.units_by_pk[measurement.y_units]

                            for value in measurement.values:

                                if len(value.x) != len(value.y):
                                    raise NotImplementedError('Processing is not implemented for '
                                                              'unpaired x/y measurement values ('
                                                              'value.pk = %d)' % value.pk)

                                for index, time in enumerate(value.x):

                                    y = value.y[index]

                                    if mult_studies:
                                        writer.writerow([line.study.pk, line.name,
                                                         strains_val, protocol.name,
                                                        meas_type.name, time, y,
                                                         y_units.unit_name])
                                    else:
                                        writer.writerow([line.name, strains_val, protocol.name,
                                                        meas_type.type_name, time, y,
                                                         y_units.unit_name])

    def print_summary(self):
        self.result_cache.print_summary()


if __name__ == '__main__' or __name__ == 'jbei.edd.rest.scripts.sample_rest_queries':
    result = main()
    exit(result)<|MERGE_RESOLUTION|>--- conflicted
+++ resolved
@@ -33,13 +33,8 @@
 from six.moves.urllib.parse import urlparse
 
 from jbei.rest.auth import EddSessionAuth, IceSessionAuth
-<<<<<<< HEAD
-from jbei.rest.clients.edd import EddApi
-from jbei.rest.clients.ice import IceApi, Strain as IceStrain
-=======
 from jbei.rest.clients import EddApi, IceApi
 from jbei.rest.clients.ice import Strain as IceStrain
->>>>>>> b5b2567a
 from jbei.rest.clients.ice.utils import build_entry_ui_url
 from jbei.utils import session_login, UserInputTimer
 from . import settings
@@ -476,7 +471,7 @@
         result = user_input.user_input('Output file already exists at %s. Overwrite? (Y/n):' %
                                        path.abspath(output_file)).upper()
         if result not in ('Y', 'YES'):
-            logger.info('Aborting REST query process.')
+            print('Aborting REST query process.')
             return 0
         overwrite_output_file = True
 
@@ -532,18 +527,13 @@
     settings_file = getattr(args, 'settings', None)
     if settings_file:
         if not path.isfile(settings_file):
-            logger.error("""Settings file "%s" doesn't not exist or isn't a file.""" %
-                         settings_file)
+            print("""Settings file "%s" doesn't not exist or isn't a file.""" % settings_file)
             return None
     else:
         default_file = './sample_query_settings.py'
         if path.isfile(default_file):
-            logger.info('Found a settings file at the default path %s' % path.abspath(
-                default_file))
+            print('Found a settings file at the default path %s' % path.abspath(settings_file))
             settings_file = default_file
-        else:
-            logger.info('No settings file found at the default path %s' % path.abspath(
-                default_file))
 
     global_search_params = SearchParameters()
     if settings_file:
@@ -556,7 +546,7 @@
             search_settings, 'MEASUREMENT_NAME_REGEXES', [])
         global_search_params.ice_part_ids = getattr(search_settings, _ICE_PARTS_CONFIG, [])
         global_search_params.protocol_name_regexes = getattr(search_settings,
-                                                             'PROTOCOL_NAME_REGEXES', [])
+                                                             'PROTOCOL_NAME_REGEXES',[])
         global_search_params.measurement_type_name_regexes = getattr(
             search_settings, 'MEASUREMENT_TYPE_NAME_REGEXES', [])
         global_search_params.unit_name_regexes = getattr(search_settings, 'UNIT_NAME_REGEXES', [])
@@ -582,9 +572,8 @@
         global_search_params.unit_name_regexes = getattr(args, _UNITS_ARG, [])
 
     if not global_search_params.has_filters():
-        logger.warning('No search-narrowing parameters were configured via settings or command '
-                       'line parameters. At least one filter must be applied to limit the expense '
-                       'of querying EDD.')
+        print('No search-narrowing parameters were found in the settings file. At least '
+              'one filter must be applied to limit the expense of querying EDD')
         return None
 
     return global_search_params
@@ -1093,6 +1082,7 @@
             logger.warning('No lines found matching search criteria')
             return
 
+        # TODO: remove!
         logger.debug('line pks = %s' % line_pks)
 
         ###########################################################################################
@@ -1111,7 +1101,7 @@
 
             if len(protocols_by_pk) <= 10:
                 log_suffix = ': %s ' % (', '.join([str(protocol_pk) for protocol_pk in
-                                        cache.protocols_by_pk.keys()]))
+                                        cache.protocols_by_pk.iterkeys()]))
             else:
                 log_suffix = '.'
 
@@ -1122,7 +1112,7 @@
                             'count': len(protocols_by_pk),
                             'suffix': log_suffix})
             assay_search_params['protocols'] = [protocol_pk for protocol_pk in
-                                                protocols_by_pk.keys()]
+                                                protocols_by_pk.iterkeys()]
         else:
             logger.info('Searching for all assays in study %(study_id)s%(lines)s...' % {
                 'study_id': study.pk, 'lines': lines_filter_msg})
@@ -1186,7 +1176,7 @@
                         'strains of interest...' % {
                             'study_id': study_pk,
                             'strain_count': len(global_search_params.ice_part_ids)})
-            strain_uuids = [strain.uuid for strain in cache.ice_entries_by_url.values()]
+            strain_uuids = [strain.uuid for strain in cache.ice_entries_by_url.itervalues()]
             line_search_params['strains'] = strain_uuids
         else:
             logger.info('Searching for all lines in study %s...' % study_pk)
@@ -1247,8 +1237,8 @@
 
     def query_and_process_measurements(self, study_pk, assay_pks=[]):
         """
-        Queries EDD for measurements within the specified assay, subject to result filtering
-        already applied.
+        Queries EDD for measurements within the specified assay, subject to result filtering already
+        applied.
         """
         meas_search_params = {'active': True, 'assays': assay_pks}
         if assay_pks:
@@ -1269,7 +1259,7 @@
 
             # configure pks of measurement types to filter for.  If global search params dictated
             # only searching for a subset of measurement types, they should already be cached
-            type_pks = [pk for pk in cache.meas_types_by_pk.keys()]
+            type_pks = [pk for pk in cache.meas_types_by_pk.iterkeys()]
             meas_search_params['measurement_types'] = type_pks
             prefix = ('%(prefix)s (of %(count)d MeasurementTypes)' % {
                             'prefix': prefix,
@@ -1391,7 +1381,7 @@
         if path.exists(file_path) and not overwrite_output_file:
             raise RuntimeError('Output file already exists at %s' % path.abspath(file_path))
 
-        study_pk = next(iter(self.result_cache.studies_by_pk.keys()))
+        study_pk = self.result_cache.studies_by_pk.iterkeys().next()
 
         DEFAULT_COLUMN_HEADERS = ['Line Name', 'Strain', 'Protocol Name', 'Measurement Type',
                                   'Time (h)', 'Value', 'Units']
@@ -1409,7 +1399,7 @@
 
             writer.writerow(col_headers)
 
-            for study_pk, study in self.result_cache.studies_by_pk.items():
+            for study_pk, study in self.result_cache.studies_by_pk.iteritems():
 
                 if not hasattr(study, 'lines'):
                     continue
