# -*- coding: utf-8 -*-
"""
Contains utility classes for connecting with and gathering data from EDD's REST API. This initial
implementation, as well as the REST API itself, can use some additions/improvements over time,
but is implemented to initially fulfill the basic need to connect to EDD programatically.
"""

from __future__ import unicode_literals

import json
import logging
import requests

from urlparse import urlparse, urlsplit

from .constants import (
    CASE_SENSITIVE_DEFAULT, CASE_SENSITIVE_PARAM, LINE_ACTIVE_STATUS_PARAM, LINES_ACTIVE_DEFAULT,
    METADATA_CONTEXT_VALUES, METADATA_TYPE_CONTEXT, METADATA_TYPE_GROUP, METADATA_TYPE_I18N,
    METADATA_TYPE_LOCALE, METADATA_TYPE_NAME_REGEX, PAGE_NUMBER_QUERY_PARAM,
    PAGE_SIZE_QUERY_PARAM, STRAIN_CASE_SENSITIVE, STRAIN_DESCRIPTION_KEY, STRAIN_NAME,
    STRAIN_NAME_KEY, STRAIN_NAME_REGEX, STRAIN_REG_ID_KEY, STRAIN_REG_URL_KEY, STRAIN_REGISTRY_ID,
    STRAIN_REGISTRY_URL_REGEX,
)
from jbei.rest.api import RestApiClient
from jbei.rest.auth import EddSessionAuth
from jbei.rest.sessions import Session, PagedResult, PagedSession
from jbei.rest.utils import show_response_html


# controls whether error response content is written to temp file, then displayed in a browser tab
DEBUG = False
VERIFY_SSL_DEFAULT = Session.VERIFY_SSL_DEFAULT
# HTTP request connection and read timeouts, respectively (in seconds)
DEFAULT_REQUEST_TIMEOUT = (10, 10)
DEFAULT_PAGE_SIZE = 30

logger = logging.getLogger(__name__)

# TODO: either continue with this approach, or investigate using reflection to dynamically derive
# Model classes that prevent database access. Note that our current deserialization process is
# reflection-based, so it makes sense to pursue that when possible so we can avoid maintaining
# these classes in parallel to the Django ORM models (which we shouldn't always use on the client
# side).
# class EmptyQuerysetManager(models.Manager):
#     """
#     A custom Django model manager whose purpose is to hide the database.
#     """
#     def get_queryset(self):
#         return super(EmptyQuerysetManager, self).get_queryset().none()
#
# class PreventSaveMixin(object):
#     def save(self):
#         pass
#
# class PreventQueryMixin(object):
#     class Meta:
#         proxy=True
#         manager = EmptyQuerysetManager()
#
#
# #     Proxy models for EDD's Django instances obtained via calls to EDD's REST API rather than
# #     from
# #     direct database access using the ORM.  Detached* instances have all the same fields as
# #     their base Django model class, but they prevent accidental database modification via
# #     client-side REST code while keeping all the same fields and methods otherwise available to
# #     the base class.=.
# #
# #     While EDD is still changing significantly in early development, this approach should
# #     minimize maintenance for  client-side code (though at the cost of needing Django libraries
# #     that aren't strictly necessary on the client side).
#
# class DetachedStrain(Strain, PreventQueryMixin, PreventSaveMixin):
#     pass
#
# class DetachedLine(Line, PreventQueryMixin, PreventSaveMixin):
#     pass

#############################################################################################


# TODO: if continuing with this approach, extract string constants from EddObject & derived classes
# to a separate file and reference from both here and from edd.rest.serializers
class EddRestObject(object):
    """
    Defines the plain Python object equivalent of Django model objects persisted to EDD's
    database.  This separate object hierarchy should be used only on by external clients of EDD's
    REST API, since little-to-no validation is performed on the data stored in these objects.

    This separate object hierarchy that mirrors EDD's is necessary for a couple of reasons:
    1) It prevents EDD's REST API clients from having to install Django libraries that won't really
    provide any benefit on the client side
    2) It allows client and server-side code to be versioned independently, allowing for some
    wiggle room during for non-breaking API changes. For example, REST API additions on the server
    side shouldn't require updates to client code.

    As a result, it creates a separate object hierarchy that closely matches EDD's Django
    models, but needs to be maintained separately.

    Note that there con be some differences in defaults between EddRestObjects and the Django
    models on which they're based. While Django modules have defaults defined for application to
    related database records, EddRestObjects, which may only be partially populated from the
    ground truth in the database, use None for all attributes that arent' specifically set. This
    should hopefully help to distinguish unknown values from those that have defaults applied.

    TODO: alternatively, and BEFORE putting a lot of additional work into this, consider
    finding/implementing a reflection-based solution that dynamically inspects EDD's Django model
    objects and creates non-Django variants.
    """
    def __init__(self, **kwargs):
        self.pk = kwargs.get('pk')
        self.name = kwargs.get('name')
        self.description = kwargs.get('description')
        self.active = kwargs.get('active')
        self.created = kwargs.get('created')
        self.updated = kwargs.get('updated')
        self.meta_store = kwargs.get('meta_store')

    def __str__(self):
        return self.name


class Strain(EddRestObject):
    def __init__(self, registry_id, registry_url, **kwargs):
        temp = kwargs.copy()  # don't change parameter!
        self.registry_id = registry_id
        self.registry_url = registry_url
        super(Strain, self).__init__(**temp)


class Line(EddRestObject):
    def __init__(self, **kwargs):
        temp = kwargs.copy()  # don't change parameter!
        self.study = temp.pop('study', None)
        self.contact = temp.pop('contact', None)
        self.contact_extra = temp.pop('contact_extra', None)
        self.experimentor = temp.pop('experimentor', None)
        self.carbon_source = temp.pop('carbon_source', None)
        self.protocols = temp.pop('protocols', None)
        self.strains = temp.pop('strains', None)
        self.control = temp.pop('control', None)
        self.replicate = temp.pop('replicate', None)
        self.meta_store = temp.pop('meta_store', None)
        super(Line, self).__init__(**temp)


class Study(EddRestObject):
    def __init__(self, **kwargs):
        temp = kwargs.copy()  # don't change parameter!
        self.contact = temp.pop('contact', None)
        self.contact_extra = temp.pop('contact_extra', None)
        self.metabolic_map = temp.pop('metabolic_map', None)
        self.protocols = temp.pop('protocols', None)
        super(Study, self).__init__(**temp)


class MetadataType(object):
    def __init__(self, type_name, for_context, prefix='', postfix='', pk=None, group=None,
                 type_i18n=None, type_field=None, input_size=None, input_type=None,
                 default_value=None, type_class=None):
        self.pk = pk
        self.group = group
        self.type_name = type_name
        self.type_i18n = type_i18n
        self.type_field = type_field
        self.input_size = input_size
        self.input_type = input_type
        self.default_value = default_value
        self.prefix = prefix
        self.postfix = postfix
        self.for_context = for_context
        self.type_class = type_class


class MetadataGroup(object):
    def __init__(self, **kwargs):
        self.group_name = kwargs['group_name']


DJANGO_CSRF_COOKIE_KEY = 'csrftoken'


def insert_spoofed_https_csrf_headers(headers, base_url):
    """
    Creates HTTP headers that help to work around Django's CSRF protection, which shouldn't apply
    outside of the browser context.
    :param headers: a dictionary into which headers will be inserted, if needed
    :param base_url: the base URL of the Django application being contacted
    """
    # if connecting to Django/DRF via HTTPS, spoof the 'Host' and 'Referer' headers that Django
    # uses to help prevent cross-site scripting attacks for secure browser connections. This
    # should be OK for a standalone Python REST API client, since the origin of a
    # cross-site scripting attack is malicious website code that executes in a browser,
    # but accesses another site's credentials via the browser or via user prompts within the
    # browser. Not applicable in this case for a standalone REST API client.
    # References:
    # https://docs.djangoproject.com/en/dev/ref/csrf/#how-it-works
    # http://security.stackexchange.com/questions/96114/why-is-referer-checking-needed-for-django
    # http://mathieu.fenniak.net/is-your-web-api-susceptible-to-a-csrf-exploit/
    # -to-prevent-csrf
    if urlparse(base_url).scheme == 'https':
        headers['Host'] = urlsplit(base_url).netloc
        headers['Referer'] = base_url  # LOL! Bad spelling is now standard :-)

_ASSUME_PAGED_RESOURCE = False
_DEFAULT_SINGLE_REQUEST_RESULT_LIMIT = None


class DrfSession(PagedSession):
    """
    A special-case Session to support CSRF token headers required by Django and the Django Rest
    Framework (DRF) to make requests to "unsafe" (mutator) REST resources. Clients of DrfSession
    can just transparently call request/post/delete/etc methods here without needing to worry
    about which methods need DRF'S CSRF header set, or the mechanics of how that's accomplished.
    :param base_url: the base url of the site where Django REST framework is being connected to.
    """

    def __init__(self, base_url, result_limit_param_name, result_limit=None,
                 timeout=DEFAULT_REQUEST_TIMEOUT, verify_ssl_cert=VERIFY_SSL_DEFAULT,
                 auth=None):
        super(DrfSession, self).__init__(
            result_limit_param_name=result_limit_param_name, result_limit=result_limit,
            timeout=timeout, verify_ssl_cert=verify_ssl_cert, auth=auth
        )
        self._base_url = base_url


def _set_if_value_valid(dictionary, key, value):
    # utility method to get rid of long blocks of setting dictionary keys only if values valid
    if value:
        dictionary[key] = value


class EddApi(RestApiClient):
    """
    Defines a high-level interface to EDD's REST API. The initial version of this class is very
    basic, and exposes only a minimal subset of the initial API exposed as part of SYNBIO-1299.
    Note that data exposed via this API is subject to user and group-based access controls,
    and unlike Django ORM queries, won't necessarily reflect all the data present in the EDD
    database.

    It's also worth noting that EDD Model objects returned from EddApi purposefully prevent
    access or modifications to EDD's database, even when the appropriate Django settings are
    available on the client machine.
    """

    _json_header = {
        'Content-Type': 'application/json',
        'Media-Type': 'application/json',
        'Accept': 'application/json',
    }

    def __init__(self, auth, base_url, result_limit=DEFAULT_PAGE_SIZE, verify=True):
        """
        Creates a new instance of EddApi, which prevents data changes by default.
        :param base_url: the base URL of the EDD deployment to interface with,
            e.g. https://edd.jbei.org/. Note HTTPS should almost always be used for security.
        :param auth: a valid, authenticated EDD session from jbei.rest.auth.EddSessionAuth.login(),
            used to authorize all requests to the API.
        :param result_limit: the maximum number of results that can be returned from a single
            query, or None to apply EDD's default limit
        :return: a new EddApi instance
        """
        session = DrfSession(base_url, PAGE_SIZE_QUERY_PARAM, auth=auth, verify_ssl_cert=verify)
        if isinstance(auth, EddSessionAuth):
            auth.apply_session_token(session)
        super(EddApi, self).__init__('EDD', base_url, session, result_limit=result_limit)

    def get_strain(self, strain_id=None):
        """
        A convenience method to get the strain (if any) with the provided primary key and/or
        registry id (either should be
        sufficient to uniquely identify the strain within an EDD deployment).
        :param strain_id: a unique identifier for the strain (either the numeric primary key or
        registry_id)
        """
        # make the HTTP request
        url = '%(base_url)s/rest/strains/%(strain_id)s/' % {
            'base_url': self.base_url,
            'strain_id': strain_id,
        }
        response = self.session.get(url, headers=self._json_header)

        # throw an error for unexpected reply
        try:
            response.raise_for_status()
            return Strain(**json.loads(response.content))
        except requests.exceptions.HTTPError as e:
            if response.status_code == requests.codes.not_found:
                return None
            raise e

    def get_metadata_type(self, local_pk=None):
        """
        Queries EDD to get the MetadataType uniquely identified by local numeric primary key,
        by i18n string, or by the combination of
        :param local_pk: the integer primary key that uniquely identifies the metadata type
        within this EDD deployment
        :return: the MetadaDataType, or None
        """
        # make the HTTP request
        url = '%(base_url)s/rest/metadata_types/%(pk)d' % {
            'base_url': self.base_url,
            'pk': local_pk,
        }
        response = self.session.get(url, headers=self._json_header)

        # throw an error for unexpected reply
        if response.status_code != requests.codes.ok:
            response.raise_for_status()

        return MetadataType(**response.content)

    def search_metadata_types(self, context=None, group=None, local_name_regex=None,
                              locale=b'en_US', case_sensitive=CASE_SENSITIVE_DEFAULT,
                              type_i18n=None, query_url=None, page_number=None):
        """
        Searches EDD for the MetadataType(s) that match the search criteria
        :param context: the context for the metadata to be searched. Must be in
            METADATA_CONTEXT_VALUES
        :param group: the group this metadat is part of
        :param local_name_regex: the localized name for the metadata type
        :param locale: the locale to search for the metadata type
        :param case_sensitive: True if local_name_regex should be compiled for case-sensitive
            matching, False otherwise.
        :param type_i18n:
        :param query_url:
        :param page_number: the page number of results to be returned (1-indexed)
        :return:
        """

        if local_name_regex and not locale:
            raise RuntimeError('locale is required if local_name_regex is provided')

        if context and context not in METADATA_CONTEXT_VALUES:
            raise ValueError('context \"%s\" is not a supported value' % context)

        self._verify_page_number(page_number)

        # build up a dictionary of search parameters based on provided inputs
        if query_url:
            response = self.session.get(query_url, headers=self._json_header)
        else:
            search_params = {}
            _set_if_value_valid(search_params, METADATA_TYPE_CONTEXT, context)
            _set_if_value_valid(search_params, METADATA_TYPE_GROUP, group)
            _set_if_value_valid(search_params, METADATA_TYPE_I18N, type_i18n)
            if local_name_regex:
                search_params[METADATA_TYPE_NAME_REGEX] = local_name_regex
                search_params[METADATA_TYPE_LOCALE] = locale
            _set_if_value_valid(search_params, CASE_SENSITIVE_PARAM, case_sensitive)
            _set_if_value_valid(search_params, PAGE_SIZE_QUERY_PARAM, self.result_limit)
            _set_if_value_valid(search_params, PAGE_NUMBER_QUERY_PARAM, page_number)

            # make the HTTP request
            url = '%s/rest/metadata_types' % self.base_url
            response = self.session.get(url, params=search_params, headers=self._json_header)

        # throw an error for unexpected reply
        if response.status_code != requests.codes.ok:
            response.raise_for_status()

        return DrfPagedResult.of(response.content, model_class=MetadataType)

    def search_strains(self, query_url=None, local_pk=None, registry_id=None,
                       registry_url_regex=None, name=None,
                       name_regex=None, case_sensitive=None, page_number=None):
        """
        Searches EDD for strain(s) matching the search criteria.
        :param query_url: a convenience for getting the next page of results in multi-page
        result sets. Query_url is the entire URL for the search, including query parameters (for
        example, the value returned for next_page as a result of a prior search). If present,
        all other parameters will be ignored.
        :param local_pk: the integer primary key that identifies the strain within this EDD
        deployment
        :param registry_id: the registry id (UUID) to search for
        :param registry_url_regex: the registry URL to search for
        :param name: the strain name or name fragment to search for (case-sensitivity determined
        by case_sensitive)
        :param name_regex: a regular expression for the strain name (case-sensitivity determined
        by case_sensitive)
        :param case_sensitive: whether or not to use case-sensitive string comparisons. False or
        None indicates that searches should be case-insensitive.
        :param page_number: the page number of results to be returned (1-indexed)
        :return: a PagedResult containing some or all of the EDD strains that matched the search
        criteria
        """

        self._verify_page_number(page_number)

        # build up a dictionary of search parameters based on provided inputs
        if query_url:
            response = self.session.get(query_url, headers=self._json_header)
        else:
            search_params = {}
            _set_if_value_valid(search_params, 'pk', local_pk)
            _set_if_value_valid(search_params, STRAIN_REGISTRY_ID, registry_id)
            _set_if_value_valid(search_params, STRAIN_REGISTRY_URL_REGEX, registry_url_regex)
            _set_if_value_valid(search_params, STRAIN_NAME, name)
            _set_if_value_valid(search_params, STRAIN_NAME_REGEX, name_regex)
            _set_if_value_valid(search_params, STRAIN_CASE_SENSITIVE, case_sensitive)
            _set_if_value_valid(search_params, PAGE_SIZE_QUERY_PARAM, self.result_limit)
            _set_if_value_valid(search_params, PAGE_NUMBER_QUERY_PARAM, page_number)

            # make the HTTP request
            url = '%s/rest/strains' % self.base_url
            response = self.session.get(url, params=search_params, headers=self._json_header)

        # throw an error for unexpected reply
        if response.status_code != requests.codes.ok:
            response.raise_for_status()

        return DrfPagedResult.of(response.content, model_class=Strain)

    def get_strain_studies(self, local_strain_pk=None, strain_uuid=None, query_url=None,
                           page_number=None):
        """
        Queries EDD for all of the studies associated with the given strain.
        :param local_strain_pk: the integer local primary key for this strain in this EDD
        deployment. When available, strain_uuid is preferred since it's valid across EDD
        deployments.
        :param strain_uuid: the UUID for this strain as created by ICE. When available,
        strain_uuid is preferred since it's valid across EDD deployments.
        :param query_url: a convenience for getting the next page of results in multi-page
        result sets. Query_url is the entire URL for the search, including query parameters (for
        example, the value returned for next_page as a result of a prior search). If present,
        all other parameters will be ignored.
        :param page_number: the page number of results to be returned (1-indexed)
        :return: a PagedResult with some or all of the associated studies, or None if none were
        found for this strain
        """
        self._verify_page_number(page_number)
        response = None

        # if the whole query was provided, just use it
        if query_url:
            response = self.session.get(query_url, headers=self._json_header)

        # otherwise, build up a dictionary of search parameters based on provided inputs
        else:
            search_params = {}

            id_key = 'id'

            if strain_uuid:
                # TODO: consider renaming the param to ID, but def use a constant here and in else
                search_params[id_key] = strain_uuid
            elif local_strain_pk:
                search_params[id_key] = local_strain_pk
            else:
                raise KeyError('At least one strain identifier must be provided')  # TODO: consider
                # exception type and message

            if self.result_limit:
                search_params[PAGE_SIZE_QUERY_PARAM] = self.result_limit

            if page_number:
                search_params[PAGE_NUMBER_QUERY_PARAM] = page_number

            url = '%s/rest/strains/%d/studies/' % (self.base_url, local_strain_pk)

            response = self.session.get(url, params=search_params)

        if response.status_code == requests.codes.ok:
            return DrfPagedResult.of(response.content, model_class=Study)

    def get_study_lines(self, study_pk, line_active_status=LINES_ACTIVE_DEFAULT, query_url=None,
                        page_number=None):

        """
        Queries EDD for the lines associated with a specific study
        :param query_url: a convenience for getting the next page of results in multi-page
        result sets. Query_url is the entire URL for the search, including query parameters (for
        example, the value returned for next_page as a result of a prior search). If present,
        all other parameters will be ignored.
        :param page_number: the page number of results to be returned (1-indexed)
        :return: a PagedResult containing some or all of the EDD lines that matched the search
        criteria
        """
        self._verify_page_number(page_number)

        # if servicing a paged response, just use the provided query URL so clients don't have to
        # keep track of all the parameters
        if query_url:
            response = self.session.get(query_url, headers=self._json_header)
        else:
            # make the HTTP request
            url = '%s/rest/studies/%d/lines/' % (self.base_url, study_pk)

            params = {}

            if line_active_status:
                params[LINE_ACTIVE_STATUS_PARAM] = line_active_status

            if page_number:
                params[PAGE_NUMBER_QUERY_PARAM] = page_number

            response = self.session.get(url, headers=self._json_header, params=params)

        # throw an error for unexpected reply
        if response.status_code != requests.codes.ok:
            response.raise_for_status()

        return DrfPagedResult.of(response.content, Line)

    def get_study_strains(self, study_pk, strain_id='',
                          line_active_status=LINES_ACTIVE_DEFAULT,
                          page_number=None, query_url=None):
        """

        :param study_pk: the integer primary key for the EDD study whose strain assocations we
            want to get
        :param strain_id: an optional unique identifier to test whether a specific strain is used
            in this EDD study. The unique ID can be either EDD's numeric primary key for the
            strain, or ICE's UUID, or an empty string to get all strains associated with the study.
        :param line_active_status:
        :param page_number: the page number of results to be returned (1-indexed)
        :param query_url: a convenience for getting the next page of results in multi-page
            result sets. Query_url is the entire URL for the search, including query parameters
            (for example, the value returned for next_page as a result of a prior search). If
            present, all other parameters will be ignored.
        :return: a PagedResult containing some or all of the EDD strains used in this study
        """

        self._verify_page_number(page_number)
        response = None

        if query_url:
            response = self.session.get(query_url, headers=self._json_header)
        else:
            url = '%s/rest/studies/%d/strains/%s' % (self.base_url, study_pk, strain_id)

            # add parameters to the request
            params = {}
            if line_active_status:
                params[LINE_ACTIVE_STATUS_PARAM] = line_active_status
            if page_number:
                params[PAGE_NUMBER_QUERY_PARAM] = page_number
            response = self.session.get(url, headers=self._json_header, params=params)

        try:
            response.raise_for_status()
            return DrfPagedResult.of(response.content, Strain)
        except requests.exceptions.HTTPError as e:
            if response.status_code == requests.codes.not_found:
                return None
            raise e

    def create_line(self, study_id, strain_id, name, description=None, metadata={}):
        """
        Creates a new line in EDD
        :return: the newly-created Line, but containing only the subset of its state serialized
        by the REST API.
        :raises: exception if the line couldn't be created
        :raises RuntimeError: if writes are disabled when this method is invoked
        """
        self._prevent_write_while_disabled()

        url = '%s/rest/studies/%d/lines/' % (self.base_url, study_id)

        new_line = {
            "study": study_id,
            "name": name,
            "control": False,
            "replicate": None,
            # "contact": 60,
            # "contact_extra": ' ',
            # "experimenter": 60,
            # "protocols": [
            #     1933
            # ],
            "strains": [] if strain_id is None else [strain_id],
            "meta_store": metadata,
        }

        if description:
            new_line['description'] = description

        response = self.session.post(url, headers=self._json_header, data=json.dumps(new_line))

        # throw an error for unexpected reply
        try:
            response.raise_for_status()
            return Line(**json.loads(response.content))
        except requests.exceptions.HTTPError as e:
            if DEBUG:
                show_response_html(response)
            raise e

    # TODO: shouldn't be able to do this via the API...? Investigate use in Admin app.
    # Will's comment is that line creation / edit should take a strain UUID as input
    def create_strain(self, name, description, registry_id, registry_url):
        """
        Creates or updates a Strain in EDD
        :return: the newly-created strain, but containing only the subset of its state serialized
        by the REST API.
        :raises: an Exception if the strain couldn't be created
        :raises RuntimeError: if writes are disabled when this method is invoked
        """
        self._prevent_write_while_disabled()

        post_data = {
            STRAIN_NAME_KEY: name,
            STRAIN_DESCRIPTION_KEY: description,
            STRAIN_REG_ID_KEY: registry_id,
            STRAIN_REG_URL_KEY: registry_url,
        }

        # make the HTTP request
        url = '%s/rest/strains/' % self.base_url
        response = self.session.post(url, data=json.dumps(post_data), headers=self._json_header)

        # throw an error for unexpected reply
        try:
            response.raise_for_status()
            # return the created/updated strain
            return Strain(**json.loads(response.content))
        except requests.exceptions.HTTPError as e:
            if DEBUG:
                show_response_html(response)
            raise e

    def _update_strain(self, http_method, name=None, description=None, local_pk=None,
                       registry_id=None, registry_url=None):
        """
        A helper method that is the workhorse for both setting all of a strains values,
        or updating just a select subset of them
        :param http_method: the method to use in updating the strain (determines replacement type
            by REST convention).
        :param name: the strain name
        :param description: the strain description
        :param local_pk: the numeric primary key for this strain in the local EDD deployment
        :param registry_id: the ICE UUID for this strain
        :param registry_url: the ICE URL for this strain
        :return: the strain if it was created
        """

        self._prevent_write_while_disabled()

        strain_values = {}
        _set_if_value_valid(strain_values, STRAIN_NAME_KEY, name)
        _set_if_value_valid(strain_values, STRAIN_DESCRIPTION_KEY, description)
        _set_if_value_valid(strain_values, STRAIN_REG_ID_KEY, registry_id)
        _set_if_value_valid(strain_values, STRAIN_REG_URL_KEY, registry_url)

        # determine which identifier to use for the strain. if the local_pk is provided, use that
        # since we may be trying to update a strain that has no UUID defined
        strain_id = str(local_pk) if local_pk else str(registry_id)

        # build the URL for this strain resource
<<<<<<< HEAD
        url = '%(base_url)s/rest/strains/%(strain_id)s' % {
=======
        url = '%(base_url)s/rest/strain/%(strain_id)s/' % {
>>>>>>> ef060d5e
            'base_url': self.base_url, 'strain_id': strain_id,
        }

        response = self.session.request(http_method, url, data=json.dumps(strain_values),
                                        headers=self._json_header)

        try:
            response.raise_for_status()
            return Strain(**json.loads(response.content))
        except requests.exceptions.HTTPError as e:
            if DEBUG:
                show_response_html(response)
            raise e

    def update_strain(self, name=None, description=None, local_pk=None, registry_id=None,
                      registry_url=None):
        return self._update_strain('PATCH', name, description, local_pk, registry_id, registry_url)

    def set_strain(self, name, description, local_pk=None, registry_id=None, registry_url=None):
        """
        Updates the content of a preexisting strain, replacing all of its fields with the ones
        provided (or null/empty for any except the pk that aren't)
        :return:
        """
        return self._update_strain('PUT', name, description, local_pk, registry_id, registry_url)

    def get_study(self, pk):
        url = '%s/rest/studies/%d/' % (self.base_url, pk)
        response = self.session.get(url)

        # throw an error for unexpected reply
        if response.status_code == 404:
            return None

        if response.status_code != requests.codes.ok:
            response.raise_for_status()

        kwargs = json.loads(response.content)

        # remove Update kwargs, which just have the primary keys...maybe we'll serialize /
        # TODO: deserialize more of this data later
        kwargs.pop('created')
        kwargs.pop('updated')

        return Study(**kwargs)

    def get_abs_study_browser_url(self, study_pk, alternate_base_url=None):
        """
        Gets the absolute URL of the study with the provided identifier.
        :return:
        """
        # Note: we purposefully DON'T use reverse() here since this code runs outside the context
        # of Django, if the library is even installed (it shouldn't be required).
        # Note: although it's normally best to abstract the URLs away from clients, in this case
        # clients will need the URL to push study link updates to ICE.
        base_url = alternate_base_url if alternate_base_url else self.base_url
<<<<<<< HEAD
        return "%s/studies/%s/" % (base_url, study_pk)
=======

        # chop off a trailing slash in the base_url, if present
        base_url = base_url if base_url.endswith('/') else base_url[:len(base_url)-1]
        return "%s/study/%s/" % (base_url, study_pk)
>>>>>>> ef060d5e


class DrfPagedResult(PagedResult):

    def __init__(self, results, total_result_count, next_page=None, previous_page=None):
        super(DrfPagedResult, self).__init__(results, total_result_count, next_page, previous_page)

    @staticmethod
    def of(json_string, model_class):
        """
        Gets a PagedResult containing object results from the provided JSON input. For consistency,
        the result is always a PagedResult, even if the JSON response actually included the full
        set of results.
        :param json_string: the raw content of the HTTP response containing potentially paged
            content
        :param model_class: the class object to use in instantiating object instances to capture
            individual query results
        :param serializer_class: the serializer class to use in deserializing result data
        :param prevent_mods: True to prevent database modifications via returned Django model
            objects, which may not be fully populated with the full compliment of data required for
            database storage.
        :return: a PagedResult containing the data and a sufficient information for finding the
            rest of it (if any)
        """
        # TODO: try to merge with IcePagedResult.of(), then move implementation to parent
        # class.  Initial attempt here was to use DRF serializers for de-serialization, which may
        # be worth another shot following corrected use of super() in those classes.
        # Otherwise, more Pythonic to just use a factory method. Also update IcePagedResult for
        # consistency.

        # convert reply to a dictionary of native python data types
        json_dict = json.loads(json_string)

        if not json_dict:
            return None

        # pull out the 'results' subsection *if* the data is paged
        RESULTS_KEY = u'results'
        response_content = json_dict.get(RESULTS_KEY)
        count = None
        next_page = None
        prev_page = None
        results_obj_list = []

        # IF response is paged, pull out paging context
        if response_content or RESULTS_KEY in json_dict:
            next_page = json_dict.pop(u'next', None)
            prev_page = json_dict.pop(u'previous', None)
            count = json_dict.pop(u'count', None)

            if count == 0:
                return None

            # iterate through the returned data, deserializing each object found
            for object_dict in response_content:
                # using parallel object hierarchy to Django model objects. Note that input isn't
                # validated, but that shouldn't really be an issue on the client side,
                # so long as the
                # server connection is secure / trusted
                result_object = model_class(**object_dict)

                results_obj_list.append(result_object)

        # otherwise just deserialize the data
        else:
            result_object = model_class(**json_dict)
            count = 1
            results_obj_list.append(result_object)

        return DrfPagedResult(results_obj_list, count, next_page, prev_page)<|MERGE_RESOLUTION|>--- conflicted
+++ resolved
@@ -647,11 +647,7 @@
         strain_id = str(local_pk) if local_pk else str(registry_id)
 
         # build the URL for this strain resource
-<<<<<<< HEAD
-        url = '%(base_url)s/rest/strains/%(strain_id)s' % {
-=======
-        url = '%(base_url)s/rest/strain/%(strain_id)s/' % {
->>>>>>> ef060d5e
+        url = '%(base_url)s/rest/strains/%(strain_id)s/' % {
             'base_url': self.base_url, 'strain_id': strain_id,
         }
 
@@ -708,14 +704,10 @@
         # Note: although it's normally best to abstract the URLs away from clients, in this case
         # clients will need the URL to push study link updates to ICE.
         base_url = alternate_base_url if alternate_base_url else self.base_url
-<<<<<<< HEAD
-        return "%s/studies/%s/" % (base_url, study_pk)
-=======
 
         # chop off a trailing slash in the base_url, if present
         base_url = base_url if base_url.endswith('/') else base_url[:len(base_url)-1]
-        return "%s/study/%s/" % (base_url, study_pk)
->>>>>>> ef060d5e
+        return "%s/studies/%s/" % (base_url, study_pk)
 
 
 class DrfPagedResult(PagedResult):
