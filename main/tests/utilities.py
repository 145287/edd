# -*- coding: utf-8 -*-
from __future__ import unicode_literals

import json
import os

from builtins import str
from collections import defaultdict
from django.contrib.auth import get_user_model
from django.contrib.staticfiles.storage import staticfiles_storage
from django.db import transaction
from django.test import tag, TestCase
from future.utils import viewitems
<<<<<<< HEAD
=======
from jsonschema import Draft4Validator
>>>>>>> 662a9ace
from openpyxl import load_workbook

from main.importer.experiment_desc import CombinatorialCreationImporter
from main.importer.experiment_desc.constants import (REPLICATE_COUNT_ELT,
                                                     ELEMENTS_SECTION, ABBREVIATIONS_SECTION,
                                                     BASE_NAME_ELT)
from main.importer.experiment_desc.importer import (_build_response_content,
                                                    ExperimentDescriptionOptions)
from main.importer.experiment_desc.parsers import ExperimentDescFileParser, JsonInputParser
from main.importer.experiment_desc.utilities import ExperimentDescriptionContext
from main.importer.experiment_desc.validators import SCHEMA as JSON_SCHEMA
from main.models import (CarbonSource, Line, MetadataType, Protocol, Strain, Study)


User = get_user_model()
main_dir = os.path.dirname(__file__),
fixtures_dir = os.path.abspath(os.path.join(os.path.dirname(__file__), '..'))
fixtures_dir = os.path.join(fixtures_dir, 'fixtures')
advanced_experiment_def_xlsx = os.path.join(fixtures_dir, 'advanced_experiment_description.xlsx')


class CombinatorialCreationTests(TestCase):
    """
    Defines automated integration tests for most of the supporting back-end code for experiment
    description file upload and combinatorial line creation (processes are very similar/based on
    the same code)
    """

    @classmethod
    def setUpTestData(cls):
        cls.system_user = User.objects.get(username='system')
        Protocol.objects.get_or_create(name='Proteomics', owned_by=cls.system_user)
        Protocol.objects.get_or_create(name='Metabolomics', owned_by=cls.system_user)
        Protocol.objects.get_or_create(name='Targeted Proteomics', owned_by=cls.system_user)
        MetadataType.objects.get_or_create(type_name='Time', for_context=MetadataType.ASSAY)
        MetadataType.objects.get_or_create(type_name='Media', for_context=MetadataType.LINE)

        # query the database and cache MetadataTypes, Protocols, etc that should be static
        # for the duration of the test
        cls.cache = ExperimentDescriptionContext()

    def setup(self):
        self.cache.clear_import_specific_cache()

    def test_json_schema_valid(self):
        Draft4Validator.check_schema(JSON_SCHEMA)

    def test_combinatorial_gui_use_case(self):
        """
        A simplified integration test that exercises much of the EDD code responsible for
        combinatorial line creation based on a typical anticipated common use case.  Test input
        here is very similar to that displayed in the combinatorial GUI mockup attached to
        EDD-257.

        Testing the full code path for EDD's experiment description back-end support requires
        having a corresponding ICE deployment to use as part of the test, so it's not addressed
        here.
        """

        # Initially remove likely-valid assay metadata drafted & partly tested below, since
        # assay generation isn't yet fully supported by the combinatorial GUI or its back-end
        # naming strategy
        # TODO: reinstate once assay generation / naming is implemented for the combinatorial GUI
        _OMIT_ASSAYS_FROM_TEST = True

        ###########################################################################################
        # Load model objects for use in this test
        ###########################################################################################

        carbon_source_meta = MetadataType.objects.get(
            type_i18n='main.models.Line.carbon_source'
        )
        growth_temp_meta = MetadataType.objects.get(
            type_i18n='main.models.Line.Growth_temperature'
        )
        media_meta = MetadataType.objects.get(type_name='Media', for_context=MetadataType.LINE)

        carbon_source_glucose, _ = CarbonSource.objects.get_or_create(name=r'1% Glucose',
                                                                      volume=10.00000)
        carbon_source_galactose, _ = CarbonSource.objects.get_or_create(name=r'1% Galactose',
                                                                        volume=50)

        targeted_proteomics = Protocol.objects.get(name='Targeted Proteomics',
                                                   owned_by=self.system_user)
        metabolomics = Protocol.objects.get(name='Metabolomics', owned_by=self.system_user)

        ###########################################################################################
        # Create non-standard objects to use as the basis for this test
        ###########################################################################################
        strain1 = Strain.objects.create(name='JW1058')
        strain2 = Strain.objects.create(name='JW5327')

        ###########################################################################################
        # Define JSON test input
        ###########################################################################################
        cache = self.cache
        strain_name = '%d__name' % cache.strains_mtype.pk
        carbon_src_name = '%d__name' % carbon_source_meta.pk

        # working carbon source (via metadata) example
        gui_mockup_example = {
            'name_elements': {
                ELEMENTS_SECTION: [
                    strain_name,
                    media_meta.pk,
                    carbon_src_name,
                    'replicate_num'
                ],
                ABBREVIATIONS_SECTION: {
                    strain_name: {
                        strain1.name: 58,
                        strain2.name: 27,
                    },
                    carbon_src_name: {
                        carbon_source_glucose.name: 'GLU',
                        carbon_source_galactose.name: 'GAL',
                    }
                }
            },
            REPLICATE_COUNT_ELT: 3,
            'common_line_metadata': {
                growth_temp_meta.pk: 30,  # degrees C
            },
            'combinatorial_line_metadata': {
                cache.strains_mtype.pk: [[strain1.pk], [strain2.pk]],
                media_meta.pk: ['EZ', 'LB'],  # media
                carbon_source_meta.pk: [[carbon_source_galactose.pk], [carbon_source_glucose.pk]],
            },
        }

        if not _OMIT_ASSAYS_FROM_TEST:
            gui_mockup_example['protocol_to_combinatorial_metadata'] = {
                targeted_proteomics.pk: {
                    cache.assay_time_mtype.pk: [8, 24],  # hours
                },
                metabolomics.pk: {
                    cache.assay_time_mtype.pk: [4, 6]  # hours
                },
            }

        ###########################################################################################
        # Expected results of the test
        ###########################################################################################
        expected_line_names = [
            '58-EZ-GLU-R1', '58-EZ-GLU-R2', '58-EZ-GLU-R3',
            '58-EZ-GAL-R1', '58-EZ-GAL-R2', '58-EZ-GAL-R3',
            '58-LB-GLU-R1', '58-LB-GLU-R2', '58-LB-GLU-R3',
            '58-LB-GAL-R1', '58-LB-GAL-R2', '58-LB-GAL-R3',
            '27-EZ-GLU-R1', '27-EZ-GLU-R2', '27-EZ-GLU-R3',
            '27-EZ-GAL-R1', '27-EZ-GAL-R2', '27-EZ-GAL-R3',
            '27-LB-GLU-R1', '27-LB-GLU-R2', '27-LB-GLU-R3',
            '27-LB-GAL-R1', '27-LB-GAL-R2', '27-LB-GAL-R3',
        ]

        # Build a dict of expected line metadata, with all non-field metadata saved with a string
        # key to match line hstore field)
        media_pk = str(media_meta.pk)
        temp_pk = str(growth_temp_meta.pk)
        carbon_source_pk = carbon_source_meta.pk  # related field -> use non-string key

        _LB = 'LB'
        _EZ = 'EZ'

        temp = str(30)
        ez_glu = {carbon_source_pk: [carbon_source_glucose.pk], media_pk: _EZ, temp_pk: temp}
        ez_gal = {carbon_source_pk: [carbon_source_galactose.pk], media_pk: _EZ, temp_pk: temp}
        lb_glu = {carbon_source_pk: [carbon_source_glucose.pk], media_pk: _LB, temp_pk: temp}
        lb_gal = {carbon_source_pk: [carbon_source_galactose.pk], media_pk: _LB, temp_pk: temp}

        expected_line_metadata = {
            '58-EZ-GLU-R1': ez_glu,
            '58-EZ-GLU-R2': ez_glu,
            '58-EZ-GLU-R3': ez_glu,
            '58-EZ-GAL-R1': ez_gal,
            '58-EZ-GAL-R2': ez_gal,
            '58-EZ-GAL-R3': ez_gal,
            '58-LB-GLU-R1': lb_glu,
            '58-LB-GLU-R2': lb_glu,
            '58-LB-GLU-R3': lb_glu,
            '58-LB-GAL-R1': lb_gal,
            '58-LB-GAL-R2': lb_gal,
            '58-LB-GAL-R3': lb_gal,
            '27-EZ-GLU-R1': ez_glu,
            '27-EZ-GLU-R2': ez_glu,
            '27-EZ-GLU-R3': ez_glu,
            '27-EZ-GAL-R1': ez_gal,
            '27-EZ-GAL-R2': ez_gal,
            '27-EZ-GAL-R3': ez_gal,
            '27-LB-GLU-R1': lb_glu,
            '27-LB-GLU-R2': lb_glu,
            '27-LB-GLU-R3': lb_glu,
            '27-LB-GAL-R1': lb_gal,
            '27-LB-GAL-R2': lb_gal,
            '27-LB-GAL-R3': lb_gal,
        }

        # expected assay metadata (4 assays per line!)
        # (as all strings at the assay level to match hstore field of created model objects)
        time_pk = str(cache.assay_time_mtype.pk)
        assay_metadata = {
            targeted_proteomics.pk: [{time_pk: '8'}, {time_pk: '24'}],
            metabolomics.pk: [{time_pk: '4'}, {time_pk: '6'}, ]
        }

        expected_assay_metadata = {}
        for line_name in expected_line_names:
            protocol_to_assay_to_meta = {}
            expected_assay_metadata[line_name] = protocol_to_assay_to_meta
            for protocol_pk, assay_meta in viewitems(assay_metadata):
                assay_to_meta = {}
                protocol_to_assay_to_meta[protocol_pk] = assay_to_meta
                for meta in assay_meta:
                    assay_name = '%(line_name)s-%(time)sh' % {
                        'line_name': line_name,
                        'time': meta[time_pk]}
                    assay_to_meta[assay_name] = meta

        expected_assay_suffixes = {
            targeted_proteomics.pk: ['8h', '24h'],
            metabolomics.pk: ['4h', '6h'],
        }

        strains_by_pk = {
            strain1.pk: strain1, strain2.pk: strain2,
        }
        cache.strains_by_pk = strains_by_pk

        study = Study.objects.create(name='Unit Test Study')

        if _OMIT_ASSAYS_FROM_TEST:
            expected_assay_suffixes = None
            expected_assay_metadata = {}

        self._test_combinatorial_input(study, json.dumps(gui_mockup_example),
                                       expected_line_names,
                                       expected_assay_suffixes,
                                       edd_strains_by_ice_id=strains_by_pk,
                                       exp_line_metadata=expected_line_metadata,
                                       exp_assay_metadata=expected_assay_metadata)

    def _test_combinatorial_creation(
            self,
            study,
            combo_input,
            importer,
            options, expected_line_names,
            expected_protocols_to_assay_suffixes,
            exp_meta_by_line=None,
            exp_assay_metadata=None):

        # do related object lookup to facilitate later line naming & foreign key relationships
        importer._query_related_object_context([combo_input])

        ###########################################################################################
        # Compute & verify planned line/assay names to verify the dry run feature used by the
        # "Generate lines" feature
        ###########################################################################################
        cache = importer.cache
        naming_results = combo_input.compute_line_and_assay_names(study, cache, options)

        planned_line_count = len(naming_results.line_names)
        unique_planned_line_names = set(naming_results.line_names)

        # TODO: remove debug stmt
        print('Computed line names: %s' % naming_results.line_names)

        # verify planned line names, while tolerating ordering differences in dict use as a
        # result of parsing
        self.assertEqual(len(naming_results.line_names), len(expected_line_names))
        for planned_line_name in naming_results.line_names:
            self.assertTrue(
                planned_line_name in expected_line_names,
                "Line name %s wasn't expected" % planned_line_name
            )

        # verify that planned line names are unique...this capability isn't designed /
        # shouldn't be used to create indistinguishable-but-identically-named lines
        self.assertEqual(
            len(unique_planned_line_names),
            planned_line_count,
            "Expected line names to be unique, but they weren't"
        )

        for line_name in expected_line_names:
            for protocol_pk, exp_suffixes in viewitems(expected_protocols_to_assay_suffixes):
                self._test_assay_names(
                    line_name,
                    naming_results,
                    protocol_pk,
                    exp_suffixes,
                    protocols_by_pk
                )
            if not expected_protocols_to_assay_suffixes:
                self.assertFalse(
                    naming_results.line_to_protocols_to_assays_list.get(line_name, False),
                )

        ###########################################################################################
        # Test actual line/assay creation, verifying it matches the preview computed above
        ###########################################################################################
        creation_results = combo_input.populate_study(study, cache, options)
        created_line_count = len(creation_results.lines_created)

        self.assertEqual(created_line_count, planned_line_count)

        for line_index, created_line in enumerate(creation_results.lines_created):
            # verify planned line name is the same as the created one
            planned_line_name = naming_results.line_names[line_index]
            self.assertEqual(planned_line_name, created_line.name)

            ################################################################################
            # verify that created protocol/assay combinations match the planned ones
            ################################################################################
            protocol_to_assays_list = creation_results.line_to_protocols_to_assays_list.get(
                    created_line.name, {})

            protocol_to_planned_assay_names = (
                naming_results.line_to_protocols_to_assays_list.get(created_line.name, {}))

            self.assertEqual(
                len(protocol_to_assays_list),
                len(protocol_to_planned_assay_names),
            )

            expected_protocol_count = len(protocol_to_planned_assay_names)
            found_protocol_count = len(protocol_to_assays_list)
            self.assertEqual(
                found_protocol_count,
                expected_protocol_count,
                'For line %(line_name)s, expected assays for %(expected)d protocols, but found '
                '%(found)d' % {
                    'line_name': created_line.name,
                    'expected': expected_protocol_count,
                    'found': found_protocol_count
                })

            for protocol_pk, assays_list in viewitems(protocol_to_assays_list):
                planned_assay_names = protocol_to_planned_assay_names.get(protocol_pk)
                self.assertEquals(
                    len(assays_list),
                    len(planned_assay_names),
                )
                for assay_index, assay in enumerate(assays_list):
                    planned_assay_name = planned_assay_names[assay_index]
                    self.assertEquals(assay.name, planned_assay_name)

            # if provided by the test code, verify that assay/line metadata match our expectations.
            # above tests verify the naming only, which is generally a result of the metadata,
            # but best to directly verify the metadata as well. However, the metadata can be a lot
            # of information to encode, so likely that not all tests will include it.
            if expected_line_metadata:
                for line in creation_results.lines_created:
                    expected_metadata = expected_line_metadata.get(line.name)
                    self.assertEqual(expected_metadata, line.meta_store)

            if expected_assay_metadata:
                line_items = viewitems(creation_results.line_to_protocols_to_assays_list)
                for line_name, protocol_to_assay in line_items:
<<<<<<< HEAD
                    for protocol, assays_list in viewitems(protocol_to_assay):
=======
                    metadata_from_line = expected_assay_metadata[line_name]
                    for protocol, assays_list in viewitems(protocol_to_assay):
                        metadata_from_protocol = metadata_from_line[protocol]
>>>>>>> 662a9ace
                        for assay in assays_list:
                            expected_metadata = metadata_from_protocol[assay.name]
                            self.assertEqual(expected_metadata, assay.meta_store)

        # for future tests that may want access to creation results, (e.g. to spot check large
        # assay metadata sets instead of exhaustively specifying), return them
        return creation_results

    def _test_line_metadata(self, line, exp_metadata, cache, related_object_mtypes,
                            many_related_obj_mtypes):
        if not exp_metadata:
            self.assertFalse(line.meta_store)
            # TODO: for consistency in test inputs, also confirm that no line
            # attributes with a MetadataType analog
            return

        print('Expected line metadata: %s' % exp_metadata)  # TODO: remove

        # find pks of expected line metadata that correspond to specialized
        # MetadataTypes representing Line foreign key relations in the created lines

        # includes many_related
        exp_related_obj_meta_pks = [meta_pk for meta_pk in
                                    exp_metadata.iterkeys() if
                                    meta_pk in related_object_mtypes]
        exp_many_related_obj_meta_pks = [meta_pk for meta_pk in
                                         exp_metadata.iterkeys() if
                                         meta_pk in many_related_obj_mtypes]

        # TODO: remove debug block following test improvements
        print('exp_ro: %s' % exp_related_obj_meta_pks)
        print('exp mro: %s' % exp_many_related_obj_meta_pks)
        print('line meta: %s' % line.meta_store)
        print('line: %s' % line)

        # if no relations are specified by metadata, just do a strict equality check
        if not exp_related_obj_meta_pks:
            self.assertEqual(exp_metadata, line.meta_store)
            return

        # since relations are expected in the resulting lines, check to make sure they
        # were set correctly, and also that related object values didn't
        # accidentally leak into the metadata store

        # refresh the entire Line model instance from the database to pick up M2M
        # relation values set in bulk and not normally re-queried by the
        # production line creation process.  We could target just those fields, but
        # cleaner/safer to just re-fetch here.
        line = Line.objects.get(pk=line.pk)

        # TODO: also consider collapsing much of this experimental-but-functional code together &
        # removing print stmts... once things work

        # loop over expected metadata for this line
        for meta_pk, exp_meta_val in exp_metadata.iteritems():
            # work around string encoding used to facilitate hstore comparison
            meta_pk = meta_pk if isinstance(meta_pk, int) else int(meta_pk)
            meta_type = cache.line_meta_types[meta_pk]

            # TODO: remove Python 2 workaround when converting
            line_attr = (getattr(line, meta_type.type_field.encode('ascii'))
                         if meta_type.type_field else None)

            # obs_val = line.metadata_get(meta_type)  # TODO: try this approach
            many_related_obj = False

            # if expected metadata is a 1-M or M2M relation, get related primary keys
            if meta_pk in exp_many_related_obj_meta_pks:

                # TODO: remove debug stmt once test is corrected
                print('Treating expected meta type "%(type)s" as a multi-valued '
                      'relation.  Value is %(value)s. Test value is %(test)s.' %
                      {
                          'type': meta_type.type_name,
                          'value': str(line_attr),
                          'test': 'N/A',
                       })

                related_object = True
                many_related_obj = True
                obs_val = [pk for pk in line_attr.values_list('pk', flat=True).order_by('pk')]

                # sort both expected and observed results to simplify comparison
                if exp_meta_val:
                    exp_meta_val = exp_meta_val.sort()

            # if expected metadata is a 1-1 relation, get primary key
            elif meta_pk in exp_related_obj_meta_pks:
                # TODO: remove debug stmt
                print('Treating expected meta type "%s" as a single-valued '
                      'relation' %
                      meta_type.type_name)

                related_object = True
                obs_val = line_attr.values_list('pk', flat=True)

            # expected metadata is not captured by a relation
            else:
                # TODO: remove debug stmt
                related_object = False

                # handle non-relation line fields
                if meta_type.type_field:
                    # TODO: remove debug stmt
                    print('Treating expected meta type "%s" as a native Line '
                          'field' %
                          meta_type.type_name)

                    obs_val = line_attr
                # default is that results should be store as metadata
                else:
                    # TODO: remove debug stmt
                    print('Treating meta type "%s" as generic metadata' %
                          meta_type.type_name)
                    obs_val = line.meta_store.get(str(meta_pk))

            # if data should be stored as a relation, check that the related value
            # didn't leak into the meta store
            if related_object:
                self.assertEqual(line.meta_store.get(meta_pk), None)

            # skip value comparison for many-related objects until we've found & fixed
            # the source of related errors... relationships are getting set via the UI, but
            # not showing up as expected in this test...
            # TODO: fix and remove this workaround...only affects Strains and Carbon Sources.
            if many_related_obj:
                continue

            # regardless of storage mechanism used above, compare actual and
            # expected values
            self.assertEqual(exp_meta_val, obs_val,
                             'MetadataType "%(meta_type)s" (pk=%(pk)d): %(exp)s '
                             '!= %(obs)s' % {
                                 'meta_type': meta_type.type_name,
                                 'pk': meta_pk,
                                 'exp': exp_meta_val,
                                 'obs': obs_val, })

    def _test_combinatorial_input(self, study, source_input, expected_line_names,
                                  expected_assay_suffixes, edd_strains_by_ice_id={},
                                  exp_line_metadata=None, exp_assay_metadata=None,
                                  is_excel_file=False):
        """
        A workhorse method that helps to standardize unit test implementation.  At the time of
        writing, the full production code path can't be used here, because it depends on ICE to
        resolve ICE part numbers or UUIDs provided as input.
        This method provides a reasonably close analog to the full production code path, based on
        the assumption that all Strains referenced in test data are already cached in EDD's
        database (e.g. during test setup)...the alternatives are
           1) to add complexity to the production code path, or
           2) to require an integration testing environment that includes ICE.
        :param source_input: the input source provided for back-end processing (either JSON or
        an Experiment Description file)
        :param edd_strains_by_ice_id: a dict that maps ICE identifiers used in source_input to
        Strains objects already cached in EDD's database.

        """
        cache = self.cache

        print('Initial related objects cache: %s' % cache.related_objects)  # TODO: remove

        # Parse JSON inputs
        if is_excel_file:
            source_input = load_workbook(source_input,
                                         read_only=True,
                                         data_only=True)
            parser = ExperimentDescFileParser(cache)
        else:
            parser = JsonInputParser(cache)

        # Creating an importer to collect errors/warnings
        importer = CombinatorialCreationImporter(study, self.system_user, self.cache)
        options = ExperimentDescriptionOptions()
        combinatorial_inputs = parser.parse(source_input, importer, options)

        if importer.errors:
            self.fail('Parse errors: ' + json.dumps(_build_response_content(importer.errors,
                                                                            importer.warnings)))

        # do a consistency check for provided strain identifiers -- should clarify unit test
        # maintenance with a nice error message
        unique_strain_ids = set()
        for combo in combinatorial_inputs:
            print('common_line_metadata: %s' % combo.common_line_metadata)  # TODO: remove
            unique_strain_ids = combo.get_related_object_ids(cache.strains_mtype.pk,
                                                             unique_strain_ids)
        missing_strain_ids = [strain_id for strain_id in unique_strain_ids if strain_id not in
                              edd_strains_by_ice_id]
        if missing_strain_ids:
            self.fail('Strain identifiers provided in source_input were not found in '
                      'edd_strains_by_ice_id: %s' % missing_strain_ids)

        # use production code path to replace ICE part numbers from the input with EDD pks
        if edd_strains_by_ice_id:
            ice_parts_by_id = {}
            for input_item in combinatorial_inputs:
                input_item.replace_ice_ids_with_edd_pks(edd_strains_by_ice_id,
                                                        ice_parts_by_id,
                                                        cache.strains_mtype.pk)
        self.assertEqual(
            len(combinatorial_inputs),
            1,
            'Expected a single set of combinatorial inputs, but found %d sets' %
            len(combinatorial_inputs)
        )

        # fail if there were any parse errors
        if importer.errors:
            self.fail('Errors occurred during input parsing: %s' % str(importer.errors))

        if importer.warnings:
            self.fail('Warnings occurred during input parsing: %s' % str(importer.warnings))

        # Use standard workhorse method to execute the creation test
        return self._test_combinatorial_creation(
            study,
            combinatorial_inputs[0],  # TODO: hard-coded index with multiples possible (though
                                      # currently unused)
            importer,
            options,
            expected_line_names,
            expected_assay_suffixes,
            exp_meta_by_line=exp_line_metadata,
            exp_assay_metadata=exp_assay_metadata
        )

    def _test_assay_names(
            self,
            line_name,
            naming_results,
            protocol_pk,
            expected_suffixes,
            protocols_by_pk):
        """
        A helper method for comparing expected to actual assay names. Since assay names are many
        more than lines, its easier to dynamically construct their names rather than
        hard-code them.

        :param line_name:
        :param naming_results:
        :param protocol_pk:
        :param expected_suffixes:
        :param protocols_by_pk:
        """
        expected_assay_names = []
        for suffix in expected_suffixes:
            expected_assay_names = [
                '%(line_name)s-%(suffix)s' % {'line_name': line_name, 'suffix': suffix}
                for suffix in expected_suffixes
            ]

        assays_list = naming_results.get_assays_list(line_name, protocol_pk)
        self.assertEqual(
            len(expected_assay_names),
            len(assays_list),
            'Expected %(exp_count)d assays for (line: "%(line_name)s", protocol: '
            '"%(protocol)s") but found %(found)d' % {
                'exp_count': len(expected_assay_names),
                'line_name': line_name,
                'protocol': protocols_by_pk[protocol_pk],
                'found': len(assays_list),
            })
        for assay_name in assays_list:
            self.assertTrue(
                assay_name in expected_assay_names,
                "Assay name %(actual)s was computed, but not expected. Expected names "
                "were: %(expected)s" % {'actual': assay_name, 'expected': expected_assay_names}
            )

    def test_basic_json(self):
        """
        A simplified integration test that exercises much of the EDD code responsible for
        combinatorial line creation based on a simplified input (just creating replicates for a
        single line with some metadata using a known strain).  Test inputs in this example
        roughly correspond to the sample experiment description file attached to EDD-380)

        Testing the full code path for EDD's experiment description file support requires having
        a corresponding ICE deployment to use as part of the test, so it's not addressed here.
        """
        cache = self.cache

        ###########################################################################################
        # Create strains for this test
        ###########################################################################################

        strain, _ = Strain.objects.get_or_create(name='JW0111')
        study = Study.objects.create(name='Unit Test Study')
        cache.strains_by_pk = {strain.pk: strain}
        media_metatype = MetadataType.objects.get(type_name='Media', for_context=MetadataType.LINE)
        strain_metatype = MetadataType.objects.get(type_name='Strain(s)',
                                                   for_context=MetadataType.LINE)
        control = MetadataType.objects.get(type_name='Control', for_context=MetadataType.LINE)

        ###########################################################################################
        # define test input
        ###########################################################################################
        test_input = {
            'name_elements': {'elements': ['_custom_1', 'replicate_num']},
            'custom_name_elts': {'_custom_1': '181-aceF'},
            'replicate_count': 3,
            'combinatorial_line_metadata': {},
            'common_line_metadata': {
                str(media_metatype.pk): 'LB',  # json only supports string keys
                str(control.pk): False,
                str(strain_metatype.pk): [str(strain.uuid)],
            }
        }

        expected_line_names = ['181-aceF-R1', '181-aceF-R2', '181-aceF-R3']
        expected_assay_suffixes = {}

        expected_line_metadata = {
            line_name: {media_metatype.pk: 'LB',
                        control.pk: False,
                        strain_metatype.pk: [strain.pk]}
            for line_name in expected_line_names
        }

        self._test_combinatorial_input(study,
                                       json.dumps(test_input),
                                       expected_line_names,
                                       expected_assay_suffixes,
                                       edd_strains_by_ice_id={str(strain.uuid): strain},
                                       exp_line_metadata=expected_line_metadata,
                                       is_excel_file=False)

    def test_advanced_experiment_description_xlsx(self):
        cache = self.cache

        strain, _ = Strain.objects.get_or_create(name='JW0111')
        study = Study.objects.create(name='Unit Test Study')
        cache.strains_by_pk = {strain.pk: strain}
        strains_by_part_num = {'JBx_002078': strain}
        targeted_proteomics = Protocol.objects.get(name='Targeted Proteomics')
        metabolomics = Protocol.objects.get(name='Metabolomics')
        media_meta = MetadataType.objects.get(type_name='Media', for_context=MetadataType.LINE)

        expected_line_names = ['181-aceF-R1', '181-aceF-R2', '181-aceF-R3']
        expected_assay_suffixes = {
            targeted_proteomics.pk: ['8h', '24h'],
            metabolomics.pk: ['4h', '6h'],
        }

        expected_line_metadata = {
            line_name: {str(media_meta.pk): 'LB'}
            for line_name in expected_line_names
        }

        # construct a dict of expected assay metadata as a result of submitting this ED file
        time_pk_str = str(cache.assay_time_mtype.pk)
        expected_assay_metadata = {}  # maps line name -> protocol pk -> assay name -> metadata
        for line_name in expected_line_names:
            expected_assay_metadata[line_name] = {}
            for protocol_pk, assay_suffixes in expected_assay_suffixes.iteritems():
                for assay_suffix in assay_suffixes:
                    assay_name = "%s-%s" % (line_name, assay_suffix)
                    time_str = str(float(assay_suffix[0:-1]))  # re/cast to get the decimal

                    assay_name_to_meta_dict = expected_assay_metadata[line_name].get(protocol_pk,
                                                                                     {})
                    if not assay_name_to_meta_dict:
                        expected_assay_metadata[line_name][protocol_pk] = assay_name_to_meta_dict

                    assay_name_to_meta_dict[assay_name] = {time_pk_str: time_str}

        creation_results = self._test_combinatorial_input(
            study,
            advanced_experiment_def_xlsx,
            expected_line_names,
            expected_assay_suffixes,
            edd_strains_by_ice_id=strains_by_part_num,
            exp_line_metadata=expected_line_metadata,
            exp_assay_metadata=expected_assay_metadata,
            is_excel_file=True)

        # verify that line descriptions match the expected value set in the file (using database
        # field that's in use by the GUI at the time of writing
        for line in creation_results.lines_created:
            self.assertEqual('Description blah blah', line.description)<|MERGE_RESOLUTION|>--- conflicted
+++ resolved
@@ -11,10 +11,7 @@
 from django.db import transaction
 from django.test import tag, TestCase
 from future.utils import viewitems
-<<<<<<< HEAD
-=======
 from jsonschema import Draft4Validator
->>>>>>> 662a9ace
 from openpyxl import load_workbook
 
 from main.importer.experiment_desc import CombinatorialCreationImporter
@@ -373,13 +370,9 @@
             if expected_assay_metadata:
                 line_items = viewitems(creation_results.line_to_protocols_to_assays_list)
                 for line_name, protocol_to_assay in line_items:
-<<<<<<< HEAD
-                    for protocol, assays_list in viewitems(protocol_to_assay):
-=======
                     metadata_from_line = expected_assay_metadata[line_name]
                     for protocol, assays_list in viewitems(protocol_to_assay):
                         metadata_from_protocol = metadata_from_line[protocol]
->>>>>>> 662a9ace
                         for assay in assays_list:
                             expected_metadata = metadata_from_protocol[assay.name]
                             self.assertEqual(expected_metadata, assay.meta_store)
