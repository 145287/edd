--- conflicted
+++ resolved
@@ -317,12 +317,21 @@
         protocol2 = Protocol.objects.create(
             name="OD600", categorization=Protocol.CATEGORY_OD, owned_by=user1)
         Protocol.objects.create(name="New protocol", owned_by=user1, active=False)
-        mt1 = Metabolite.objects.get(short_name="ac")
+        mt1 = Metabolite.objects.create(
+            type_name="Mevalonate", short_name="Mev", type_group="m", charge=-1, carbon_count=6,
+            molecular_formula="C6H11O4", molar_mass=148.16)
+        mt2 = Metabolite.objects.create(
+            type_name="D-Glucose", short_name="glc-D", type_group="m", charge=0, carbon_count=6,
+            molecular_formula="C6H12O6", molar_mass=180.16)
+        mt3 = Metabolite.objects.create(
+            type_name="Acetate", short_name="ac", type_group="m", charge=-1, carbon_count=2,
+            molecular_formula="C2H3O2", molar_mass=60.05)
         kw1 = MetaboliteKeyword.objects.create(name="GCMS", mod_by=user1)
-        MetaboliteKeyword.objects.create(name="HPLC", mod_by=user1)
+        kw2 = MetaboliteKeyword.objects.create(name="HPLC", mod_by=user1)
         kw3 = MetaboliteKeyword.objects.create(name="Mevalonate Pathway", mod_by=user1)
         mt1.keywords.add(kw1)
         mt1.keywords.add(kw3)
+        mt2.keywords.add(kw2)
         mt2 = GeneIdentifier.objects.create(
             type_name="Gene name 1", short_name="gen1", type_group="g")
         mt3 = MeasurementType.create_protein(
@@ -529,23 +538,6 @@
         return {
             'action': "Submit Data",
             'datalayout': "std",
-<<<<<<< HEAD
-            'disamMComp1': 1,
-            'disamMComp2': 1,
-            'disamMType1': Metabolite.objects.get(short_name="ac").pk,
-            'disamMType2': Metabolite.objects.get(short_name="glc__D").pk,
-            'disamMUnits1': mu.pk,
-            'disamMUnits2': mu.pk,
-            'enableColumn0': 1,
-            'enableColumn1': 2,
-            'enableRow0': 1,
-            'enableRow1': 2,
-            'enableRow2': 3,
-            'enableRow3': 4,
-            'enableRow4': 5,
-            'enableRow5': 6,
-=======
->>>>>>> 04592cdd
             'jsonoutput': json,
             'rawdataformat': "csv",
             'studyID': Study.objects.get(name="Test Study 1").pk,
