/* CSS reset */

html, body, div, span, p, a, em, img, strike, strong, sup, b,
u, i, center, dl, dt, dd, ol, ul, li, fieldset, form, label, legend, table, tbody, thead,
tfoot, tr, th, td {
    border: 0;
    color: inherit;
    font-size: inherit;
    margin: 0;
    padding: 0;
<<<<<<< HEAD
    vertical-align: middle;
}

h1, h2, h3, h4, h5, h6 {
    color: inherit;
    margin: 0;
    padding: 0;
}

=======
}

h1, h2, h3, h4, h5, h6 {
    color: inherit;
    margin: 0;
    padding: 0;
}

>>>>>>> 882f745f
table {
    border-collapse: collapse;
    border-spacing: 0;
}
fieldset {
    border: 1px dotted #D7E9FE;
    padding: 1em;
}


/* EDD basic style */

HTML {
    color: #000000;
    font-family: "Helvetica Neue",Helvetica,Arial,sans-serif;
    font-size: 14px;
    height: 100%;
}
H1, H2, H3, H4 {
    margin:3px;

}
body {
    height: 100%;
    line-height: 1;
<<<<<<< HEAD
    padding-left: 20px;
    padding-right: 20px;
=======
>>>>>>> 882f745f
}
p {
    margin:0.4em;
    padding:0.2em;
}


/* Links */

a {
    color:#4C81C0;
    text-decoration:none;
}

a.darker {
    color:#000000;
}
a:hover {
    text-decoration:underline;
}


/* Functional classes */

.clear {
    clear:both;
}
.nowrap {
    white-space:nowrap;
}
.right-txt {
    text-align: right;
}
.off {
    display:none;
    visibility:hidden;
}
.hoverable:hover {
    cursor: pointer;
    text-decoration:underline;
}
.search_match {
    font-weight: bold;
    padding: 0 !important;
}
.stripeRowA {
    background-color:rgb(250,250,250);
}
.stripeRowB {
    background-color:white;
}
.disabledRecord {
    background-color:#FFC0C0;
}
.emptyRecord {
    color:#666666;
}
.link_indicator {
    background-image:url('images/link_go.png');
    background-position:right;
    background-repeat:no-repeat;
}
.clickableLink {
    font-style: italic;
    color: black;
}
.clickableLink:hover {
    color: #44B;
    cursor: pointer;
}
.wait {
    background-repeat: no-repeat;
    background-position: center;
    background-image: url(data:image/gif;base64,R0lGODlhEAAQAPQAAP///wAAAPDw8IqKiuDg4EZGRnp6egAAAFhYWCQkJKysrL6+vhQUFJycnAQEBDY2NmhoaAAAAAAAAAAAAAAAAAAAAAAAAAAAAAAAAAAAAAAAAAAAAAAAAAAAAAAAAAAAACH/C05FVFNDQVBFMi4wAwEAAAAh/hpDcmVhdGVkIHdpdGggYWpheGxvYWQuaW5mbwAh+QQJCgAAACwAAAAAEAAQAAAFdyAgAgIJIeWoAkRCCMdBkKtIHIngyMKsErPBYbADpkSCwhDmQCBethRB6Vj4kFCkQPG4IlWDgrNRIwnO4UKBXDufzQvDMaoSDBgFb886MiQadgNABAokfCwzBA8LCg0Egl8jAggGAA1kBIA1BAYzlyILczULC2UhACH5BAkKAAAALAAAAAAQABAAAAV2ICACAmlAZTmOREEIyUEQjLKKxPHADhEvqxlgcGgkGI1DYSVAIAWMx+lwSKkICJ0QsHi9RgKBwnVTiRQQgwF4I4UFDQQEwi6/3YSGWRRmjhEETAJfIgMFCnAKM0KDV4EEEAQLiF18TAYNXDaSe3x6mjidN1s3IQAh+QQJCgAAACwAAAAAEAAQAAAFeCAgAgLZDGU5jgRECEUiCI+yioSDwDJyLKsXoHFQxBSHAoAAFBhqtMJg8DgQBgfrEsJAEAg4YhZIEiwgKtHiMBgtpg3wbUZXGO7kOb1MUKRFMysCChAoggJCIg0GC2aNe4gqQldfL4l/Ag1AXySJgn5LcoE3QXI3IQAh+QQJCgAAACwAAAAAEAAQAAAFdiAgAgLZNGU5joQhCEjxIssqEo8bC9BRjy9Ag7GILQ4QEoE0gBAEBcOpcBA0DoxSK/e8LRIHn+i1cK0IyKdg0VAoljYIg+GgnRrwVS/8IAkICyosBIQpBAMoKy9dImxPhS+GKkFrkX+TigtLlIyKXUF+NjagNiEAIfkECQoAAAAsAAAAABAAEAAABWwgIAICaRhlOY4EIgjH8R7LKhKHGwsMvb4AAy3WODBIBBKCsYA9TjuhDNDKEVSERezQEL0WrhXucRUQGuik7bFlngzqVW9LMl9XWvLdjFaJtDFqZ1cEZUB0dUgvL3dgP4WJZn4jkomWNpSTIyEAIfkECQoAAAAsAAAAABAAEAAABX4gIAICuSxlOY6CIgiD8RrEKgqGOwxwUrMlAoSwIzAGpJpgoSDAGifDY5kopBYDlEpAQBwevxfBtRIUGi8xwWkDNBCIwmC9Vq0aiQQDQuK+VgQPDXV9hCJjBwcFYU5pLwwHXQcMKSmNLQcIAExlbH8JBwttaX0ABAcNbWVbKyEAIfkECQoAAAAsAAAAABAAEAAABXkgIAICSRBlOY7CIghN8zbEKsKoIjdFzZaEgUBHKChMJtRwcWpAWoWnifm6ESAMhO8lQK0EEAV3rFopIBCEcGwDKAqPh4HUrY4ICHH1dSoTFgcHUiZjBhAJB2AHDykpKAwHAwdzf19KkASIPl9cDgcnDkdtNwiMJCshACH5BAkKAAAALAAAAAAQABAAAAV3ICACAkkQZTmOAiosiyAoxCq+KPxCNVsSMRgBsiClWrLTSWFoIQZHl6pleBh6suxKMIhlvzbAwkBWfFWrBQTxNLq2RG2yhSUkDs2b63AYDAoJXAcFRwADeAkJDX0AQCsEfAQMDAIPBz0rCgcxky0JRWE1AmwpKyEAIfkECQoAAAAsAAAAABAAEAAABXkgIAICKZzkqJ4nQZxLqZKv4NqNLKK2/Q4Ek4lFXChsg5ypJjs1II3gEDUSRInEGYAw6B6zM4JhrDAtEosVkLUtHA7RHaHAGJQEjsODcEg0FBAFVgkQJQ1pAwcDDw8KcFtSInwJAowCCA6RIwqZAgkPNgVpWndjdyohACH5BAkKAAAALAAAAAAQABAAAAV5ICACAimc5KieLEuUKvm2xAKLqDCfC2GaO9eL0LABWTiBYmA06W6kHgvCqEJiAIJiu3gcvgUsscHUERm+kaCxyxa+zRPk0SgJEgfIvbAdIAQLCAYlCj4DBw0IBQsMCjIqBAcPAooCBg9pKgsJLwUFOhCZKyQDA3YqIQAh+QQJCgAAACwAAAAAEAAQAAAFdSAgAgIpnOSonmxbqiThCrJKEHFbo8JxDDOZYFFb+A41E4H4OhkOipXwBElYITDAckFEOBgMQ3arkMkUBdxIUGZpEb7kaQBRlASPg0FQQHAbEEMGDSVEAA1QBhAED1E0NgwFAooCDWljaQIQCE5qMHcNhCkjIQAh+QQJCgAAACwAAAAAEAAQAAAFeSAgAgIpnOSoLgxxvqgKLEcCC65KEAByKK8cSpA4DAiHQ/DkKhGKh4ZCtCyZGo6F6iYYPAqFgYy02xkSaLEMV34tELyRYNEsCQyHlvWkGCzsPgMCEAY7Cg04Uk48LAsDhRA8MVQPEF0GAgqYYwSRlycNcWskCkApIyEAOwAAAAAAAAAAAA%3D%3D);
}
.wait-faster {
    background-repeat: no-repeat;
    background-position: center;
    background-image: url(data:image/gif;base64,R0lGODlhEAAQAMQAAP///+7u7t3d3bu7u6qqqpmZmYiIiHd3d2ZmZlVVVURERDMzMyIiIhEREQARAAAAAP///wAAAAAAAAAAAAAAAAAAAAAAAAAAAAAAAAAAAAAAAAAAAAAAAAAAAAAAAAAAACH/C05FVFNDQVBFMi4wAwEAAAAh+QQFBwAQACwAAAAAEAAQAAAFdyAkQgGJJOWoQgIjBM8jkKsoPEzgyMGsCjPDw7ADpkQBxRDmSCRetpRA6Rj4kFBkgLC4IlUGhbNQIwXOYYWCXDufzYPDMaoKGBoKb886OjAKdgZAAgQkfCwzAgsDBAUCgl8jAQkHEAVkAoA1AgczlyIDczUDA2UhACH5BAUHABAALAAAAAAPABAAAAVjICSO0IGIATkqIiMKDaGKC8Q49jPMYsE0hQdrlABCGgvT45FKiRKQhWA0mPKGPAgBcTjsspBCAoH4gl+FmXNEUEBVAYHToJAVZK/XWoQQDAgBZioHaX8igigFKYYQVlkCjiMhACH5BAUHABAALAAAAAAQAA8AAAVgICSOUGGQqIiIChMESyo6CdQGdRqUENESI8FAdFgAFwqDISYwPB4CVSMnEhSej+FogNhtHyfRQFmIol5owmEta/fcKITB6y4choMBmk7yGgSAEAJ8JAVDgQFmKUCCZnwhACH5BAUHABAALAAAAAAQABAAAAViICSOYkGe4hFAiSImAwotB+si6Co2QxvjAYHIgBAqDoWCK2Bq6A40iA4yYMggNZKwGFgVCAQZotFwwJIF4QnxaC9IsZNgLtAJDKbraJCGzPVSIgEDXVNXA0JdgH6ChoCKKCEAIfkEBQcAEAAsAAAAABAADgAABUkgJI7QcZComIjPw6bs2kINLB5uW9Bo0gyQx8LkKgVHiccKVdyRlqjFSAApOKOtR810StVeU9RAmLqOxi0qRG3LptikAVQEh4UAACH5BAUHABAALAAAAAAQABAAAAVxICSO0DCQKBQQonGIh5AGB2sYkMHIqYAIN0EDRxoQZIaC6bAoMRSiwMAwCIwCggRkwRMJWKSAomBVCc5lUiGRUBjO6FSBwWggwijBooDCdiFfIlBRAlYBZQ0PWRANaSkED1oQYHgjDA8nM3kPfCmejiEAIfkEBQcAEAAsAAAAABAAEAAABWAgJI6QIJCoOIhFwabsSbiFAotGMEMKgZoB3cBUQIgURpFgmEI0EqjACYXwiYJBGAGBgGIDWsVicbiNEgSsGbKCIMCwA4IBCRgXt8bDACkvYQF6U1OADg8mDlaACQtwJCEAIfkEBQcAEAAsAAABABAADwAABV4gJEKCOAwiMa4Q2qIDwq4wiriBmItCCREHUsIwCgh2q8MiyEKODK7ZbHCoqqSjWGKI1d2kRp+RAWGyHg+DQUEmKliGx4HBKECIMwG61AgssAQPKA19EAxRKz4QCVIhACH5BAUHABAALAAAAAAQABAAAAVjICSOUBCQqHhCgiAOKyqcLVvEZOC2geGiK5NpQBAZCilgAYFMogo/J0lgqEpHgoO2+GIMUL6p4vFojhQNg8rxWLgYBQJCASkwEKLC17hYFJtRIwwBfRAJDk4ObwsidEkrWkkhACH5BAUHABAALAAAAQAQAA8AAAVcICSOUGAGAqmKpjis6vmuqSrUxQyPhDEEtpUOgmgYETCCcrB4OBWwQsGHEhQatVFhB/mNAojFVsQgBhgKpSHRTRxEhGwhoRg0CCXYAkKHHPZCZRAKUERZMAYGMCEAIfkEBQcAEAAsAAABABAADwAABV0gJI4kFJToGAilwKLCST6PUcrB8A70844CXenwILRkIoYyBRk4BQlHo3FIOQmvAEGBMpYSop/IgPBCFpCqIuEsIESHgkgoJxwQAjSzwb1DClwwgQhgAVVMIgVyKCEAIfkECQcAEAAsAAAAABAAEAAABWQgJI5kSQ6NYK7Dw6xr8hCw+ELC85hCIAq3Am0U6JUKjkHJNzIsFAqDqShQHRhY6bKqgvgGCZOSFDhAUiWCYQwJSxGHKqGAE/5EqIHBjOgyRQELCBB7EAQHfySDhGYQdDWGQyUhADs=);
}
.wait-larger {
    background-repeat: no-repeat;
    background-position: center;
    background-size: 60px 60px;
    background-image: url(images/spinner-big.gif);
}
.waitbadge {
    margin:0px 2px 0px 2px;
    padding:0px 2px 0px 2px;
    display:inline-block;
    width:16px;
    height:16px;
    vertical-align:-25%;
}

.spinner {
    height: 50px;
    width: 50px;
    position: absolute;
    margin-left: -25px;
    margin-top: -25px;
    top: 30%;
    left: 50%;
}

.noData {
    margin: 30px;
}

.disableLink {
    pointer-events: none;
    cursor: default;
    color: grey;
}
.test {
    color: mediumvioletred;
    font-size: 12px;
}

.dev {
    color: green;
    font-size: 12px;
}

.int {
    color: orange;
    font-size: 12px;
}
.disclose {
    clear: both;
}
/* .discloseAlt is alternate content to show when an .disclose element is collapsed */
.disclose .discloseAlt {
    display:none;
    visibility:hidden;
}
.disclose.discloseHide .discloseAlt {
    display:inherit;
    visibility:inherit;
}
.disclose.discloseHide > .discloseBody {
    display:none;
    visibility:hidden;
}
.disclose.discloseHide .discloseLink:before {
    content: '▶';   /* Unicode 'black right-pointing triangle' 0x25B6 */
}
.disclose .discloseLink:before {
    color:#707070;
    content: '▼';   /* Unicode 'black down-pointing triangle' 0x25BC */
}
.discloseLink {
    cursor:pointer;
    color: #606060;
}
.top {
    vertical-align: top !important;
}
:disabled {
    background-color: #eeeeee;
}
form.noMargins {
    margin:0;
    padding:0;
}


/* Main flex layout */

div.mainFlex {
<<<<<<< HEAD
    width: 100%;
=======
>>>>>>> 882f745f
    height: 100%;
    display: flex;
    flex-direction: column;
    justify-content: flex-start; /* align items in Main Axis */
    align-items: stretch; /* align items in Cross Axis */
    align-content: stretch; /* Extra space in Cross Axis */
    flex-wrap: nowrap;
<<<<<<< HEAD
=======
    padding:0;
    margin:0;
>>>>>>> 882f745f
}


/* Top banner styling */

div.topBanner {
    display: flex;
    flex-wrap: nowrap;
    flex-direction: row;
    justify-content: space-between;
    padding-bottom: 10px;
}
div.topBanner > div.siteLogo {
    flex-shrink: 0;
    padding: 10px 0 0 5px;
}
div.topBanner > div.pageName {
    color: #6c6c6c;
    font-size: 27px;
    line-height: 1.1;   /* Multiple of font size */
    margin: auto 20px auto 20px;
    flex-grow:1;
    border: 0;
    padding: 5px 0 0 0;
    text-align: center;
}
div.topBanner > div.userMenu {
    flex-shrink: 0;
    padding: 10px;
    margin-right: 30px;
    white-space: nowrap;
}
div.topBanner > div.userMenu > div {
    padding: 0 0 3px 0;
}


/* A section near the top of the page for reporting the result of attempted operations */

div.statusMessage {
    clear: both;
    font-size:14px;
    padding:0.7em 0.6em 0.1em 0.6em;
}
div.statusMessage > p {
    border-width: 2px;
    border-radius: 6px;
    border-style: solid;
    color: black;
    margin:0;
    padding: 0.25em 0.75em;
    -webkit-border-radius: 6px;
    -moz-border-radius: 6px;
}
div.errorMessage {
    background: #FFF0F0;
    margin: 0;
    border: 2px solid red;
    border-radius: 6px;
    -webkit-border-radius: 6px;
    -moz-border-radius: 6px;
}
div.statusMessage > p.good, .good {
    background-color: #F3F9F4;
    border-color: green;
}
div.statusMessage > p.neutral, .neutral {
    background-color: #D8E4F1;
    border-color: #77B1EF;
}
div.statusMessage > p.warn, .warn {
    background-color: #FFFDF6;
    border-color: #FFEAAE;
}
/* used in sbml export */
div.statusMessage > p.warn2, .warn2 {
  color:rgb(200, 130, 0);
}
div.statusMessage > p.bad, .bad {
    background-color: #FFCCCC;
    border-color: red;
}
div.statusMessage > p.success, .success {
  color: #0000ff;
  font-weight: bold;
}


/* Main content section */

div.mainFlex > div.content {
    flex: 1;
    overflow: auto;
<<<<<<< HEAD
=======
    padding-left: 15px;
    padding-right: 15px;
>>>>>>> 882f745f
}

div.mainFlex > div.bottomBar {

}

/* Footer area */

div.mainFlex > div.footer {
<<<<<<< HEAD
=======

}
div.footer-text {
>>>>>>> 882f745f
    border-top: 1px solid #CCC;
    color: #CCC;
    font-size: 0.85em;
    margin: 20px 15px 0px 15px;
    padding: 20px;
<<<<<<< HEAD
}
div.mainFlex > div.footer > div.footer-text {
    margin: 0px auto;
    text-align: center;
}
div.mainFlex > div.footer > div.footer-text > span {
=======
    text-align: center;
}
div.footer-text > span {
>>>>>>> 882f745f
    margin: 0 2em;
}


/* Mouseover help boxes for the various steps */

div.helpBadgeDiv {
    float:left;
    cursor: pointer;
    display:inline-block;
    padding:1px 5px;
    margin:0px 10px 0px 6px;
    color:#44D;
    font-size:9px;
    text-align:center;
    border:2px solid #66E;
    border-radius: 6px;
    -webkit-border-radius: 6px;
    -moz-border-radius: 6px;
}

div.helpBadgeDiv:hover {
    background-color:#CECEFF;
}
div.helpBadgeDiv div.helpContent {
    display:none;
    z-index:10;
    width:350px;
    position:absolute;
    border:1px solid #606060;
    padding:3px 6px;
    margin:0px;
    background-color:white;
    color:black;
    font-weight:normal;
    font-size:14px;
    text-align:left;
    transform: translate(-15px,9px);
    -ms-transform: translate(-15px,9px);
    -webkit-transform: translate(-15px,9px);
    -o-transform: translate(-15px,9px);
    -moz-transform: translate(-15px,9px);
}

div.helpContent li {
    margin-left: 20px;
}
div.helpBadgeDiv:hover div.helpContent {
    display:block;
}

/* Page sections */
div.pageSection {
    margin:10px 40px 3px 20px;
}

div.newPageSection {
    margin:10px 40px 3px 20px;
}
div.pageSection div.sectionHead {
    color: #606060;
    font-size: 16px;
    font-weight: bold;
    padding: 4px 4px 4px 6px;
    background: linear-gradient(top, rgba(200,200,200,0.5) 0%, rgba(200,200,200,0.1) 100%);
    background: -o-linear-gradient(top, rgba(200,200,200,0.5) 0%, rgba(200,200,200,0.1) 100%);
    background: -moz-linear-gradient(top, rgba(200,200,200,0.5) 0%, rgba(200,200,200,0.1) 100%);
    background: -webkit-linear-gradient(top, rgba(200,200,200,0.5) 0%, rgba(200,200,200,0.1) 100%);

}
div.pageSection div.sectionChapter {
    color:#a0a0a0;
    margin:0px;
    padding:3px;
    border-style:solid;
    border-width:1px 0px 0px 0px;
    border-color:rgba(255,255,255,0.9);
}
div.pageSection div.sectionContent {
    margin:0px;
    padding:4px 8px 4px 8px;
}
div.pageSection div.sectionContent.sectionRight {
    text-align: right;
}
div.pageSection div.sectionContent div.subSectionChapter {
    margin:2px 0px 0px 4px;
    padding:0px 1px 0px 1px;
    border-style:solid;
    border-width:0px;
}
div.pageSection div.sectionContent div.subSectionContent {
    margin:0px 0px 0px 4px;
    padding:0px 8px 3px 16px;
}
div.subSectionContent {
  font-size: 14px;
}
/* A section meant for the bottom of page sections,
   with form elements representing actions you can take on content in above sections */
div.sectionActions {
    /* border-top:1px solid rgba(164,164,164,0.7); */
<<<<<<< HEAD
    margin: 0px;
    padding:10px 0px 0px 0px;
=======
    margin: 10px 0px 10px 0px;
    padding:0;
>>>>>>> 882f745f
}
div.pageSection.discloseHide.minor {
    background: transparent;
    border-width: 0;
    color:#3C75B9;
    font-size:14px;
    font-weight:bold;
}
div.pageSection.minor div.sectionHead {
    background: transparent;
}

ul.studyTabs {
    margin: 15px 0px 10px 0px;
     border-bottom: 1px solid lightgray;
<<<<<<< HEAD
}

/* mimic the appearance of sectionHeader, independently of a pageSection */
div.bare-header {
    margin: 10px 8px 3px 8px;
    padding: 4px 4px 4px 6px;
    font-size:14px;
    font-weight:bold;
    float: right;
    padding:4px 4px 4px 6px;
=======
>>>>>>> 882f745f
}


/* Data tables and controls */

table.dataTable {
    width:100%;
    border:none;
}
table.dataTable tr.header > th {
    border-style: none;
    text-align:left;
    color:rgb(12, 69, 137);
    font-size:14px;
    height:19px;
    font-weight:bold;
    padding:4px 4px 1px 6px;
}
tr.columnLabels > th {
    padding: 10px;
    vertical-align:top;
    font-size:14px;
    color:rgb(12,69,137);
    font-weight:normal;
    border: 1px solid lightgray;
    -webkit-touch-callout: none;
    -webkit-user-select: none;
    -khtml-user-select: none;
    -moz-user-select: none;
    -ms-user-select: none;
    user-select: none;
}

/* Table sorting components */

tr.columnLabels > th.sortheader {
    cursor: pointer;
    text-align: left;
    text-decoration:none;
}
tr.columnLabels > th.sortheader.right {
    text-align: right;
}
tr.columnLabels > th.sortheader.center {
    text-align: center;
}
tr.columnLabels > th.smaller {
    font-size:14px;
}
table.dataTable tr.columnLabels > th.sortheader:hover {
    text-decoration:underline;
    background-color:#CCF;
}
tr.columnLabels > th.sortedup > div {
    background-image: url(images/sortup-dark.png);
    background-repeat: no-repeat;
    background-position: center right;
}
tr.columnLabels > th.sorteddown > div {
    background-image: url(images/sortdown-dark.png);
    background-repeat: no-repeat;
    background-position: center right;
}
tr.columnLabels > th.sortwait > div {
    background-image: url(images/wait.png);
    background-repeat: no-repeat;
    background-position: center right;
}
tr.columnLabels > th.sortwait > div:hover {
    text-decoration:underline;
    background-color:rgba(108,164,233,0.6);
}

/* Data table regular cells */

table.dataTable tr > td {
    padding:4px 4px 4px 8px;
    margin:0px;
    font-size:12px;
    font-family: Helvetica, sans-serif;
    vertical-align:top;
}
table.dataTable tr > td input[type="checkbox"] {
    padding:0px;
    margin:0px 5px 0px 0px;
}
table.dataTable tr > td input[type="text"] {
    padding:0px;
    margin:1px 0px 0px 0px;
}
table.dataTable tr > td ul {
    list-style-type:none;
    padding:0px;
    margin:0px;
}
table.dataTable tr > td ul > li {
    padding:2px 0px 0px 0px;
    margin:0px;
}
table.dataTable tr > td ul > li:first-child {
    padding:0px 0px 0px 0px;
}
table.dataTable tr > td span {
    margin:0px;
    padding:3px 3px 0px 0px;
    white-space: nowrap;
<<<<<<< HEAD
=======
    overflow: hidden;
    text-overflow: ellipsis;
>>>>>>> 882f745f
}

table.dataTable tr > td p {
    margin:3px 3px 0px 0px;
    padding:0px;
}
tr.groupHeader.replicate > td:before {
    padding:0;
    content: '▼';
}

tr.groupHeader > td:before {
    padding: 0;
    content: '►';
}

.replicateLineShow {
    color: grey;
}

/* Data table controls for DataGrids.  These can fit inside "sectionHeads" or the "header" row of a "dataTable" */

span.tableControl {
<<<<<<< HEAD
    float:left;
=======
/*    float:left;   */
>>>>>>> 882f745f
    font-weight:normal;
    margin:10px 5px 10px 0px;
    padding:0px;
    height:15px;
    color:#444444;
    font-size:12px;
    vertical-align:bottom;
    display: none;
}
span.tableControl > input[type="checkbox"] {
    margin:10px 5px 10px 0px;
    padding:0px;
    font-size:11px;
}
span.tableControl > label {
    margin:0px;
    display:inline-block;
    padding:2px 0px 0px 0px;
}
span.tableControl > select {
    margin:0px 1px 0px 4px;
    padding:0px;
    font-size:10px;
}

span.tableHeader {
<<<<<<< HEAD
    float: left;
=======
/*    float: left;  */
>>>>>>> 882f745f
    margin-right: 10px;
}

input[type="button"].tableControl {
<<<<<<< HEAD
    float:left;
=======
/*    float:left;   */
>>>>>>> 882f745f
    margin:10px 5px 10px 0px;
    font-size:10px;
}
input[type="text"].searchBox {
    margin:10px 5px 10px 0px;
    padding:0px 4px 0px 4px;
    font-size:14px;
    border-radius: 7px;
    -webkit-border-radius: 7px;
    -moz-border-radius: 7px;
    background-image: url("images/magnifying_glass.png");
    background-repeat: no-repeat;
    background-size: 15px 15px;
    background-position: right 5px top 1px;
}
input[type="text"].searchBox.tableControl {
<<<<<<< HEAD
    float:left;
=======
/*    float:left;   */
>>>>>>> 882f745f
}

div.searchStudies {
    margin-left: 20px;
}

<<<<<<< HEAD
/* DataGrid header checkboxes.  To make a checkbox in a table header, do <label class="tableCheckbox"><input ... />LABEL</label> */

.tableCheckbox {
    display: block;
    float: right;
    padding-top: 1px;
    padding-left: 15px;
    padding-right: 10px;
    text-indent: -15px;
    font-weight:normal;
    font-size:12px;
}
.tableCheckbox input {
    margin:0;
    vertical-align: bottom;
    position: relative;
    left: -5px;
    top: -1px;
}

/* DataGrid header pulldown menus */

span.pulldownMenu {
=======
/* DataGrid header pulldown menus */

div.pulldownMenu {
    display:inline-block;
>>>>>>> 882f745f
    margin:10px 5px 10px 0px;
    padding:0px;
    font-weight:normal;
    font-size:14px;
<<<<<<< HEAD
    float:left;
=======
>>>>>>> 882f745f
}
div.pulldownMenuLabelOff {
    display:inline-block;
    cursor: pointer;
    font-size: 14px;
    margin:2px 5px 0px 0px;
    border:0px;
    padding:0px 5px 0px 5px;
    text-decoration:none;
    z-index:2;
}
div.pulldownMenuLabelOff:hover {
    text-decoration:underline;
}
div.pulldownMenuLabelOn {
    display:inline-block;
    position:relative;
    margin:0px;
    border-style:solid;
    padding:0px 5px 0px 5px;
    text-decoration:underline;
    border-width:1px 1px 0px 1px;
    background-color:white;
    cursor: pointer;
    z-index:4;
}
div.pulldownMenuMenuBlock {
    display:block;
    position:absolute;
    margin:0px;
    border:1px black solid;
    padding:5px 8px 0px 8px;
    text-decoration:none;
    background-color:white;
    text-shadow:none;
    color:black;
    font-size:14px;
    font-weight:normal;
    z-index:3;
    box-shadow: 3px 3px 6px rgba(0,0,0,0.4);
    border-radius: 0px 4px 4px 4px;
    -webkit-border-radius: 0px 4px 4px 4px;
    -moz-border-radius: 0px 4px 4px 4px;
    transform: translate(0px,-1px);
    -ms-transform: translate(0px,-1px);
    -webkit-transform: translate(0px,-1px);
    -o-transform: translate(0px,-1px);
    -moz-transform: translate(0px,-1px);
}
div.pulldownMenuMenuBlock ul {
    color:#2C61A0;
    list-style-type:none;
    margin:3px 0px 5px 0px;
    padding:3px 0px 1px 0px;
}
div.pulldownMenuMenuBlock ul.withDivider {
    border-bottom:1px #6CA5E9 solid;
    padding-bottom:5px;
}
div.pulldownMenuMenuBlock ul > li > input[type="checkbox"] {
    padding:0px;
    margin:0px 7px 0px 0px;
}


/* Styling for a special-purpose "filter criteria" table */

div.filteringSection {
    overflow-x: auto;
    overflow-y: hidden;
    white-space: nowrap;
<<<<<<< HEAD
    margin:20px 2px 0px 2px;
=======
    margin:15px 2px 0px 20px;
>>>>>>> 882f745f
    max-height: 289px;
}
div.filterTable {
    border:none;
    display:table;
    margin:3px 0px 0px 0px;
}
div.filterTable > div.filterColumn {
    display:table-cell;
    font-size:11px;
    font-family: Helvetica, sans-serif;
    padding:0px 0px 3px 0px;
    margin:0px;
    border:none;
    vertical-align:top;
}
.studyPrevNext {
    margin: 0px 40px 0px 20px;
    float: right;
}

.dropLink {
    vertical-align: top;
}

.dropImg {
    background-image: url(images/download_icon.png);
    background-size: contain;
    background-repeat: no-repeat;
    background-position: center;
}

div.filterTable > div.filterColumn div.filterCriteriaScrollZone {
    max-height: 161px;
    overflow-x: visible;
    overflow-y: auto;
    padding:0px 20px 0px 0px;
    white-space:nowrap;
}
table.filterCriteriaTable {
    padding:0px;
    margin:2px 10px 2px 1px;
}
table.filterCriteriaTable tr {
    color:black;
    cursor:default;
    margin:0px;
    padding:1px 0px;
    text-align:left;
}
table.filterCriteriaTable tr:hover {
    background-color:#CECEFF;
}
table.filterCriteriaTable tr.nodata {
    color:#888888;
}
table.filterCriteriaTable tr.nodata:hover {
    background-color:#E0E0E0;
}
table.filterCriteriaTable input[type="checkbox"] {
    margin-left: 4px;
    margin-right: 4px;
    vertical-align: middle;
}
<<<<<<< HEAD
div.lastViewed {
    margin-left: 20px;
}
=======

>>>>>>> 882f745f
div.lastViewed span {
    display: inline-block;
    background-color: white;
    margin-bottom: 5px;
    font-weight: normal;
    border: 1px solid #f1f1f1;
    padding: 9px 10px;
    font-size: 14px;
    line-height: normal;
    border-radius: 3px;
    margin-right: 10px;
}
div.filterHead {
    padding:4px 8px 2px 2px;
    margin:0px;
    vertical-align: bottom;
}
div.filterHead > span.filterClearIcon, div.filterHeadSearch > span.filterClearIcon {
    display: inline-block;
    width:12px;
    height:12px;
    opacity:0;
    margin:0 1px -2px 3px;
    background-image: url(images/clear_checkboxes_icon.png);
    background-size: contain;
    background-repeat: no-repeat;
    background-position: center;
}
div.filterHead > span.filterClearIcon.enabled, div.filterHeadSearch > span.filterClearIcon.enabled {
    cursor: pointer;
    opacity:0.75;
}
div.filterHead > span.filterTitle {
    color:black;
    padding:0px;
    margin:5px 0px 2px 2px;
    font-weight: bold;
}
div.filterHeadSearch {
    padding:0px 0px 0px 2px;
    margin:0px;
}
div.filterHeadSearch > input[type="text"] {
    color:black;
    padding:0px 8px 0px 6px;
    margin:0px 0px 0px 1px;
    font-weight: bold;
    font-size:11px;
    border-radius: 7px;
    -webkit-border-radius: 7px;
    -moz-border-radius: 7px;
}

.lineButtons {
    float:right;
}


/* Tab sets for page sections */

ul.studyTabs {
    margin: 15px 0px 10px 0px;
}

.disabled-button {
    opacity: 0.5;
}

div.tabBar {
<<<<<<< HEAD
    padding:0px 20px 0px 20px;
=======
    padding:0px 10px 0px 10px;
>>>>>>> 882f745f
    background-repeat: repeat-x;
    background-size: 416px 26px;
    background-position: bottom;
    background-image: url(images/tab_section_background.png);
    margin:20px 0px 20px 0px;
    z-index:3;
}
div.tabBar > span {
    display: inline-block;
    color:#3c3c3c;
    font-size:14px;
    margin:0px;
    border-style:solid;
    border-color:#d0d0d0;
    border-top-width:1px;
    border-bottom-width:1px;
    border-left-width:1px;
    border-right-width:0px;
    padding:8px 12px 8px 12px;
}
div.tabBar.larger > span {
    font-size:17px;
    padding:10px 14px 10px 14px;
}
div.tabBar > span:first-of-type {
    border-top-left-radius:6px;
}
div.tabBar > span:last-of-type {
    border-right-width:1px;
    border-top-right-radius:6px;
}
div.tabBar > span.active {
    border-bottom-width:0px;
    padding-bottom:9px;
    z-index:4;
    background-color: #FFFFFF;
<<<<<<< HEAD
}
div.tabBar.larger > span.active {
    padding-bottom:11px;
}
=======
}
div.tabBar.larger > span.active {
    padding-bottom:11px;
}
>>>>>>> 882f745f
div.tabBar > span:not(.active) {
    background-color: #F7F7F7;
    cursor: pointer;
    box-shadow: 0 1.5px 5px rgba(0, 0, 0, 0.09) inset;
}


/* Button bars (largely the same as tab bars) */

div.buttonBar {
<<<<<<< HEAD
    padding:0px 20px 0px 20px;
    margin:20px 0px 20px 0px;
=======
    display:flex;
    align-items:center;
    flex-wrap: nowrap;
    flex-direction: row;    
    padding:0px 10px 0px 10px;
    margin:5px 0px 5px 0px;
>>>>>>> 882f745f
}
div.buttonBar > span {
    display: inline-block;
    color:#3c3c3c;
    font-size:14px;
    margin:0px;
    border-style:solid;
    border-color:#FFFFFF;
    background-color: #FFFFFF;
    border-width:1px;
    padding:8px 12px 8px 12px;
}
div.buttonBar > span:hover {
    border-color:#d0d0d0;
}
div.buttonBar.larger > span {
    font-size:17px;
    padding:10px 14px 10px 14px;
}
div.buttonBar > span:first-of-type {
    border-top-left-radius:6px;
    border-bottom-left-radius:6px;
}
div.buttonBar > span:last-of-type {
    border-top-right-radius:6px;
    border-bottom-right-radius:6px;
}
div.buttonBar > span.active {
    border-color:#d0d0d0;
    background-color: #F7F7F7;
    box-shadow: 0 1.5px 5px rgba(0, 0, 0, 0.09) inset;
}
div.buttonBar > span:not(.active) {
    color:#888888;
    cursor: pointer;
}
div.buttonBar > span:not(.active) > img {
    opacity:0.4;
}


/* This overrides some of the settings in the pageSection style */

div.pageSectionTabContent {
    margin:0px 8px 3px 8px;
    border-width:2px 0px 0px 0px;
    z-index:0;
}


/* span popup info boxes */

span.popup:hover {
    background-color:#CECEFF;
}
span.popup > span.popupinfo {
    display:none;
    position:absolute;
    visibility:hidden;
    padding:3px 8px;
    border-width:1px;
    border-style:solid;
    border-color:#3C75B9;
    z-index:2;
    box-shadow: 3px 3px 6px rgba(0,0,0,0.4);
    border-radius: 3px;
    -webkit-border-radius: 3px;
    -moz-border-radius: 3px;
    transform: translate(-1px,-3px);
    -ms-transform: translate(-1px,-3px);
    -webkit-transform: translate(-1px,-3px);
    -o-transform: translate(-1px,-3px);
    -moz-transform: translate(-1px,-3px);
}
span.popup:hover > span.popupinfo {
    display:inline-block;
    visibility:visible; /* make the section visible */
    background-color:#E4E4FF;
}


/* Table cells with popup menus */

td.popupcell:hover {
    background-color:#CECEFF;
}
/* old style rules */
td.popupcell div.p {
    display:table;
    width:100%;
    padding:0px;
    border:0px;
}
td.popupcell div.p > div.q {
    display:table-row;
    padding:0px;
    border:0px;
}
td.popupcell div.p > div.q > div.r {
    display:table-cell;
    padding:0px;
    border:0px;
}
td.popupcell div.p > div.q > div.r.checkbox {
    width:21px;
}
td.popupcell div.p > div.q > div.s {
    display:table-cell;
    padding:0px;
    border:0px;
}
td.popupcell div.p > div.q > div.s > div.t {
    display:none;
    position:absolute;
    visibility:hidden;
    padding:3px 8px;
    border-width:1px;
    border-style:solid;
    border-color:#3C75B9;
    z-index:2;
    box-shadow: 3px 3px 6px rgba(0,0,0,0.4);
    border-radius: 3px;
}
td.popupcell:hover div.p > div.q > div.s > div.t {
    display:block;
    visibility:visible; /* make the section visible */
    background-color:#E4E4FF;
}
td.popupcell hr {
    padding:0px;
    margin:4px 0px 2px 0px;
    border-width:1px 0px 0px 0px;
    border-style:solid;
    border-color:rgba(60,117,185,0.3);
}
td.popupcell div.p > div.q > div.s > div.t ul {
    white-space:pre-wrap;
    max-width:450px;
}
/* new style rules */
td.popupcell ul.popupmenu {
    background-color: #E4E4FF;
    border: 1px solid #3C75B9;
    border-radius: 3px;
    box-shadow: 3px 3px 6px rgba(0,0,0,0.4);
    display: none;
    list-style-type: none;
    padding: 3px 8px !important;
    position: absolute;
    transform: translate(4px, 0);
    z-index: 2;
}
td.popupcell:hover ul.popupmenu {
    display: inline-block;
}


/* Tables for filling out forms */

table.formTable {
    margin:10px 3px 20px 3px;
    border:none;
    font-size:16px;
}
table.formTable tr > td {
    text-align:left;
    vertical-align:top;
    padding:4px 6px 4px 4px;
}
table.formTable tr > td.form-label {
    word-break: keep-all;
    color:#a0a0a0;
    font-size:15px;
    padding-top:7px;
    padding-left:16px;
}

table.formTable tr > td input {
    padding:0px;
    margin:0;
}
table.formTable tr > td input[type="checkbox"] {
    padding:0px;
    margin:3px 3px 0px 9px;
}
table.formTable tr > td input[type="radio"] {
    padding:0px;
    margin:3px 3px 0px 9px;
}
table.formTable tr > td select {
    padding:0px;
    margin:0px 4px 0px 2px;
}
table.formTable tr > td span {
    margin:0px;
    padding:3px 3px 0px 0px;
}
table.formTable tr > td p {
    margin:3px 3px 0px 0px;
    padding:0px;
}
table.formTable tr > td textarea {
    margin:0;
    padding:0;
<<<<<<< HEAD
}

#assaysMeasSelectedTD {
    border-right: 1px solid rgba(164, 164, 164, 0.7);
    float: left;
    vertical-align: top;
}
#assaysMeasSelectedTD p {
    margin: 0.25em;
    padding: 0 8px;
}

.assay-action {
    margin-left: 38px;
=======
>>>>>>> 882f745f
}

#studiesTable td:nth-child(2) {
    white-space: nowrap;
    text-overflow: ellipsis;
    width: 40%;
    overflow: hidden;
    max-width: 200px;
}

#studiesTable td:first-child {
    white-space: nowrap;
    text-overflow: ellipsis;
    width: 40%;
    overflow: hidden;
    max-width: 200px;
}

tr.multientrybuttonrow:hover div.multientrybutton {
    opacity: 1;
}
div.multientrybutton {
    opacity: 0;
}


/* Autocomplete input element styling */

ul.edd-autocomplete-list {
    z-index:115;
    display:table;
}
ul.edd-autocomplete-list > li {
    display:table-row;
}
ul.edd-autocomplete-list > li:not(.odd) {
    background-color:#FCFCFC;
}
ul.edd-autocomplete-list > li > div {
    display:table-cell;
}
ul.edd-autocomplete-list > li > div.ui-state-active {
    border-width:0px;
    border:none;
}

input.autocomplete, input.autocomp {
    background-repeat: no-repeat;
    background-position: center right;
    background-image: url(data:image/png;base64,iVBORw0KGgoAAAANSUhEUgAAAAwAAAALCAYAAABLcGxfAAAD8GlDQ1BJQ0MgUHJvZmlsZQAAKJGNVd1v21QUP4lvXKQWP6Cxjg4Vi69VU1u5GxqtxgZJk6XpQhq5zdgqpMl1bhpT1za2021Vn/YCbwz4A4CyBx6QeEIaDMT2su0BtElTQRXVJKQ9dNpAaJP2gqpwrq9Tu13GuJGvfznndz7v0TVAx1ea45hJGWDe8l01n5GPn5iWO1YhCc9BJ/RAp6Z7TrpcLgIuxoVH1sNfIcHeNwfa6/9zdVappwMknkJsVz19HvFpgJSpO64PIN5G+fAp30Hc8TziHS4miFhheJbjLMMzHB8POFPqKGKWi6TXtSriJcT9MzH5bAzzHIK1I08t6hq6zHpRdu2aYdJYuk9Q/881bzZa8Xrx6fLmJo/iu4/VXnfH1BB/rmu5ScQvI77m+BkmfxXxvcZcJY14L0DymZp7pML5yTcW61PvIN6JuGr4halQvmjNlCa4bXJ5zj6qhpxrujeKPYMXEd+q00KR5yNAlWZzrF+Ie+uNsdC/MO4tTOZafhbroyXuR3Df08bLiHsQf+ja6gTPWVimZl7l/oUrjl8OcxDWLbNU5D6JRL2gxkDu16fGuC054OMhclsyXTOOFEL+kmMGs4i5kfNuQ62EnBuam8tzP+Q+tSqhz9SuqpZlvR1EfBiOJTSgYMMM7jpYsAEyqJCHDL4dcFFTAwNMlFDUUpQYiadhDmXteeWAw3HEmA2s15k1RmnP4RHuhBybdBOF7MfnICmSQ2SYjIBM3iRvkcMki9IRcnDTthyLz2Ld2fTzPjTQK+Mdg8y5nkZfFO+se9LQr3/09xZr+5GcaSufeAfAww60mAPx+q8u/bAr8rFCLrx7s+vqEkw8qb+p26n11Aruq6m1iJH6PbWGv1VIY25mkNE8PkaQhxfLIF7DZXx80HD/A3l2jLclYs061xNpWCfoB6WHJTjbH0mV35Q/lRXlC+W8cndbl9t2SfhU+Fb4UfhO+F74GWThknBZ+Em4InwjXIyd1ePnY/Psg3pb1TJNu15TMKWMtFt6ScpKL0ivSMXIn9QtDUlj0h7U7N48t3i8eC0GnMC91dX2sTivgloDTgUVeEGHLTizbf5Da9JLhkhh29QOs1luMcScmBXTIIt7xRFxSBxnuJWfuAd1I7jntkyd/pgKaIwVr3MgmDo2q8x6IdB5QH162mcX7ajtnHGN2bov71OU1+U0fqqoXLD0wX5ZM005UHmySz3qLtDqILDvIL+iH6jB9y2x83ok898GOPQX3lk3Itl0A+BrD6D7tUjWh3fis58BXDigN9yF8M5PJH4B8Gr79/F/XRm8m241mw/wvur4BGDj42bzn+Vmc+NL9L8GcMn8F1kAcXjEKMJAAAAACXBIWXMAAAsTAAALEwEAmpwYAAAAfUlEQVQokZWQQQrDMAwER4ppwD9TfPBb/TbfBLZzCKZpacER7GlH7LLSWhs8uNB7X4ZVlTDGowBCH+sJGxth9CuhlPIXzDm/a7k77o6Z/YTNjMkAKAJTdnw+2WHcfQBVUe5KKQGQUuLbA5Ba6/JMMUaCqKzyV6X9tS+BkzsB+dYoR97HB7IAAAAASUVORK5CYII=);
}
input.autocomplete:focus, input.autocomp:focus {
    background-image: url(data:image/png;base64,iVBORw0KGgoAAAANSUhEUgAAAAwAAAALCAYAAABLcGxfAAAD8GlDQ1BJQ0MgUHJvZmlsZQAAKJGNVd1v21QUP4lvXKQWP6Cxjg4Vi69VU1u5GxqtxgZJk6XpQhq5zdgqpMl1bhpT1za2021Vn/YCbwz4A4CyBx6QeEIaDMT2su0BtElTQRXVJKQ9dNpAaJP2gqpwrq9Tu13GuJGvfznndz7v0TVAx1ea45hJGWDe8l01n5GPn5iWO1YhCc9BJ/RAp6Z7TrpcLgIuxoVH1sNfIcHeNwfa6/9zdVappwMknkJsVz19HvFpgJSpO64PIN5G+fAp30Hc8TziHS4miFhheJbjLMMzHB8POFPqKGKWi6TXtSriJcT9MzH5bAzzHIK1I08t6hq6zHpRdu2aYdJYuk9Q/881bzZa8Xrx6fLmJo/iu4/VXnfH1BB/rmu5ScQvI77m+BkmfxXxvcZcJY14L0DymZp7pML5yTcW61PvIN6JuGr4halQvmjNlCa4bXJ5zj6qhpxrujeKPYMXEd+q00KR5yNAlWZzrF+Ie+uNsdC/MO4tTOZafhbroyXuR3Df08bLiHsQf+ja6gTPWVimZl7l/oUrjl8OcxDWLbNU5D6JRL2gxkDu16fGuC054OMhclsyXTOOFEL+kmMGs4i5kfNuQ62EnBuam8tzP+Q+tSqhz9SuqpZlvR1EfBiOJTSgYMMM7jpYsAEyqJCHDL4dcFFTAwNMlFDUUpQYiadhDmXteeWAw3HEmA2s15k1RmnP4RHuhBybdBOF7MfnICmSQ2SYjIBM3iRvkcMki9IRcnDTthyLz2Ld2fTzPjTQK+Mdg8y5nkZfFO+se9LQr3/09xZr+5GcaSufeAfAww60mAPx+q8u/bAr8rFCLrx7s+vqEkw8qb+p26n11Aruq6m1iJH6PbWGv1VIY25mkNE8PkaQhxfLIF7DZXx80HD/A3l2jLclYs061xNpWCfoB6WHJTjbH0mV35Q/lRXlC+W8cndbl9t2SfhU+Fb4UfhO+F74GWThknBZ+Em4InwjXIyd1ePnY/Psg3pb1TJNu15TMKWMtFt6ScpKL0ivSMXIn9QtDUlj0h7U7N48t3i8eC0GnMC91dX2sTivgloDTgUVeEGHLTizbf5Da9JLhkhh29QOs1luMcScmBXTIIt7xRFxSBxnuJWfuAd1I7jntkyd/pgKaIwVr3MgmDo2q8x6IdB5QH162mcX7ajtnHGN2bov71OU1+U0fqqoXLD0wX5ZM005UHmySz3qLtDqILDvIL+iH6jB9y2x83ok898GOPQX3lk3Itl0A+BrD6D7tUjWh3fis58BXDigN9yF8M5PJH4B8Gr79/F/XRm8m241mw/wvur4BGDj42bzn+Vmc+NL9L8GcMn8F1kAcXjEKMJAAAAACXBIWXMAAAsTAAALEwEAmpwYAAAAkklEQVQokWP8////fwYSAMvrf8QrFmViYGD59ZsE49kZGFh+/yFRwy+oBpeQJTjV7VkTA2czvXz3m+Hlu98MS2eFY1W8dFY4A0wNAwMDAxMzExMDDK+YE4mieMWcSAZkeYgGZiYGZLx6fjQDAwMDw+r50QzocgwMDAyMp58SHw8mUgwMLCzMxCqHelpalDiFMHUACugo0OD+uWYAAAAASUVORK5CYII=);
}
input.autocomplete.wait, input.autocomp.wait {
    background-image: url(data:image/gif;base64,R0lGODlhEAAQAPQAAP///wAAAPDw8IqKiuDg4EZGRnp6egAAAFhYWCQkJKysrL6+vhQUFJycnAQEBDY2NmhoaAAAAAAAAAAAAAAAAAAAAAAAAAAAAAAAAAAAAAAAAAAAAAAAAAAAAAAAAAAAACH/C05FVFNDQVBFMi4wAwEAAAAh/hpDcmVhdGVkIHdpdGggYWpheGxvYWQuaW5mbwAh+QQJCgAAACwAAAAAEAAQAAAFdyAgAgIJIeWoAkRCCMdBkKtIHIngyMKsErPBYbADpkSCwhDmQCBethRB6Vj4kFCkQPG4IlWDgrNRIwnO4UKBXDufzQvDMaoSDBgFb886MiQadgNABAokfCwzBA8LCg0Egl8jAggGAA1kBIA1BAYzlyILczULC2UhACH5BAkKAAAALAAAAAAQABAAAAV2ICACAmlAZTmOREEIyUEQjLKKxPHADhEvqxlgcGgkGI1DYSVAIAWMx+lwSKkICJ0QsHi9RgKBwnVTiRQQgwF4I4UFDQQEwi6/3YSGWRRmjhEETAJfIgMFCnAKM0KDV4EEEAQLiF18TAYNXDaSe3x6mjidN1s3IQAh+QQJCgAAACwAAAAAEAAQAAAFeCAgAgLZDGU5jgRECEUiCI+yioSDwDJyLKsXoHFQxBSHAoAAFBhqtMJg8DgQBgfrEsJAEAg4YhZIEiwgKtHiMBgtpg3wbUZXGO7kOb1MUKRFMysCChAoggJCIg0GC2aNe4gqQldfL4l/Ag1AXySJgn5LcoE3QXI3IQAh+QQJCgAAACwAAAAAEAAQAAAFdiAgAgLZNGU5joQhCEjxIssqEo8bC9BRjy9Ag7GILQ4QEoE0gBAEBcOpcBA0DoxSK/e8LRIHn+i1cK0IyKdg0VAoljYIg+GgnRrwVS/8IAkICyosBIQpBAMoKy9dImxPhS+GKkFrkX+TigtLlIyKXUF+NjagNiEAIfkECQoAAAAsAAAAABAAEAAABWwgIAICaRhlOY4EIgjH8R7LKhKHGwsMvb4AAy3WODBIBBKCsYA9TjuhDNDKEVSERezQEL0WrhXucRUQGuik7bFlngzqVW9LMl9XWvLdjFaJtDFqZ1cEZUB0dUgvL3dgP4WJZn4jkomWNpSTIyEAIfkECQoAAAAsAAAAABAAEAAABX4gIAICuSxlOY6CIgiD8RrEKgqGOwxwUrMlAoSwIzAGpJpgoSDAGifDY5kopBYDlEpAQBwevxfBtRIUGi8xwWkDNBCIwmC9Vq0aiQQDQuK+VgQPDXV9hCJjBwcFYU5pLwwHXQcMKSmNLQcIAExlbH8JBwttaX0ABAcNbWVbKyEAIfkECQoAAAAsAAAAABAAEAAABXkgIAICSRBlOY7CIghN8zbEKsKoIjdFzZaEgUBHKChMJtRwcWpAWoWnifm6ESAMhO8lQK0EEAV3rFopIBCEcGwDKAqPh4HUrY4ICHH1dSoTFgcHUiZjBhAJB2AHDykpKAwHAwdzf19KkASIPl9cDgcnDkdtNwiMJCshACH5BAkKAAAALAAAAAAQABAAAAV3ICACAkkQZTmOAiosiyAoxCq+KPxCNVsSMRgBsiClWrLTSWFoIQZHl6pleBh6suxKMIhlvzbAwkBWfFWrBQTxNLq2RG2yhSUkDs2b63AYDAoJXAcFRwADeAkJDX0AQCsEfAQMDAIPBz0rCgcxky0JRWE1AmwpKyEAIfkECQoAAAAsAAAAABAAEAAABXkgIAICKZzkqJ4nQZxLqZKv4NqNLKK2/Q4Ek4lFXChsg5ypJjs1II3gEDUSRInEGYAw6B6zM4JhrDAtEosVkLUtHA7RHaHAGJQEjsODcEg0FBAFVgkQJQ1pAwcDDw8KcFtSInwJAowCCA6RIwqZAgkPNgVpWndjdyohACH5BAkKAAAALAAAAAAQABAAAAV5ICACAimc5KieLEuUKvm2xAKLqDCfC2GaO9eL0LABWTiBYmA06W6kHgvCqEJiAIJiu3gcvgUsscHUERm+kaCxyxa+zRPk0SgJEgfIvbAdIAQLCAYlCj4DBw0IBQsMCjIqBAcPAooCBg9pKgsJLwUFOhCZKyQDA3YqIQAh+QQJCgAAACwAAAAAEAAQAAAFdSAgAgIpnOSonmxbqiThCrJKEHFbo8JxDDOZYFFb+A41E4H4OhkOipXwBElYITDAckFEOBgMQ3arkMkUBdxIUGZpEb7kaQBRlASPg0FQQHAbEEMGDSVEAA1QBhAED1E0NgwFAooCDWljaQIQCE5qMHcNhCkjIQAh+QQJCgAAACwAAAAAEAAQAAAFeSAgAgIpnOSoLgxxvqgKLEcCC65KEAByKK8cSpA4DAiHQ/DkKhGKh4ZCtCyZGo6F6iYYPAqFgYy02xkSaLEMV34tELyRYNEsCQyHlvWkGCzsPgMCEAY7Cg04Uk48LAsDhRA8MVQPEF0GAgqYYwSRlycNcWskCkApIyEAOwAAAAAAAAAAAA%3D%3D);
}
.ui-autocomplete.ui-menu span.ac_column {
    float: left;
    padding: 0 4px;
}

ul.ui-autocomplete {
    list-style: none;
}

.ice_strain {
    font-size: 11px;
}
.ice_strain:hover {
    background-color: Highlight;
    color: HighlightText;
}
.ice_strain > b {
    margin-right: 1em;
}


div.graphContainer {
    height: 240px;
    min-height: 100px;
    padding: 0;
    position: relative;
    width: 100%;
    display: none;
}

div.graphToolTip {
    font-family: arial;
    font-size: 12px;
    position: absolute;
    border: 1px solid;
    border-color: #666;
    padding: 3px;
    margin: 0px;
    background-color: #fff;
    opacity: 0.93;
}
div.graphHoverWidget {
    font-family: Helvetica, sans-serif;
    font-size: 11px;
    position: absolute;
    border: 1px solid;
    border-color: #666;
    padding: 3px 5px;
    margin: 0px;
    background-color: #fff;
    opacity: 0.93;
    border-radius: 0px 4px 4px 4px;
    -webkit-border-radius: 0px 4px 4px 4px;
    -moz-border-radius: 0px 4px 4px 4px;
}
div.graphClickWidget {
    font-family: Helvetica, sans-serif;
    font-size: 11px;
    position: absolute;
    border: 2px solid;
    border-color: #444;
    padding: 2px 4px;
    margin: 0px;
    background-color: #fff;
    border-radius: 0px 4px 4px 4px;
    -webkit-border-radius: 0px 4px 4px 4px;
    -moz-border-radius: 0px 4px 4px 4px;
}
.iscontroldata {
    font-weight:bold;
    font-size: 9px;
    padding:0px 2px 0px 2px;
    margin-left:3px;
    color:#88A000;
    border-color:#680;
    border-width:1px;
    border-style:dotted;
    border-radius: 2px;
    -webkit-border-radius: 2px;
    -moz-border-radius: 2px;
}


/* Classes for editable fields */
div.form-value {
    word-break: break-all;
    word-wrap: break-word;
    white-space:pre-wrap;
}
div.editable-field {
    -moz-box-sizing: border-box;
    -webkit-box-sizing: border-box;
    box-sizing: border-box;
    border-radius: 2.01px;
    cursor: text;
    position: relative;
    vertical-align: top;
    word-break: break-all;
}
div.editable-field.inactive {
    padding-right: 27px;
    padding-bottom: 2px;
    padding-left: 4px;
    padding-top: 2px;
    -webkit-transition: box-shadow 150ms ease-in 0ms;
    transition: box-shadow 150ms ease-in 0ms;
    box-shadow: 0 0 0 0 transparent;
}
div.editable-field input, div.editable-field textarea {
    width:90%;
}
div.editable-field.inactive input, div.editable-field.inactive textarea {
    display:none;
}

div.editable-field:hover, .editable-field.saving {
    box-shadow: 0 0 0 1px rgba(108,164,233,0.6);
}
div.editable-field.active {
    padding-bottom: 0px;
    padding-left: 2px;
    padding-top: 0px;
    box-shadow: 0 0 0 1px rgba(108,164,233,0.6);
}
div.editable-field.active.horizontalButtons {
    padding-right: 49px;
}
div.editable-field.active.verticalButtons {
    padding-right: 27px;
}
div.editable-field.saving {
    padding-right: 27px;
    padding-bottom: 0px;
    padding-left: 2px;
    padding-top: 0px;
    box-shadow: 0 0 0 1px rgba(108,164,233,0.6);
}
.editable-field > span.icon-positioner {
    margin: 0;
    padding: 0;
}
/* The icon-positioner is the first direct child of the div/td, and has the icons as its child */
div.editable-field > span.icon-positioner {
    -moz-box-sizing: border-box;
    -webkit-box-sizing: border-box;
    box-sizing: border-box;
    background-color: rgba(108,164,233,0.1);
    border-left: 1px solid rgba(108,164,233,0.6);
    height: auto;
    position: absolute;
    bottom: 0;
    top: 0;
    right: 0;
}
td.editable-field > span.icon-positioner {
    float:right;
}
/* For divs, we make the positioner fade in and out, since it has a border */
div.editable-field.inactive > span.icon-positioner {
    opacity: 0;
}
div.editable-field.inactive:hover > span.icon-positioner {
    -webkit-transition: opacity 150ms ease-in 0ms;
    transition: opacity 150ms ease-in 0ms;
    opacity: 1;
}
/* We only absolute-position the icon-container when we're hanging it off the end of a table cell */
div.editable-field > span.icon-positioner > span.icon-container {
    margin:0;
    padding:0;
}
/* We only absolute-position the icon-container when we're hanging it off the end of a table cell */
td.editable-field.active > span.icon-positioner > span.icon-container {
    padding:2px 2px 3px 2px;
    border-radius: 2.01px;
    position: absolute;
    background-color: rgba(233,244,252,1);
    margin:-2px 0px 0px 0px;
    box-shadow: 0 0 0 1px rgba(108,164,233,0.6);
}
/* We only absolute-position the icon-container when we're hanging it off the end of a table cell */
td.editable-field.inactive > span.icon-positioner > span.icon-container {
    position: absolute;
    padding: 0;
    margin: 0 0 0 -22px;
}
/* For table cells, we make the container itself fade in and out, to avoid a dirty-rect rendering error */
td.editable-field.inactive > span.icon-positioner > span.icon-container {
    opacity: 0;
}
td.editable-field.inactive:hover > span.icon-positioner > span.icon-container {
    -webkit-transition: opacity 150ms ease-in 0ms;
    transition: opacity 150ms ease-in 0ms;
    opacity: 1;
}
.editable-field span.icon {
    height: 15px;
    z-index: auto;
    width: 22px;
    background-repeat: no-repeat;
    cursor: pointer;
    padding:0;
    text-align: left;
    text-indent: -13986px;
    vertical-align: text-top;
}
.editable-field.horizontalButtons span.icon {
    display: inline-block;
}
.editable-field.verticalButtons span.icon {
    display: block;
}
div.editable-field span.icon {
    line-height: 0px;
}
td.editable-field.active span.icon {
    margin: 1px 1px 2px 1px;
}
div.editable-field span.icon.icon-edit {
    background-position: 4px 2px;
    background-image: url(images/edit-pencil.png);
}
div.editable-field span.icon.icon-accept {
    background-position: 4px 3px;
    background-image: url(images/edit-accept.png);
}
div.editable-field span.icon.icon-cancel {
    background-position: 4px 3px;
    background-image: url(images/edit-cancel.png);
}
td.editable-field span.icon.icon-edit {
    background-position: 4px 1px;
    background-image: url(images/edit-pencil.png);
}
td.editable-field span.icon.icon-accept {
    background-position: 4px 3px;
    background-image: url(images/edit-accept.png);
}
td.editable-field span.icon.icon-cancel {
    background-position: 4px 3px;
    background-image: url(images/edit-cancel.png);
}


div.errorMessage {
    background: #FFF0F0;
    margin: 0;
    border: 2px solid red;
    border-radius: 6px;
    -webkit-border-radius: 6px;
    -moz-border-radius: 6px;
}

a.close {
    cursor: pointer;
}

div.errorMessage > a.close {
    cursor: pointer;
    float: right;
    margin: 0 5px;
}

.errorlist {
    background-color: #FFF0F0;
    border:  2px solid red !important;
    border-radius: 6px;
    list-style: none;
    margin: 0;
    padding: 3px;
}
.errorlist > li {
    float: none !important;
}

dl.infolist > dt {
    clear: left;
    float: left;
    width: 10em;
}
dl.infolist > dd {
    margin: 0.5em 0;
}

.rounded-border {
  border:1px solid #888;
  margin:3px 0px;
  border-radius:4px;
  -webkit-border-radius:4px;
  -moz-border-radius:4px;
}

.disabledObject {
  font-style: italic;
  background: #fffff0;
}

.form-label {
}

form.attachments > * {
    float: left;
    margin: 0;
}

ol.comment-list > li {
    margin-left: 2em;
}

.edd-form > p > label,
.edd-form > p > .edd-label {
    display: inline-block;
    vertical-align: top;
    width: 8em;
}
.edd-form > p > label {
    line-height: 20px; /* bare text looks too offset compared to text boxes, so tweak line-height */
}
.edd-form > a.cancel-link {
    font-size: 12px;
    margin-left: 1em;
}
.helptext {
    color: gray;
    display: block;
    font-size: 11px;
}

.missingSingleFormInput {
    color: red;
    display: block;
    font-size: 11px;
}

.meta-remove {
    background-color: transparent;
    background-image: url("images/edit-cancel.png");
    background-position: 0 50%;
    background-repeat: no-repeat;
    cursor: pointer;
    font-size: 11px;
    margin-left: 6px;
    padding-left: 14px;
}
form.comments textarea {
    width: 100%;
}

.exportOptions > p {
    clear: both;
    margin: 0;
    padding-bottom: 0.2em;
}
.exportOptions > ul {
    border-top: 1px dotted #CCCCCC;
    clear: both;
    list-style: none;
}
.exportOptions > ul > li {
    float: left;
    padding-right: 1em;
}
.exportDisplay textarea {
    width: 100%;
}

.hot-div {
    padding: 1em 0;
}

<<<<<<< HEAD
div.footer {
    border-top: 1px solid #CCC;
    color: #CCC;
    font-size: 0.85em;
    margin: 20px 34px 0px 34px;
    padding: 20px;
}
div.footer > div.footer-text {
    margin: 0px auto;
    text-align: center;
}
div.footer > div.footer-text > span {
    margin: 0 2em;
}

=======
>>>>>>> 882f745f
.groupReplicateRow {
    font-weight: bold;
}


/* File drop-zone styling */

.fd-zone {
    background-repeat: no-repeat;
    background-attachment: scroll;
    background-position: center;
    background-image: url(images/dropzone-excel_csv.png);
}
.fd-zone.over {
    background-image: url(images/dropzone-excel_csv-over.png);
}
.fd-zone.xml {
    background-image: url(images/dropzone-xml.png);
}
.fd-zone.xml.over {
    background-image: url(images/dropzone-xml-over.png);
}
.fd-zone.text {
    background-image: url(images/dropzone-text.png);
}
.fd-zone.text.over {
    background-image: url(images/dropzone-text-over.png);
}

.fd-zone input[type="file"] {
    opacity:0;
}

div.fileDropInfoArea {
    margin:24px 8px 24px 8px;
}

div.fileDropInfoIcon {
    height:128px;
    background-repeat: no-repeat;
    background-attachment: scroll;
    background-position: center; 
    background-image: url(images/dropzone-csv-over.png);
}
div.fileDropInfoIcon.text {
    background-image: url(images/dropzone-text-over.png);
}
div.fileDropInfoIcon.excel {
    background-image: url(images/dropzone-excel-over.png);
}
div.fileDropInfoIcon.xml {
    background-image: url(images/dropzone-xml-over.png);
}

div.fileDropInfoName {
    color:#8DB0E6;
    text-align:center;
    font-size:15px;
    margin:1px 8px 5px 8px;
    font-weight:bold;
}

div.fileDropInfoSending {
    margin: 3px;
}
div.fileDropInfoSending span {
    font-size:12px;
    margin-right: 10px;
}

div.fileDropInfoLog {
    padding:0px;
    font-size:12px;
}


/* Styles brought over from style.css */

.axis path,
.axis line {
  fill: none;
  stroke: #000;
  shape-rendering: crispEdges;
}

.axis2 path,
.axis2 line {
  fill: none;
  stroke: #000;
  shape-rendering: crispEdges;
}

.axis2 text {
    display: none;
}

.axis-text {
    z-index: -1; position:relative;
}

.blankSvg {
    height:302px;
    width: auto;
    position: relative;
}

.btn-default {
    outline: none;
    border-color: #fff;
}

.btn:focus, .btn:active:focus, .btn.active:focus{
    outline:none;
    box-shadow:none;
    border-color: #fff;
}

.chart-img {
    height: 24px;
    width: 24px
}

div.tooltip2 {
  position: absolute;
  text-align: center;
  width: 100px;
  opacity: 0.5;
  padding: 2px;
  font: 12px sans-serif;
  background: white;
  border: 1px solid grey;
  border-radius: 8px;
  pointer-events: none;
}

.grid .tick {
    stroke: lightgrey;
    stroke-opacity: 0.7;
    shape-rendering: crispEdges;
}

.grid path {
          stroke-width: 0;
}

.barAssay {
  display: none;
}

.barMeasurement {
    display: none;
}

.line {
    fill: none;
    stroke-width: 1.5px;
}

.lineNoData {
    margin-top: 15px;
}

.dotted-line {
    fill: none;
    stroke-dasharray: 10,10;
}

.dotted-line-random {
    fill: none;
    stroke-dasharray: 20,10,5,5,5,10;
}


.tick text{
  font-size: 12px;
}

.tick line{
  opacity: 0.2;
}

.barTime {
  display: none;
}

.rect {
    opacity: 0.5;
}
.toolTip {
    font-family: "Helvetica Neue", Helvetica, Arial, sans-serif;
    position: absolute;
    display: none;
    width: auto;
    height: auto;
    background: none repeat scroll 0 0 white;
    border: 0 none;
    border-radius: 8px 8px 8px 8px;
    box-shadow: -3px 3px 15px #888888;
    color: black;
    padding: 5px;
    text-align: center;
}

.tooMuchData {
    color: red;
    text-align: center;
    font-size: 18px;
}

.x.axis {
    line: .1;
}
.x.axis path {
  opacity: .2;
}

.y.axis path {
  opacity: .2;
}

.y-checkbox {
    margin-left: 10px;
}

/*
  New UI CSS below
*/

.importExport {
    background-color: #6CA5E9;
    display: inline-block;
    margin: 10px 0px 0px 30px;
    padding: 20px 30px 20px 30px;
    color: white;
    border: 1px solid;
    text-align: center;
}

.actionButton {
    display: inline-block;
    margin: 10px 10px 0px 0px;
    background-color: rgb(32, 77, 116);
    border-color: rgb(18, 43, 64);
    border-radius: 3px;
    border-style: solid;
    border-width: 1px;
    box-shadow: rgba(0, 0, 0, 0.121569) 0px 3px 5px 0px inset;
    box-sizing: border-box;
    color: rgb(255, 255, 255);
    cursor: pointer;
    font-size: 12px;
    font-weight: normal;
    line-height: 18px;
    margin: 2px 2px 0px 2px;
    padding: 5px 10px 5px 10px;
    text-align: center;
    text-decoration: none;
    vertical-align: middle;
    white-space: nowrap;
}

.actionButton.primary {
    color: #fff;
    background-color: #337ab7;
    border-color: #2e6da4;
}

<<<<<<< HEAD
=======
.actionButton.larger {
    font-size:17px;
    padding:10px 14px 10px 14px;
}

>>>>>>> 882f745f
.actionButton:disabled {
    background-color: #FFFFFF;
    color: #888888;
    border-color: #888888;
<<<<<<< HEAD
=======
    cursor: not-allowed;
>>>>>>> 882f745f
}

.assayTable {
    padding-left: 100px;
}

<<<<<<< HEAD
.noLineSelected {
    color: red;
    float: right;
}

#linesActionPanel {
    position: fixed;
    width: 100%;
    padding-bottom: 40px;
    bottom: 0;
    background-color: white;
}

=======
>>>>>>> 882f745f
#measurementMain {
    margin-right: 30px;
}

.filterHeader {
    font-size: 12px;
    color: grey;
    margin-top: 5px;
}

<<<<<<< HEAD
#graphFilter {
    margin-top: 20px;
    border-top: 2px solid lightgrey;
}

.scroll {
    display: block;
    overflow-y: scroll;
}


=======
>>>>>>> 882f745f
.navbar .navbar-collapse {
  text-align: center;
}

.studyNav {
    width: 100%;
    text-align: center;
}

.studyNav a:hover {
    color: #111;
    border-bottom-color: rgba(0,0,0,.1);
}

.studyNav .nav>li {
    position: relative;
    display: block;
    margin: 0px 15px 30px 15px;
}

.studyNav .nav>li>a {
    color: lightgray;
    position: relative;
    display: block;
    padding: 10px 15px;
    border-bottom: 2px solid lightgray;
    border-radius: 0px;
}
.nav {
    list-style: none;
    padding-left: 0;
}

.studyNav .navbar .nav > .active > a {
    background:none;
}
<<<<<<< HEAD
=======

>>>>>>> 882f745f
.studyNav .nav>li>a:hover, .nav>li>a:focus {
    text-decoration: none;
    background-color: transparent;
    border-bottom: 2px solid grey;
    border-radius: 0px;
    color: black;
}

<<<<<<< HEAD
=======
#studyTable .nav>li>a:hover, .nav>li>a:focus {
    text-decoration: none;
    background-color: transparent;
    border-radius: 0px;
    border-bottom: none;
}

>>>>>>> 882f745f
.studyNav .nav-pills {
    color: black;
    font-size: 16px;
    display: inline-block;
    float: none;
    vertical-align: top;
    background-color: white;
}

.studyNav .nav-pills>li.active>a, .nav-pills>li.active>a:hover, .nav-pills>li.active>a:focus {
    display: inline-block;
    float: none;
    vertical-align: top;
    background-color: transparent;
    color:black;
    border-bottom: 2px solid grey;
    border-radius: 0px;
}

.pageDivider {
    border-bottom: 1px solid rgba(0,0,0,.1);
    margin-top: -3.6em;
    margin-bottom: 3.6em;
}


/* End of common styles */<|MERGE_RESOLUTION|>--- conflicted
+++ resolved
@@ -8,8 +8,6 @@
     font-size: inherit;
     margin: 0;
     padding: 0;
-<<<<<<< HEAD
-    vertical-align: middle;
 }
 
 h1, h2, h3, h4, h5, h6 {
@@ -18,16 +16,6 @@
     padding: 0;
 }
 
-=======
-}
-
-h1, h2, h3, h4, h5, h6 {
-    color: inherit;
-    margin: 0;
-    padding: 0;
-}
-
->>>>>>> 882f745f
 table {
     border-collapse: collapse;
     border-spacing: 0;
@@ -53,11 +41,6 @@
 body {
     height: 100%;
     line-height: 1;
-<<<<<<< HEAD
-    padding-left: 20px;
-    padding-right: 20px;
-=======
->>>>>>> 882f745f
 }
 p {
     margin:0.4em;
@@ -228,10 +211,6 @@
 /* Main flex layout */
 
 div.mainFlex {
-<<<<<<< HEAD
-    width: 100%;
-=======
->>>>>>> 882f745f
     height: 100%;
     display: flex;
     flex-direction: column;
@@ -239,11 +218,8 @@
     align-items: stretch; /* align items in Cross Axis */
     align-content: stretch; /* Extra space in Cross Axis */
     flex-wrap: nowrap;
-<<<<<<< HEAD
-=======
     padding:0;
     margin:0;
->>>>>>> 882f745f
 }
 
 
@@ -337,11 +313,8 @@
 div.mainFlex > div.content {
     flex: 1;
     overflow: auto;
-<<<<<<< HEAD
-=======
     padding-left: 15px;
     padding-right: 15px;
->>>>>>> 882f745f
 }
 
 div.mainFlex > div.bottomBar {
@@ -351,29 +324,17 @@
 /* Footer area */
 
 div.mainFlex > div.footer {
-<<<<<<< HEAD
-=======
 
 }
 div.footer-text {
->>>>>>> 882f745f
     border-top: 1px solid #CCC;
     color: #CCC;
     font-size: 0.85em;
     margin: 20px 15px 0px 15px;
     padding: 20px;
-<<<<<<< HEAD
-}
-div.mainFlex > div.footer > div.footer-text {
-    margin: 0px auto;
     text-align: center;
 }
-div.mainFlex > div.footer > div.footer-text > span {
-=======
-    text-align: center;
-}
 div.footer-text > span {
->>>>>>> 882f745f
     margin: 0 2em;
 }
 
@@ -476,13 +437,8 @@
    with form elements representing actions you can take on content in above sections */
 div.sectionActions {
     /* border-top:1px solid rgba(164,164,164,0.7); */
-<<<<<<< HEAD
-    margin: 0px;
-    padding:10px 0px 0px 0px;
-=======
     margin: 10px 0px 10px 0px;
     padding:0;
->>>>>>> 882f745f
 }
 div.pageSection.discloseHide.minor {
     background: transparent;
@@ -498,19 +454,6 @@
 ul.studyTabs {
     margin: 15px 0px 10px 0px;
      border-bottom: 1px solid lightgray;
-<<<<<<< HEAD
-}
-
-/* mimic the appearance of sectionHeader, independently of a pageSection */
-div.bare-header {
-    margin: 10px 8px 3px 8px;
-    padding: 4px 4px 4px 6px;
-    font-size:14px;
-    font-weight:bold;
-    float: right;
-    padding:4px 4px 4px 6px;
-=======
->>>>>>> 882f745f
 }
 
 
@@ -617,11 +560,8 @@
     margin:0px;
     padding:3px 3px 0px 0px;
     white-space: nowrap;
-<<<<<<< HEAD
-=======
     overflow: hidden;
     text-overflow: ellipsis;
->>>>>>> 882f745f
 }
 
 table.dataTable tr > td p {
@@ -645,11 +585,7 @@
 /* Data table controls for DataGrids.  These can fit inside "sectionHeads" or the "header" row of a "dataTable" */
 
 span.tableControl {
-<<<<<<< HEAD
-    float:left;
-=======
 /*    float:left;   */
->>>>>>> 882f745f
     font-weight:normal;
     margin:10px 5px 10px 0px;
     padding:0px;
@@ -676,20 +612,12 @@
 }
 
 span.tableHeader {
-<<<<<<< HEAD
-    float: left;
-=======
 /*    float: left;  */
->>>>>>> 882f745f
     margin-right: 10px;
 }
 
 input[type="button"].tableControl {
-<<<<<<< HEAD
-    float:left;
-=======
 /*    float:left;   */
->>>>>>> 882f745f
     margin:10px 5px 10px 0px;
     font-size:10px;
 }
@@ -706,55 +634,18 @@
     background-position: right 5px top 1px;
 }
 input[type="text"].searchBox.tableControl {
-<<<<<<< HEAD
-    float:left;
-=======
 /*    float:left;   */
->>>>>>> 882f745f
-}
-
-div.searchStudies {
-    margin-left: 20px;
-}
-
-<<<<<<< HEAD
-/* DataGrid header checkboxes.  To make a checkbox in a table header, do <label class="tableCheckbox"><input ... />LABEL</label> */
-
-.tableCheckbox {
-    display: block;
-    float: right;
-    padding-top: 1px;
-    padding-left: 15px;
-    padding-right: 10px;
-    text-indent: -15px;
-    font-weight:normal;
-    font-size:12px;
-}
-.tableCheckbox input {
-    margin:0;
-    vertical-align: bottom;
-    position: relative;
-    left: -5px;
-    top: -1px;
-}
-
-/* DataGrid header pulldown menus */
-
-span.pulldownMenu {
-=======
+}
+
+
 /* DataGrid header pulldown menus */
 
 div.pulldownMenu {
     display:inline-block;
->>>>>>> 882f745f
     margin:10px 5px 10px 0px;
     padding:0px;
     font-weight:normal;
     font-size:14px;
-<<<<<<< HEAD
-    float:left;
-=======
->>>>>>> 882f745f
 }
 div.pulldownMenuLabelOff {
     display:inline-block;
@@ -826,11 +717,7 @@
     overflow-x: auto;
     overflow-y: hidden;
     white-space: nowrap;
-<<<<<<< HEAD
-    margin:20px 2px 0px 2px;
-=======
     margin:15px 2px 0px 20px;
->>>>>>> 882f745f
     max-height: 289px;
 }
 div.filterTable {
@@ -895,13 +782,7 @@
     margin-right: 4px;
     vertical-align: middle;
 }
-<<<<<<< HEAD
-div.lastViewed {
-    margin-left: 20px;
-}
-=======
-
->>>>>>> 882f745f
+
 div.lastViewed span {
     display: inline-block;
     background-color: white;
@@ -955,10 +836,6 @@
     -moz-border-radius: 7px;
 }
 
-.lineButtons {
-    float:right;
-}
-
 
 /* Tab sets for page sections */
 
@@ -971,11 +848,7 @@
 }
 
 div.tabBar {
-<<<<<<< HEAD
-    padding:0px 20px 0px 20px;
-=======
     padding:0px 10px 0px 10px;
->>>>>>> 882f745f
     background-repeat: repeat-x;
     background-size: 416px 26px;
     background-position: bottom;
@@ -1012,17 +885,10 @@
     padding-bottom:9px;
     z-index:4;
     background-color: #FFFFFF;
-<<<<<<< HEAD
 }
 div.tabBar.larger > span.active {
     padding-bottom:11px;
 }
-=======
-}
-div.tabBar.larger > span.active {
-    padding-bottom:11px;
-}
->>>>>>> 882f745f
 div.tabBar > span:not(.active) {
     background-color: #F7F7F7;
     cursor: pointer;
@@ -1033,17 +899,12 @@
 /* Button bars (largely the same as tab bars) */
 
 div.buttonBar {
-<<<<<<< HEAD
-    padding:0px 20px 0px 20px;
-    margin:20px 0px 20px 0px;
-=======
     display:flex;
     align-items:center;
     flex-wrap: nowrap;
     flex-direction: row;    
     padding:0px 10px 0px 10px;
     margin:5px 0px 5px 0px;
->>>>>>> 882f745f
 }
 div.buttonBar > span {
     display: inline-block;
@@ -1248,23 +1109,6 @@
 table.formTable tr > td textarea {
     margin:0;
     padding:0;
-<<<<<<< HEAD
-}
-
-#assaysMeasSelectedTD {
-    border-right: 1px solid rgba(164, 164, 164, 0.7);
-    float: left;
-    vertical-align: top;
-}
-#assaysMeasSelectedTD p {
-    margin: 0.25em;
-    padding: 0 8px;
-}
-
-.assay-action {
-    margin-left: 38px;
-=======
->>>>>>> 882f745f
 }
 
 #studiesTable td:nth-child(2) {
@@ -1692,24 +1536,6 @@
     padding: 1em 0;
 }
 
-<<<<<<< HEAD
-div.footer {
-    border-top: 1px solid #CCC;
-    color: #CCC;
-    font-size: 0.85em;
-    margin: 20px 34px 0px 34px;
-    padding: 20px;
-}
-div.footer > div.footer-text {
-    margin: 0px auto;
-    text-align: center;
-}
-div.footer > div.footer-text > span {
-    margin: 0 2em;
-}
-
-=======
->>>>>>> 882f745f
 .groupReplicateRow {
     font-weight: bold;
 }
@@ -1977,44 +1803,22 @@
     border-color: #2e6da4;
 }
 
-<<<<<<< HEAD
-=======
 .actionButton.larger {
     font-size:17px;
     padding:10px 14px 10px 14px;
 }
 
->>>>>>> 882f745f
 .actionButton:disabled {
     background-color: #FFFFFF;
     color: #888888;
     border-color: #888888;
-<<<<<<< HEAD
-=======
     cursor: not-allowed;
->>>>>>> 882f745f
 }
 
 .assayTable {
     padding-left: 100px;
 }
 
-<<<<<<< HEAD
-.noLineSelected {
-    color: red;
-    float: right;
-}
-
-#linesActionPanel {
-    position: fixed;
-    width: 100%;
-    padding-bottom: 40px;
-    bottom: 0;
-    background-color: white;
-}
-
-=======
->>>>>>> 882f745f
 #measurementMain {
     margin-right: 30px;
 }
@@ -2025,20 +1829,6 @@
     margin-top: 5px;
 }
 
-<<<<<<< HEAD
-#graphFilter {
-    margin-top: 20px;
-    border-top: 2px solid lightgrey;
-}
-
-.scroll {
-    display: block;
-    overflow-y: scroll;
-}
-
-
-=======
->>>>>>> 882f745f
 .navbar .navbar-collapse {
   text-align: center;
 }
@@ -2075,10 +1865,7 @@
 .studyNav .navbar .nav > .active > a {
     background:none;
 }
-<<<<<<< HEAD
-=======
-
->>>>>>> 882f745f
+
 .studyNav .nav>li>a:hover, .nav>li>a:focus {
     text-decoration: none;
     background-color: transparent;
@@ -2087,8 +1874,6 @@
     color: black;
 }
 
-<<<<<<< HEAD
-=======
 #studyTable .nav>li>a:hover, .nav>li>a:focus {
     text-decoration: none;
     background-color: transparent;
@@ -2096,7 +1881,6 @@
     border-bottom: none;
 }
 
->>>>>>> 882f745f
 .studyNav .nav-pills {
     color: black;
     font-size: 16px;
