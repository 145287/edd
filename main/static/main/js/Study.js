--- conflicted
+++ resolved
@@ -2766,8 +2766,7 @@
             if (this.measuringTimesHeaderSpec.element) {
                 //html element of the entire table
                 var html = '                                                                       \
-<<<<<<< HEAD
-                           <div class ="btn-toolbar">                                           \
+                           <div class ="btn-toolbar">                                             \
                                 <button class="btn btn-default btn-sm" value="linechart">       \
                                         Line Graph </button>                                    \
                                 <button class="btn btn-default btn-sm" value="timeBar">         \
@@ -2778,18 +2777,6 @@
                                         Bar graph by assay</button>                             \
                             </div>                                                              \
                                                                                                 \
-=======
-                           <div class ="btn-toolbar">                            \
-                                <button class="btn btn-default btn-sm" type="button"                \
-                                 value="linechart">Line Graph </button>                    \
-                                <button class="btn btn-default btn-sm" type="button"                \
-                                   value="timeBar">Bar graph by time</button>  \
-                               <button class="btn btn-default btn-sm"               \
-                               value="single">Bar graphs for each line</button>                     \
-                                 <button class="btn btn-default btn-sm"      \
-                                value="groupedAssay">Bar graph by assay</button>                    \
-                          </div>                                                                \
->>>>>>> f8b33e3a
                             <div class="linechart"></div>                                       \
                             <div class="timeBar"></div>                                         \
                             <div class="single"></div>                                          \
