--- conflicted
+++ resolved
@@ -217,11 +217,7 @@
         //pulling in protocol measurements AssayMeasurements
         $.each(EDDData.Protocols, function (id, protocol) {
             $.ajax({
-<<<<<<< HEAD
-                url: '../measurements/' + id + '/',
-=======
                 url: '/study/' + EDDData.currentStudyID + '/measurements/' + id + '/',
->>>>>>> 49e42e34
                 type: 'GET',
                 dataType: 'json',
                 error: function (xhr, status) {
