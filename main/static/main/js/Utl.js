--- conflicted
+++ resolved
@@ -564,16 +564,6 @@
     // A class wrapping filedrop-min.js (http://filedropjs.org) and providing some additional structure.
     // It's initialized with a single 'options' object:
     // {
-<<<<<<< HEAD
-    //	elementId: ID of the element to be set up as a drop zone
-    //	fileInitFn: Called when a file has been dropped, but before any processing has started
-    //	processRawFn: Called when the file content has been read into a local variable, but before any communication with
-    //	the server.
-    //	url: The URL to upload the file.
-    //	progressBar: A ProgressBar object for tracking the upload progress.
-    //	processResponseFn: Called when the server sends back its results.
-    //processErrorFn: Called as an alternative to processResponseFn if the server reports an error.
-=======
     //  elementId: ID of the element to be set up as a drop zone
     //  fileInitFn: Called when a file has been dropped, but before any processing has started
     //  processRawFn: Called when the file content has been read into a local variable, but before any communication with
@@ -583,7 +573,6 @@
     //  processResponseFn: Called when the server sends back its results.
     //  processErrorFn: Called as an alternative to processResponseFn if the server reports an error.
     // }
->>>>>>> 774d5117
     // All callbacks are given a FileDropZoneFileContainer object as their first argument.
     // TODO:
     // * Rewrite this with an option to only accept the first file in a dropped set.
@@ -611,7 +600,6 @@
             this.processRawFn = options.processRawFn;
             this.processResponseFn = options.processResponseFn;
             this.processErrorFn = options.processErrorFn;
-            this.processWarningFn = options.processWarningFn;
             this.url = options.url;
         }
         // Helper function to create and set up a FileDropZone.
@@ -658,7 +646,7 @@
         };
         // If processRawFn is defined, we read the entire file into a variable,
         // then pass that to processRawFn along with the FileDropZoneFileContainer object.
-        // FileDropZoneFileContainer's contents might be modified - specifically, the flags - so we check them afterwards
+        // FileDropZoneFileContainer's contents might be modofied - specifically, the flags - so we check them afterwards
         // to decide how to proceed.
         FileDropZone.prototype.callProcessRaw = function (fileContainer) {
             var t = this;
@@ -707,9 +695,6 @@
                         alert(result.python_error);
                     }
                 }
-                else if (result.warnings) {
-                    t.processWarningFn(fileContainer, result);
-                }
                 else if (typeof t.processResponseFn === "function") {
                     t.processResponseFn(fileContainer, result);
                 }
@@ -717,9 +702,6 @@
             });
             f.event('error', function (e, xhr) {
                 if (typeof t.processErrorFn === "function") {
-<<<<<<< HEAD
-                    t.processErrorFn(fileContainer, xhr, this.url);
-=======
                     t.processErrorFn(fileContainer, xhr.response, this.url);
                 }
                 if ($('#omitStrains').data('clicked')) {
@@ -728,7 +710,6 @@
                 }
                 else {
                     fileContainer.allWorkFinished = true;
->>>>>>> 774d5117
                 }
             });
             f.event('xhrSetup', function (xhr) {
@@ -778,6 +759,7 @@
             var bottomY = Math.floor(yCoord + lineHeight / 2);
             var midX = Math.floor(xCoord + halfWidth);
             var el = SVG.createLine(midX, topY, midX, bottomY, color, lineWidth);
+            //$(el).css('stroke-linecap', 'round');
             if (svgElement)
                 svgElement.appendChild(el);
             return el;
