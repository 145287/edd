# -*- coding: utf-8 -*-
from __future__ import unicode_literals

import functools
import logging
import traceback

from builtins import str
from collections import namedtuple
from django.conf import settings
from django.contrib.auth import get_user_model
from django.core.mail import mail_admins
from django.core.urlresolvers import reverse as urlreverse
from django.db import connection, transaction
from django.db.models.signals import m2m_changed, post_delete, post_save, pre_save, pre_delete
from django.dispatch import receiver
from django.core.mail import mail_managers
from requests.exceptions import ConnectionError

<<<<<<< HEAD
from jbei.ice.rest.ice import parse_entry_id, HmacAuth, IceHmacAuth
from . import study_modified, study_removed, user_modified
from ..models import Line, Strain, Study, UNIT_TEST_FIXTURE_USERNAME, Update
=======
from edd.profile.models import UserProfile
from jbei.rest.auth import HmacAuth
from jbei.ice.rest.ice import parse_entry_id
from . import study_modified, user_modified
from ..models import (
    Line, MetaboliteExchange, MetaboliteSpecies, SBMLTemplate, Strain, Study, Update,
    UserPermission, GroupPermission, User)
>>>>>>> 4611d2af
from ..solr import StudySearch, UserSearch
from ..utilities import get_absolute_url


solr_study_index = StudySearch()
solr_users_index = UserSearch()
logger = logging.getLogger(__name__)

if settings.USE_CELERY:
    from edd.remote_tasks import link_ice_entry_to_study, unlink_ice_entry_from_study
else:
    from jbei.ice.rest.ice import IceApi

####################################################################################################
# Define custom signals
####################################################################################################


@receiver(post_save, sender=Study, dispatch_uid="main.signals.handlers.study_saved")
def study_saved(sender, instance, created, raw, using, **kwargs):
    if not raw and using == 'default':
        study_modified.send(sender=sender, study=instance)


@receiver(post_save, sender=get_user_model(), dispatch_uid="main.signals.handlers.user_saved")
def user_saved(sender, instance, created, raw, using, **kwargs):
    if not raw and using == 'default':
        user_modified.send(sender=sender, user=instance)


####################################################################################################
# Maintain study SOLR index based on changes to the study or related user/group permissions
####################################################################################################


@receiver(post_delete, sender=UserPermission,
          dispatch_uid=("%s.study_user_permission_post_delete" % __name__))
def study_user_permission_post_delete(sender, instance, using, **kwargs):
    logger.debug('Post-delete study permissions: %s' % str(instance.study.userpermission_set.all()))
    _schedule_post_commit_study_permission_index(instance)


@receiver(post_save, sender=UserPermission,
          dispatch_uid=("%s.study_user_permission_post_save" % __name__))
def study_user_permission_post_save(sender, instance, created, raw, using, **kwargs):
    logger.debug('Post-save study user permissions: %s' % str(instance.study.userpermission_set.all()))
    _schedule_post_commit_study_permission_index(instance)


@receiver(post_delete, sender=GroupPermission,
          dispatch_uid=("%s.study_group_permission_post_delete" % __name__))
def study_group_permission_post_delete(sender, instance, using, **kwargs):
    _schedule_post_commit_study_permission_index(instance)


@receiver(post_save, sender=GroupPermission,
          dispatch_uid=("%s.study_group_permission_post_save" % __name__))
def study_group_permission_post_save(sender, instance, created, raw, using, **kwargs):
    _schedule_post_commit_study_permission_index(instance)


def _schedule_post_commit_study_permission_index(study_permission):
    """
        Schedules a post-commit update of the SOLR index for the affected study whose permissions
        are affected
        """
    study = study_permission.study
    # package up work to be performed when the database change commits
    partial = functools.partial(_post_commit_index_study, study)
    # schedule the work for after the commit (or immediately if there's no transaction)
    connection.on_commit(partial)


@receiver(study_modified)
def index_study(sender, study, **kwargs):
<<<<<<< HEAD
    # return early if this change was triggered during a unit test
    if Update.is_unit_test_update():
        logger.info('Skipping solr updates for study pk=%(pk)s (name="%(name)s"). Changes were '
                    'detected to be part of a unit test.' % {
            'pk': str(study.pk),  # may be None!?
            'name': study.name,
        })
        return
    solr.update([study, ])


@receiver(study_removed)
def unindex_study(sender, study, **kwargs):
    # return early if this change was triggered during a unit test
    if Update.is_unit_test_update():
        logger.info('Skipping solr updates for study pk=%(pk)s (name="%(name)s"). Changes were '
                    'detected to be part of a unit test.' % {
                        'pk': str(study.pk),  # may be None!?
                        'name': study.name,
                    })
    solr.remove([study, ])
=======
    # package up work to be performed when the database change commits
    partial = functools.partial(_post_commit_index_study, study)
    # schedule the work for after the commit (or immediately if there's no transaction)
    connection.on_commit(partial)


def _post_commit_index_study(study):
    try:
        solr_study_index.update([study, ])
    except IOError:
        _handle_post_commit_function_error('Error updating Solr index for study %d' % study.pk)

PrimaryKeyCache = namedtuple('PrimaryKeyCache', ['id'])
"""
    Defines a cache for objects to-be-deleted so their primary keys can be available in post-commit
    hooks
"""


@receiver(pre_delete, sender=Study, dispatch_uid="main.signals.handlers.study_pre_delete")
def study_pre_delete(sender, instance, **kwargs):
    # package up work to be performed after the study is deleted / when the database change commits.
    # Note: we purposefully separate this from study_post_delete, since the study's primary key will
    # be removed from the Study object itself during deletion. Pre-delete is also too early to
    # perform the make changes since other issues may cause the deletion to fail.
    study = instance
    study.post_remove_pk_cache = PrimaryKeyCache(study.pk)


@receiver(post_delete, sender=Study, dispatch_uid="main.signals.handlers.study_post_delete")
def study_post_delete(sender, instance, **kwargs):
    # schedule the work for after the commit (or immediately if there's no transaction)
    study = instance
    partial = functools.partial(_post_commit_unindex_study, study.post_remove_pk_cache)
    connection.on_commit(partial)


def _post_commit_unindex_study(study_pk):
    try:
        solr_study_index.remove([study_pk, ])
    except IOError:
        _handle_post_commit_function_error('Error updating Solr index for study %d' % study_pk)
>>>>>>> 4611d2af


####################################################################################################
# Index user
####################################################################################################
@receiver(user_modified)
def index_user(sender, user, **kwargs):
<<<<<<< HEAD
    # return early if this change was triggered during a unit test
    if Update.is_unit_test_update():
        return

=======
    # package up work to be performed when the database change commits
    partial = functools.partial(_post_commit_index_user, user)
    # schedule the work for after the commit (or immediately if there's no transaction)
    connection.on_commit(partial)


def _post_commit_index_user(user):
        try:
            solr_users_index.update([user, ])
        # catch Solr/connection errors that occur during the user login process / email admins
        # regarding the error. users may not be able to do much without Solr, but they can still
        # access existing studies (provided the URL), and create new ones. Solr being down
        # shouldn't prevent the login process (EDD-201)
        except IOError as e:
            _handle_post_commit_function_error("Error updating Solr with user information for "
                                               "user %s" % user.username)


@receiver(pre_delete, sender=get_user_model(),
          dispatch_uid="main.signals.handlers.user_pre_delete")
def user_pre_delete(sender, instance, using, **kwargs):
    # cache the user's primary key for use in post_delete, which will be removed from the User
    # object itself during deletion
    user = instance
    user.post_remove_pk_cache = PrimaryKeyCache(instance.pk)


@receiver(post_delete, sender=get_user_model(), dispatch_uid=("%s.user_post_delete" % __name__))
def user_post_delete(sender, instance, using, **kwargs):
    user = instance
    logger.info('Start of user_post_delete(): username=%s' % instance.username)

    # get the user pk we cached in pre_delete (pk data member gets removed during the deletion)
    post_remove_pk_cache = user.post_remove_pk_cache

    # schedule the Solr update for after the commit (or immediately if there's no transaction)
    partial = functools.partial(_post_commit_unindex_user, post_remove_pk_cache)
    connection.on_commit(partial)


def _post_commit_unindex_user(user_pk_cache):
>>>>>>> 4611d2af
    try:
        solr_users_index.remove([user_pk_cache, ])
    except IOError:
        _handle_post_commit_function_error(
                'Error updating Solr index for user %d' % user_pk_cache.id)

####################################################################################################


def log_update_warning_msg(study_id):
    logger.warning('ICE URL is not configured. Skipping attempt to link ICE parts to EDD study "%s"'
                   % study_id)


@receiver(pre_save, sender=Study, dispatch_uid="main.signals.handlers.handle_study_pre_save")
def handle_study_pre_save(sender, instance, raw, using, **kwargs):
    if not settings.ICE_URL:
        logger.warning('ICE URL is not configured. Skipping ICE experiment link updates.')
        return
    elif raw:
        return

    # if the study was already saved, cache its name as stored in the database so we can detect
    # renaming
    if instance.pk:
        instance.pre_save_name = Study.objects.filter(pk=instance.pk).values('name')[0]['name']
    # if the study is new
    else:
        instance.pre_save_name = None


@receiver(post_save, sender=Study, dispatch_uid="main.signals.handlers.handle_study_post_save")
def handle_study_post_save(sender, instance, created, raw, using, **kwargs):
    """
    Checks whether the study has been renamed by comparing its current name with the one set in
    handle_study_pre_save. If it has, and if the study is associated with any ICE strains, updates
    the corresponding ICE entry(ies) to label links to this study with its new name.
    """
    if not settings.ICE_URL:
        logger.warning('ICE URL is not configured. Skipping ICE experiment link updates.')
        return
    elif raw:
        return

    logger.info("Start " + handle_study_post_save.__name__ + "()")

    study = instance

    if study.name == study.pre_save_name:
        return

    logger.info('Study "%s" has been renamed to "%s"' % (study.pre_save_name, study.name))

    # get the strains associated with this study so we can update link name for the corresponding
    # ICE entries (if any). note that this query only returns ONE row for the strain,
    # even if it's linked to multiple EDD studies. ICE will update ALL links to this study URL
    # for every part that references it, so we don't need to launch a separate Celery task for
    # each. See comments on SYNBIO-1196.
    strains = Strain.objects.filter(line__study_id=study.pk).prefetch_related('created')

    if strains:
        update = Update.load_update()  # find which user made the update that caused this signal
        user_email = update.mod_by.email

        # filter out strains that don't have enough information to link to ICE
        strains_to_link = []
        for strain in strains.all():
            if not _is_linkable(strain):
                logger.warning(
                    "Strain with id %d is no longer linked to study id %d, but doesn't have "
                    "enough data to link to ICE. It's possible (though unlikely) that the EDD "
                    "strain has been modified since an ICE link was created for it."
                    % (strain.pk, study.pk))
                continue
            strains_to_link.append(strain)
        # schedule ICE updates as soon as the database changes commit
        partial = functools.partial(_post_commit_link_ice_entry_to_study, user_email, study,
                                                                          strains_to_link)
        connection.on_commit(partial)
        logger.info("Scheduled post-commit work to update labels for %d of %d strains "
                    "associated with study %d"
                    % (len(strains_to_link), strains.count(), study.pk))


@receiver(pre_delete, sender=Line, dispatch_uid="main.signals.handlers.handle_line_pre_delete")
@transaction.atomic(savepoint=False)
def handle_line_pre_delete(sender, instance, **kwargs):
    """
    Caches study <-> strain associations prior to deletion of a line and/or study so we can remove
    a study link from ICE if needed during post_delete.
    """
    logger.debug("Start %s()" % handle_line_pre_delete.__name__)

    if not settings.ICE_URL:
        logger.warning('ICE URL is not configured. Skipping ICE experiment link updates.')
        return

    line = instance
    with transaction.atomic():
        instance.pre_delete_study_id = line.study.pk
        instance.pre_delete_study_timestamp = line.study.created.mod_time
        instance.pre_delete_strains = Strain.objects.filter(line__id=line.pk)

        # force query evaluation now instead of when we read the result
        len(instance.pre_delete_strains)


@receiver(post_delete, sender=Line, dispatch_uid="main.signals.handlers.handle_line_post_delete")
@transaction.atomic(savepoint=False)
def handle_line_post_delete(sender, instance, **kwargs):
    """
    Checks study <-> strain associations following line deletion and removes study links from ICE
    for any strains that are no longer associated with the study. Note that the m2m_changed
    signal isn't broadcast when lines or studies are deleted. This signal is broadcast is in both
    cases, so we'll use it to fill the gap.
    """
    logger.debug("Start " + handle_line_post_delete.__name__ + "()")

    if not settings.ICE_URL:
        logger.warning('ICE URL is not configured. Skipping ICE experiment link updates.')
        return

    line = instance

    # extract study-related data cached prior to the line deletion. Note that line deletion signals
    # are also sent during/after study deletion, so this information may not be in the database
    # any more
    study_pk = line.pre_delete_study_id
    study_creation_datetime = line.pre_delete_study_timestamp

    # build a list of strains that are no longer associated with this study due to deletion of
    # the line.
    post_delete_strain_ids = [strain.pk for strain in
                              Strain.objects.filter(line__study_id=study_pk).all()]
    removed_strains = [strain for strain in line.pre_delete_strains if
                       strain.pk not in post_delete_strain_ids]

    logger.debug("pre_delete_strain_ids: %s" % instance.pre_delete_strains)
    logger.debug("post-delete_strain_ids: %s" % post_delete_strain_ids)
    logger.debug("removed_strain_ids: %s" % removed_strains)

    # find which user made the update that caused this signal
    update = Update.load_update()

    if not (update and update.mod_by and update.mod_by.email):
        username = update.mod_by.username if (update and update.mod_by) else 'Unknown user'
        msg = ('No user email could be found associated with the in-progress deletion of '
               'line %(line_pk)d "%(line_name)s by user "%(username)s". Line deletion will '
               'proceed,  but the associated experiment link in ICE will remain in place because '
               'a user identity is required to update experiment links in  ICE. Please manually '
               'delete this link using the ICE user interface.\n'
               'This situation is known to occur when a line is deleted directly from the Django '
               'shell rather than from the EDD user interface. ' % {
                    'line_pk': line.pk,
                    'line_name': line.name,
                    'username': username
                })
        subject = "Stale ICE experiment link won't be deleted"
        logger.warning(subject)
        logger.warning(msg)
        mail_admins(subject, msg)
        return

    user_email = update.mod_by.email
    logger.debug("update performed by user " + user_email)

    # wait until the connection commits, then schedule a Celery task to remove the link from ICE.
    # Note that if we don't wait, the Celery task can run before it commits, at which point its
    # initial DB query
    # will indicate an inconsistent database state. This happened repeatably during testing.
    partial = functools.partial(_post_commit_unlink_ice_entry_from_study, user_email, study_pk,
                                study_creation_datetime, removed_strains)
    connection.on_commit(partial)


def _post_commit_unlink_ice_entry_from_study(user_email, study_pk, study_creation_datetime,
                                             removed_strains):
    """
    Helper method to do the final work in scheduling a Celery task or ICE REST API call to remove
    a link from ICE AFTER the database transaction that implements the EDD portion of the linking
    has committed. This method is only strictly necessary to help us work around the
    django-commit-hooks limitation that a no-arg method be passed to the post-commit hook.
    """
    logger.info('Start ' + _post_commit_unlink_ice_entry_from_study.__name__ + '()')

    ice = None
    if not settings.USE_CELERY:
        ice = IceApi(auth=HmacAuth(key_id=settings.ICE_KEY_ID, username=user_email))

    study_url = get_abs_study_url(study_pk)
    index = 0

    try:
        # loop over strain data cached prior to line deletion. note that the strains themselves
        # may have been deleted at this point, so safest to use cached data instead
        # Note: even though only a single line was deleted, possible it links to multiple strains
        change_count = 0
        for strain in removed_strains:

            # print a warning and skip any strains that didn't include enough data for a link to ICE
            if not _is_linkable(strain):
                logger.warning(
                    "Strain with id %d is no longer linked to study id %d, but EDD's "
                    "database entry for this strain doesn't have enough data to remove the "
                    "corresponding study link from ICE. It's possible (though unlikely) that the "
                    "EDD strain has been modified since an ICE link was created for it." %
                    (strain.pk, study_pk)
                )
                index += 1
                continue

            # as a workaround for SYNBIO-1207, prefer the ICE id extracted from the URL,
            # which is much more likely to be the locally-unique numeric ID visible from the ICE
            # UI. Not certain  what recent EDD changes have done to new strain creation, but at
            # least some pre-existing strains  will work better with this method
            # TODO: after removing the workaround, use, ice_strain_id =
            # strain.registry_id.__str__(), or if using Python 3,
            # maybe strain.registry_id.to_python(). Note that the JSON lib has no  built-in support
            # for UUIDs
            workaround_strain_id = parse_entry_id(strain.registry_url)

            if settings.USE_CELERY:
                async_result = unlink_ice_entry_from_study.delay(user_email, study_pk, study_url,
                                                                 strain.registry_url,
                                                                 workaround_strain_id)
                track_celery_task_submission(async_result)
            else:
                ice.write_enabled = True
                ice.unlink_entry_from_study(workaround_strain_id, study_pk, study_url, logger)
            change_count += 1
            index += 1

        if settings.USE_CELERY:
            logger.info("Submitted %d jobs to Celery" % change_count)
        else:
            logger.info("Updated %d links via direct HTTP requests" % change_count)

    # if an error occurs, print a helpful log message, then re-raise it so Django will email
    # administrators
    except Exception as err:
        strain_pks = [strain.pk for strain in removed_strains]
        _handle_ice_post_commit_error(err, 'remove', study_pk, strain_pks, index)


def _post_commit_link_ice_entry_to_study(user_email, study, linked_strains):
    """
    Helper method to do the final work in scheduling a Celery task or ICE REST API call to add a
    link from ICE AFTER the database transaction that implements the EDD portion of the linking
    has committed. This method is only strictly necessary to help us work around the
    django-commit-hooks limitation that a no-arg method be passed to the post-commit hook.
    :param linked_strains cached strain information
    """
    ice = None
    if not settings.USE_CELERY:
        ice = IceApi(auth=HmacAuth(key_id=settings.ICE_KEY_ID, username=user_email))

    index = 0

    try:
        study_url = get_abs_study_url(study.pk)

        # loop over strains and perform / schedule work needed
        for strain in linked_strains:
            # If Celery is configured, use it to perform the communication with ICE,
            # along with retries/failure notifications, etc.
            if settings.USE_CELERY:
                async_result = link_ice_entry_to_study.delay(user_email, strain.pk, study.pk,
                                                             study_url)
                track_celery_task_submission(async_result)
            # Otherwise, communicate with ICE synchronously during signal processing
            else:
                logger.warning(
                    "Celery configuration not found. Attempting to push study links directly ("
                    "retries, admin notifications not supported)")
                #  as a workaround for SYNBIO-1207, prefer the ICE id extracted from the URL,
                # which is much more likely to be the locally-unique numeric ID visible from the
                # ICE UI. Not certain what recent EDD changes have done to new strain creation,
                # but at least some pre-existing strains will work better with this method.
                # TODO: after removing the workaround, use, ice_strain_id =
                # strain.registry_id.__str__(), or if using Python 3,
                # maybe strain.registry_id.to_python()
                workaround_strain_id = parse_entry_id(strain.registry_url)
                ice.write_enabled = True
                ice.link_entry_to_study(workaround_strain_id, study.pk, study_url, study.name,
                                        logger)

            index += 1

    # if an error occurs, print a helpful log message, then re-raise it so Django will email
    # administrators
    except Exception as err:
        linked_strain_pks = [strain.pk for strain in linked_strains]
        _handle_ice_post_commit_error(err, 'add/update', study.pk, linked_strain_pks, index)


def _handle_ice_post_commit_error(err, operation, study_pk, strains_to_update, index):
    """
    Handles exceptions from post-commit functions used to communicate with ICE. Note that although
    Django typically automatically handles uncaught exceptions by emailing admins, it doesn't seem
    to be handling them in the case of post-commit functions/lambda's (see EDD-178)
    :param err:
    :return:
    """
    error_msg = None
    if settings.USE_CELERY:
        error_msg = ("Error submitting Celery jobs to %(operation)s ICE strain link(s) for study "
                     "%(study_pk)d. Strains to update: %(strains)s (index=%(index)d)" % {
                        'operation': operation,
                        'study_pk': study_pk,
                        'strains': str(strains_to_update),
                        'index': index, })
    else:
        error_msg = "Error updating ICE links via direct HTTP request (index=%d)" % index

    _handle_post_commit_function_error(error_msg)


def _handle_post_commit_function_error(err_msg, re_raise_error=None):
    """
        A workaround for EDD-176: Django doesn't seem to be picking up errors / emailing admins
        for uncaught exceptions in post-commit signal handler functions.
        Note that even if Django
        resolves this we *still* often won't want to raise the exception since that would cause
        the EDD user to get an error message for a process that from their perspective was a
        partial/total success. For ICE messaging tasks, we can consider changing this behavior
        after  deploying Celery in production (EDD-176), which will effectively mask ICE
        communication / integration errors from EDD users since they'll occur outside the context
        of the browser's request. At that point, errors generated here will just reflect errors
        communicating with Celery, which should probably still be masked from users.
        :param err_msg: a brief string description of the error that will get logged / emailed to
        admins
        :param re_raise_error: a reference to the Error/Exception that was thrown if it should be
        re-raised after being logged / emailed to admins. Often this should only be done if the
        error is severe enough that it justifies interrupting the users current workflow. Note that
        a traceback will be logged / emailed even if this parameter isn't included.
    """

    logger.exception(err_msg)  # Note: purposeful to not pass the error here! Often the cause of
                               # unicode exceptions! See SYNBIO-1267.
    traceback_str = build_traceback_msg()
    msg = '%s\n\n%s' % (err_msg, traceback_str)
    mail_admins(err_msg, msg)

    if re_raise_error:
        raise re_raise_error


def _is_linkable(strain):
    return _is_strain_linkable(strain.registry_url, strain.registry_id)


def _is_strain_linkable(registry_url, registry_id):
    #  as a workaround for SYNBIO-1207, we'll extract the ICE part ID from the URL to increase
    # the odds that it'll be a numeric ID that won't cause 404 errors. otherwise, we could just
    # construct the URL from the registry ID and our ICE configuration data
    return registry_url and registry_id


@receiver(m2m_changed, sender=Line.strains.through, dispatch_uid=("%s.handle_line_strain_changed"
                                                                  % __name__))
@transaction.atomic(savepoint=False)
def handle_line_strain_changed(sender, instance, action, reverse, model, pk_set, using, **kwargs):
    """
    Handles changes to the Line <-> Strain relationship caused by adding/removing/changing the
    strain associated with a single line in a study. Detects changes that indicate a need to push
    changes across to ICE for the (ICE part -> EDD study) link stored in ICE.
    """

    # ignore calls that indicate a change from the perspective of the model data member we don't
    # presently have implemented. Even if the data member is added later, we don't want to
    # process the same strain/line link twice from both perspectives...
    # it's currently Line that links back to Study and impacts which data we want to push to ICE.
    log_format = {
        'method': handle_line_strain_changed.__name__,
        'action': action,
        'name': instance.name,
        'reverse': reverse,
        'pk_set': pk_set,
    }
    if reverse:
        logger.info(
            'Start %(method)s():%(action)s. Strain = "%(name)s", reverse = %(reverse)s, '
            'pk_set = %(pk_set)s' % log_format
        )
        return

    logger.info(
        'Start %(method)s():%(action)s. Line = "%(name)s", reverse = %(reverse)s, '
        'pk_set = %(pk_set)s' % log_format
    )

    if not settings.ICE_URL:
        logger.warning('ICE URL is not configured. Skipping ICE experiment link updates.')
        return

    line = instance  # just call it a line for clarity now that we've verified that it is one

    # find which user made the update that caused this signal
    update = Update.load_update()
    if update.mod_by and (update.mod_by.username == UNIT_TEST_FIXTURE_USERNAME):
        logger.warning("Detected line/strain relationship changes that originated from "
                       "unit test code. Skipping ICE notifications.")
        return

    # detect changes made by improper unit test configuration and/or another integration error
    if update.mod_by is None:
        logger.error("Detected improper unit test configuration or another integration "
                     "error. Unable to attribute line/strain relationship changes to a "
                     "user, so ICE notifications that require a username will be skipped. "
                     "As a result, manual curation of ICE link(s) for be required for "
                     "study with pk %d" % line.study_id)
        return

    user_email = update.mod_by.email
    logger.debug("update performed by user " + user_email)

    if "pre_clear" == action:
        # save contents of the relation before Django clears it in preparation to re-add
        # everything (including new items). This is the (seemingly very
        # inefficient/inconvenient/misleading) process Django uses each time, regardless of the
        # number of adds/removals actually taking place. ordinarily assuming that a "clear"
        # operation always precedes an "add" would be problematic, but it appears safe in this
        # case since the only time the M2M relationship between Lines / Strains should ever be
        # cleared is either when a study is deleted, or as an intermediate step by Django during
        # the save process. Seems like a very inefficient way of doing it, but improving that
        # behavior is out-of-scope for us here.

        # NOTE: call to list() forces query evaluation here rather than when we read the result
        # in post_add
        line.pre_clear_strain_pks = list(line.strains.values_list('pk', flat=True))
        return

    elif "post_add" == action:
        added_strains = list(line.strains.filter(pk__in=pk_set))
        logger.debug("added_strains = %s" % str(added_strains))

        # schedule asynchronous work to maintain ICE strain links to this study, failing if any
        # job submission fails (probably because our link to Celery or RabbitMQ is down, and isn't
        # likely to come back up for subsequently attempted task submissions in the loop)
        study = line.study

        strain_pk = 0
        try:

            add_on_commit_strains = []
            for strain in added_strains:
                strain_pk = strain.pk

                # skip any strains that aren't associated with an ICE entry
                if not _is_linkable(strain):
                    logger.warning(
                        "Strain with id %d is now linked to study id %d, but EDD's "
                        "database entry for the strain doesn't contain enough data to create an "
                        "ICE link back to the study. It's possible (though unlikely) that the "
                        "EDD strain has been modified since an ICE link was created for it."
                        % (strain.pk, study.pk))
                    continue

                add_on_commit_strains.append(strain)

            if add_on_commit_strains:
                # wait until the connection commits, then schedule work to add/update the link(s)
                # in ICE. Note that if we don't wait, the Celery task can run before it commits,
                # at which point its initial DB query will indicate an inconsistent database
                # state. This happened repeatably during testing.
                partial = functools.partial(_post_commit_link_ice_entry_to_study, user_email, study,
                                            add_on_commit_strains)
                connection.on_commit(partial)

            exp_add_count = len(pk_set)
            linkable_count = len(add_on_commit_strains)

            if settings.USE_CELERY:
                logger.info("Done scheduling post-commit work to submit jobs to Celery: will "
                            "submit ICE link creation task for each %d of %d added strains." %
                            (linkable_count, exp_add_count))
            else:
                logger.info(
                    "Done scheduling post-commit work for direct HTTP request(s) to ICE: "
                    "requested a job to sequentially create links for %d of %d added "
                    "strains via direct HTTP request(s)." % (linkable_count, exp_add_count))

        # if an error occurs, print a helpful log message, then re-raise it so Django will email
        # administrators
        except Exception:
            logger.exception("Exception scheduling post-commit work. Failed on strain with id %d" %
                             strain_pk)
    elif 'pre_remove' == action:
        # cache data associated with this strain so we have enough info to remove some or all of
        # ICE's link(s) to this study if appropriate after line -> strain relationship change is
        # completed in EDD
        line.removed_strains = Strain.objects.filter(pk__in=pk_set)
    elif 'post_remove' == action:
        removed_strains = line.removed_strains
        logger.debug("removed_strains = %s" % (removed_strains, ))


        # schedule asynchronous work to maintain ICE strain links to this study, failing if any
        # job submission fails (probably because our link to Celery or RabbitMQ is down, and
        # isn't likely to come back up for subsequently attempted task submissions in the loop)
        study = line.study
        strain_pk = 0

        try:

            # narrow down the list of lines that are no longer associated with this strain to
            # just those
            # we want to take action on in ICE.
            remove_on_commit = []
            for strain in removed_strains:
                strain_pk = strain.pk
                # skip any strains that can't be associated with an ICE entry
                if not _is_linkable(strain):
                    logger.warning(
                        "Strain with id %d is no longer linked to study id %d, but EDD's "
                        "database entry for the strain doesn't have enough data to facilitate "
                        "removal of the corresponding study link from ICE (if any).  It's "
                        "possible, though unlikely, that the EDD strain has been modified "
                        "since an ICE link was created for it."
                        % (strain.pk, study.pk))
                    continue
                # test whether any lines still exist that link the study to this strain. if not,
                # schedule a task to remove the link from ICE. Note that we could skip this check
                # and just depend on the one in unlink_ice_part_from_study, but that would remove
                # our ability to detect stale tasks in the pipeline
                lines = Line.objects.filter(strains__registry_url=strain.registry_url,
                                            study__pk=study.pk,
                                            study__created__mod_time=study.created.mod_time)
                if lines:
                    logger.warning(
                        "Found %d other lines linking study id %d to strain id %d. The ICE link "
                        "to this study won't be removed." % (lines.count(), study.pk, strain.pk))
                    continue
                remove_on_commit.append(strain)

            if remove_on_commit:
                # wait until the transaction commits, then schedule work to remove the link(s)
                # from ICE. Note that if we don't wait, the Celery task can run before it commits,
                # at which point its initial DB query will indicate an inconsistent database
                # state. This happened repeatably during testing.
<<<<<<< HEAD
                connection.on_commit(
                    lambda: _post_commit_unlink_ice_entry_from_study(user_email, study.pk,
                                                                     study.created.mod_time,
                                                                     remove_on_commit))
=======
                partial = functools.partial(_post_commit_unlink_ice_entry_from_study,user_email,
                                            study.pk, study.created.mod_time, remove_on_commit)
                connection.on_commit(partial)
        except ChangeFromFixture:
            logger.warning("Detected changes from fixtures, skipping ICE signal handling.")
>>>>>>> 4611d2af
        # if an error occurs, print a helpful log message, then re-raise it so Django will email
        # administrators
        except Exception:
            logger.exception("Exception scheduling post-commit work. Failed on strain with id %d" %
                             strain_pk)

    logger.debug("End " + handle_line_strain_changed.__name__ + "():" + action)


def get_abs_study_url(study_pk):
    # Note: urlreverse is an alias for reverse() to avoid conflict with named parameter
    study_relative_url = urlreverse('main:detail', kwargs={'pk': study_pk})
    return get_absolute_url(study_relative_url)


def track_celery_task_submission(async_result):
    """
    A placeholder method for tracking Celery task submission (see SYNBIO-1204.). An unlikely,
    but reproducible failure mode observed during initial testing was that for a few seconds
    following RabbitMQ being stopped while Celery runs, tasks submitted during that window will
    be perpetually in the "Pending" state. Even once Rabbit is restarted, the tasks will remain
    in that state without ever generating a client-side exception or any other failure
    notification. To improve EDD's ability to these detect errors, we should implement some
    tracking here to catch such cases. For example, we might keep a list of submitted Celery
    tasks that we periodically scan on a background thread and generate warning emails if any old
    tasks are unexpectedly in the "Pending" state.

    TODO: confirm that no database entry is created for tasks in this scenario either. It's been a
    long time since this test was performed.
    :param async_result:
    """
    logger.warning("TODO: track status of tasks submitted to the Celery library, but maybe not yet "
                   "communicated to the server (SYNBIO-1204)")


@receiver(post_save, sender=SBMLTemplate)
def template_saved(sender, instance, created, raw, using, update_fields, **kwargs):
    if not raw and (created or update_fields is None or 'sbml_file' in update_fields):
        # TODO: add celery task for template_sync_species
        template_sync_species(instance)


def template_sync_species(instance):
    doc = instance.parseSBML()
    model = doc.getModel()
    # filter to only those for the updated template
    species_qs = MetaboliteSpecies.objects.filter(sbml_template=instance)
    exchange_qs = MetaboliteExchange.objects.filter(sbml_template=instance)
    # values_list yields a listing of tuples, unwrap the value we want
    exist_species = {s[0] for s in species_qs.values_list('species')}
    exist_exchange = {r[0] for r in exchange_qs.values_list('exchange_name')}
    # creating any records not in the database
    for species in map(lambda s: s.getId(), model.getListOfSpecies()):
        if species not in exist_species:
            MetaboliteSpecies.objects.get_or_create(sbml_template=instance, species=species)
        else:
            exist_species.remove(species)
    reactions = map(lambda r: (r.getId(), r.getListOfReactants()), model.getListOfReactions())
    for reaction, reactants in reactions:
        if len(reactants) == 1 and reaction not in exist_exchange:
            MetaboliteExchange.objects.get_or_create(
                sbml_template=instance,
                exchange_name=reaction,
                reactant_name=reactants[0].getSpecies()
            )
        else:
            exist_exchange.remove(reaction)
    # removing any records in the database not in the template document
    species_qs.filter(species__in=exist_species).delete()
    exchange_qs.filter(exchange_name__in=exist_exchange).delete()


def build_traceback_msg():
    """
    Builds an error message for inclusion into an email to sysadmins
    :return:
    """
    formatted_lines = traceback.format_exc().splitlines()
    traceback_str = '\n'.join(formatted_lines)
    return 'The contents of the full traceback was:\n\n%s' % traceback_str<|MERGE_RESOLUTION|>--- conflicted
+++ resolved
@@ -17,19 +17,13 @@
 from django.core.mail import mail_managers
 from requests.exceptions import ConnectionError
 
-<<<<<<< HEAD
-from jbei.ice.rest.ice import parse_entry_id, HmacAuth, IceHmacAuth
-from . import study_modified, study_removed, user_modified
-from ..models import Line, Strain, Study, UNIT_TEST_FIXTURE_USERNAME, Update
-=======
 from edd.profile.models import UserProfile
 from jbei.rest.auth import HmacAuth
 from jbei.ice.rest.ice import parse_entry_id
 from . import study_modified, user_modified
 from ..models import (
     Line, MetaboliteExchange, MetaboliteSpecies, SBMLTemplate, Strain, Study, Update,
-    UserPermission, GroupPermission, User)
->>>>>>> 4611d2af
+    UserPermission, GroupPermission, User, UNIT_TEST_FIXTURE_USERNAME)
 from ..solr import StudySearch, UserSearch
 from ..utilities import get_absolute_url
 
@@ -105,7 +99,6 @@
 
 @receiver(study_modified)
 def index_study(sender, study, **kwargs):
-<<<<<<< HEAD
     # return early if this change was triggered during a unit test
     if Update.is_unit_test_update():
         logger.info('Skipping solr updates for study pk=%(pk)s (name="%(name)s"). Changes were '
@@ -114,20 +107,6 @@
             'name': study.name,
         })
         return
-    solr.update([study, ])
-
-
-@receiver(study_removed)
-def unindex_study(sender, study, **kwargs):
-    # return early if this change was triggered during a unit test
-    if Update.is_unit_test_update():
-        logger.info('Skipping solr updates for study pk=%(pk)s (name="%(name)s"). Changes were '
-                    'detected to be part of a unit test.' % {
-                        'pk': str(study.pk),  # may be None!?
-                        'name': study.name,
-                    })
-    solr.remove([study, ])
-=======
     # package up work to be performed when the database change commits
     partial = functools.partial(_post_commit_index_study, study)
     # schedule the work for after the commit (or immediately if there's no transaction)
@@ -159,6 +138,13 @@
 
 @receiver(post_delete, sender=Study, dispatch_uid="main.signals.handlers.study_post_delete")
 def study_post_delete(sender, instance, **kwargs):
+    # return early if this change was triggered during a unit test
+    if Update.is_unit_test_update():
+        logger.info('Skipping solr updates for study pk=%(pk)s (name="%(name)s"). Changes were '
+                    'detected to be part of a unit test.' % {
+                        'pk': str(study.pk),  # may be None!?
+                        'name': study.name,
+                    })
     # schedule the work for after the commit (or immediately if there's no transaction)
     study = instance
     partial = functools.partial(_post_commit_unindex_study, study.post_remove_pk_cache)
@@ -170,7 +156,6 @@
         solr_study_index.remove([study_pk, ])
     except IOError:
         _handle_post_commit_function_error('Error updating Solr index for study %d' % study_pk)
->>>>>>> 4611d2af
 
 
 ####################################################################################################
@@ -178,12 +163,6 @@
 ####################################################################################################
 @receiver(user_modified)
 def index_user(sender, user, **kwargs):
-<<<<<<< HEAD
-    # return early if this change was triggered during a unit test
-    if Update.is_unit_test_update():
-        return
-
-=======
     # package up work to be performed when the database change commits
     partial = functools.partial(_post_commit_index_user, user)
     # schedule the work for after the commit (or immediately if there's no transaction)
@@ -225,7 +204,6 @@
 
 
 def _post_commit_unindex_user(user_pk_cache):
->>>>>>> 4611d2af
     try:
         solr_users_index.remove([user_pk_cache, ])
     except IOError:
@@ -766,18 +744,11 @@
                 # from ICE. Note that if we don't wait, the Celery task can run before it commits,
                 # at which point its initial DB query will indicate an inconsistent database
                 # state. This happened repeatably during testing.
-<<<<<<< HEAD
-                connection.on_commit(
-                    lambda: _post_commit_unlink_ice_entry_from_study(user_email, study.pk,
-                                                                     study.created.mod_time,
-                                                                     remove_on_commit))
-=======
                 partial = functools.partial(_post_commit_unlink_ice_entry_from_study,user_email,
                                             study.pk, study.created.mod_time, remove_on_commit)
                 connection.on_commit(partial)
         except ChangeFromFixture:
             logger.warning("Detected changes from fixtures, skipping ICE signal handling.")
->>>>>>> 4611d2af
         # if an error occurs, print a helpful log message, then re-raise it so Django will email
         # administrators
         except Exception:
