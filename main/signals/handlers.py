# -*- coding: utf-8 -*-
from __future__ import unicode_literals

import functools
import logging
import traceback

from builtins import str
from collections import namedtuple
from django.conf import settings
from django.contrib.auth import get_user_model
from django.core.mail import mail_admins
from django.core.urlresolvers import reverse as urlreverse
from django.db import connection, transaction
from django.db.models.signals import m2m_changed, post_delete, post_save, pre_save, pre_delete
from django.dispatch import receiver

from jbei.rest.auth import HmacAuth
from jbei.rest.clients.ice import parse_entry_id
from . import study_modified, user_modified
from .. import models as edd_models
from ..models import (
    Line, MetaboliteExchange, MetaboliteSpecies, SBMLTemplate, Strain, Study, Update,
<<<<<<< HEAD
    UserPermission, GroupPermission, User, UNIT_TEST_FIXTURE_USERNAME)
=======
)
>>>>>>> e4d6eb3c
from ..solr import StudySearch, UserSearch
from ..utilities import get_absolute_url


solr_study_index = StudySearch()
solr_users_index = UserSearch()
logger = logging.getLogger(__name__)

if settings.USE_CELERY:
    from edd.remote_tasks import link_ice_entry_to_study, unlink_ice_entry_from_study
else:
    from jbei.rest.clients.ice import IceApi

###################################################################################################
# Define custom signals
###################################################################################################


@receiver(post_save, sender=Study, dispatch_uid="main.signals.handlers.study_saved")
def study_saved(sender, instance, created, raw, using, **kwargs):
    if not raw and using == 'default':
        study_modified.send(sender=sender, study=instance)


@receiver(post_save, sender=get_user_model(), dispatch_uid="main.signals.handlers.user_saved")
def user_saved(sender, instance, created, raw, using, **kwargs):
    if not raw and using == 'default':
        user_modified.send(sender=sender, user=instance)


###################################################################################################
# Maintain study SOLR index based on changes to the study or related user/group permissions
###################################################################################################


@receiver(post_delete, sender=edd_models.UserPermission,
          dispatch_uid=("%s.study_user_permission_post_delete" % __name__))
def study_user_permission_post_delete(sender, instance, using, **kwargs):
    permissions = list(instance.study.userpermission_set.all())
    logger.debug('Post-delete study permissions: %s', str(permissions))
    _schedule_post_commit_study_permission_index(instance)


@receiver(post_save, sender=edd_models.UserPermission,
          dispatch_uid=("%s.study_user_permission_post_save" % __name__))
def study_user_permission_post_save(sender, instance, created, raw, using, **kwargs):
    permissions = list(instance.study.userpermission_set.all())
    logger.debug('Post-save study user permissions: %s', str(permissions))
    _schedule_post_commit_study_permission_index(instance)


@receiver(post_delete, sender=edd_models.GroupPermission,
          dispatch_uid=("%s.study_group_permission_post_delete" % __name__))
def study_group_permission_post_delete(sender, instance, using, **kwargs):
    _schedule_post_commit_study_permission_index(instance)


@receiver(post_save, sender=edd_models.GroupPermission,
          dispatch_uid=("%s.study_group_permission_post_save" % __name__))
def study_group_permission_post_save(sender, instance, created, raw, using, **kwargs):
    _schedule_post_commit_study_permission_index(instance)


@receiver(post_delete, sender=edd_models.EveryonePermission,
          dispatch_uid=("%s.study_public_permission_post_delete" % __name__))
def study_public_permission_post_delete(sender, instance, using, **kwargs):
    _schedule_post_commit_study_permission_index(instance)


@receiver(post_save, sender=edd_models.EveryonePermission,
          dispatch_uid=("%s.study_public_permission_post_save" % __name__))
def study_public_permission_post_save(sender, instance, created, raw, using, **kwargs):
    _schedule_post_commit_study_permission_index(instance)


def _schedule_post_commit_study_permission_index(study_permission):
    """
        Schedules a post-commit update of the SOLR index for the affected study whose permissions
        are affected
        """
    study = study_permission.study
    # package up work to be performed when the database change commits
    partial = functools.partial(_post_commit_index_study, study)
    # schedule the work for after the commit (or immediately if there's no transaction)
    connection.on_commit(partial)


@receiver(study_modified)
def index_study(sender, study, **kwargs):
    # return early if this change was triggered during a unit test
    if Update.is_unit_test_update():
        logger.info('Skipping solr updates for study pk=%(pk)s (name="%(name)s"). Changes were '
                    'detected to be part of a unit test.' % {
            'pk': str(study.pk),  # may be None!?
            'name': study.name,
        })
        return
    # package up work to be performed when the database change commits
    partial = functools.partial(_post_commit_index_study, study)
    # schedule the work for after the commit (or immediately if there's no transaction)
    connection.on_commit(partial)


def _post_commit_index_study(study):
    try:
        solr_study_index.update([study, ])
    except IOError:
        _handle_post_commit_function_error('Error updating Solr index for study %d' % study.pk)


# Python2 does not allow writing of docstrings to the __doc__ attr, commented section is for
# Python3 only
# PrimaryKeyCache = namedtuple('PrimaryKeyCache', ['id'])
# PrimaryKeyCache.__doc__ = """
#     Defines a cache for objects to-be-deleted so their primary keys can be available in
#     post-commit hooks """
class PrimaryKeyCache(namedtuple('PrimaryKeyCache', ['id'])):
    """
    Defines a cache for objects to-be-deleted so their primary keys can be available in
    post-commit hooks
    """


@receiver(pre_delete, sender=Study, dispatch_uid="main.signals.handlers.study_pre_delete")
def study_pre_delete(sender, instance, **kwargs):
    # package up work to be performed after the study is deleted / when the database change
    # commits. Note: we purposefully separate this from study_post_delete, since the study's
    # primary key will be removed from the Study object itself during deletion. Pre-delete is
    # also too early to perform the make changes since other issues may cause the deletion to
    # fail.
    study = instance
    study.post_remove_pk_cache = PrimaryKeyCache(study.pk)


@receiver(post_delete, sender=Study, dispatch_uid="main.signals.handlers.study_post_delete")
def study_post_delete(sender, instance, **kwargs):
    # return early if this change was triggered during a unit test
    if Update.is_unit_test_update():
        logger.info('Skipping solr updates for study pk=%(pk)s (name="%(name)s"). Changes were '
                    'detected to be part of a unit test.' % {
                        'pk': str(study.pk),  # may be None!?
                        'name': study.name,
                    })
    # schedule the work for after the commit (or immediately if there's no transaction)
    study = instance
    partial = functools.partial(_post_commit_unindex_study, study.post_remove_pk_cache)
    connection.on_commit(partial)


def _post_commit_unindex_study(study_pk):
    try:
        solr_study_index.remove([study_pk, ])
    except IOError:
        _handle_post_commit_function_error('Error updating Solr index for study %d' % study_pk)


###################################################################################################
# Index user
###################################################################################################
@receiver(user_modified)
def index_user(sender, user, **kwargs):
    # package up work to be performed when the database change commits
    partial = functools.partial(_post_commit_index_user, user)
    # schedule the work for after the commit (or immediately if there's no transaction)
    connection.on_commit(partial)


def _post_commit_index_user(user):
        try:
            solr_users_index.update([user, ])
        # catch Solr/connection errors that occur during the user login process / email admins
        # regarding the error. users may not be able to do much without Solr, but they can still
        # access existing studies (provided the URL), and create new ones. Solr being down
        # shouldn't prevent the login process (EDD-201)
        except IOError as e:
            _handle_post_commit_function_error("Error updating Solr with user information for "
                                               "user %s" % user.username)


@receiver(pre_delete, sender=get_user_model(),
          dispatch_uid="main.signals.handlers.user_pre_delete")
def user_pre_delete(sender, instance, using, **kwargs):
    # cache the user's primary key for use in post_delete, which will be removed from the User
    # object itself during deletion
    user = instance
    user.post_remove_pk_cache = PrimaryKeyCache(instance.pk)


@receiver(post_delete, sender=get_user_model(), dispatch_uid=("%s.user_post_delete" % __name__))
def user_post_delete(sender, instance, using, **kwargs):
    user = instance
    logger.info('Start of user_post_delete(): username=%s', instance.username)

    # get the user pk we cached in pre_delete (pk data member gets removed during the deletion)
    post_remove_pk_cache = user.post_remove_pk_cache

    # schedule the Solr update for after the commit (or immediately if there's no transaction)
    partial = functools.partial(_post_commit_unindex_user, post_remove_pk_cache)
    connection.on_commit(partial)


def _post_commit_unindex_user(user_pk_cache):
    try:
        solr_users_index.remove([user_pk_cache, ])
    except IOError:
        _handle_post_commit_function_error(
            'Error updating Solr index for user %d' % user_pk_cache.id
        )

###################################################################################################


def log_update_warning_msg(study_id):
    logger.warning(
        'ICE URL is not configured. Skipping attempt to link ICE parts to EDD study "%s"',
        study_id
    )


@receiver(pre_save, sender=Study, dispatch_uid="main.signals.handlers.handle_study_pre_save")
def handle_study_pre_save(sender, instance, raw, using, **kwargs):
    if not settings.ICE_URL:
        logger.warning('ICE URL is not configured. Skipping ICE experiment link updates.')
        return
    elif raw:
        return

    # if the study was already saved, cache its name as stored in the database so we can detect
    # renaming
    if instance.pk:
        instance.pre_save_name = Study.objects.filter(pk=instance.pk).values('name')[0]['name']
    # if the study is new
    else:
        instance.pre_save_name = None


@receiver(post_save, sender=Study, dispatch_uid="main.signals.handlers.handle_study_post_save")
def handle_study_post_save(sender, instance, created, raw, using, **kwargs):
    """
    Checks whether the study has been renamed by comparing its current name with the one set in
    handle_study_pre_save. If it has, and if the study is associated with any ICE strains, updates
    the corresponding ICE entry(ies) to label links to this study with its new name.
    """
    if not settings.ICE_URL:
        logger.warning('ICE URL is not configured. Skipping ICE experiment link updates.')
        return
    elif raw:
        return

    logger.info("Start %s()", handle_study_post_save.__name__)

    study = instance

    if study.name == study.pre_save_name:
        return

    logger.info('Study "%s" has been renamed to "%s"', study.pre_save_name, study.name)

    # get the strains associated with this study so we can update link name for the corresponding
    # ICE entries (if any). note that this query only returns ONE row for the strain,
    # even if it's linked to multiple EDD studies. ICE will update ALL links to this study URL
    # for every part that references it, so we don't need to launch a separate Celery task for
    # each. See comments on SYNBIO-1196.
    strains = Strain.objects.filter(line__study_id=study.pk).prefetch_related('created')

    if strains:
        update = Update.load_update()  # find which user made the update that caused this signal
        user_email = update.mod_by.email

        # filter out strains that don't have enough information to link to ICE
        strains_to_link = []
        for strain in strains.all():
            if not _is_linkable(strain):
                logger.warning(
                    "Strain with id %d is no longer linked to study id %d, but doesn't have "
                    "enough data to link to ICE. It's possible (though unlikely) that the EDD "
                    "strain has been modified since an ICE link was created for it.",
                    strain.pk, study.pk
                )
                continue
            strains_to_link.append(strain)
        # schedule ICE updates as soon as the database changes commit
        partial = functools.partial(
            _post_commit_link_ice_entry_to_study,  # callback
            user_email, study, strains_to_link,    # args
        )
        connection.on_commit(partial)
        logger.info(
            "Scheduled post-commit work to update labels for %d of %d strains associated with "
            "study %d", len(strains_to_link), strains.count(), study.pk
        )


@receiver(pre_delete, sender=Line, dispatch_uid="main.signals.handlers.handle_line_pre_delete")
@transaction.atomic(savepoint=False)
def handle_line_pre_delete(sender, instance, **kwargs):
    """
    Caches study <-> strain associations prior to deletion of a line and/or study so we can remove
    a study link from ICE if needed during post_delete.
    """
    logger.debug("Start %s()", handle_line_pre_delete.__name__)

    if not settings.ICE_URL:
        logger.warning('ICE URL is not configured. Skipping ICE experiment link updates.')
        return

    line = instance
    with transaction.atomic():
        instance.pre_delete_study_id = line.study.pk
        instance.pre_delete_study_timestamp = line.study.created.mod_time
        instance.pre_delete_strains = Strain.objects.filter(line__id=line.pk)

        # force query evaluation now instead of when we read the result
        len(instance.pre_delete_strains)


@receiver(post_delete, sender=Line, dispatch_uid="main.signals.handlers.handle_line_post_delete")
@transaction.atomic(savepoint=False)
def handle_line_post_delete(sender, instance, **kwargs):
    """
    Checks study <-> strain associations following line deletion and removes study links from ICE
    for any strains that are no longer associated with the study. Note that the m2m_changed
    signal isn't broadcast when lines or studies are deleted. This signal is broadcast is in both
    cases, so we'll use it to fill the gap.
    """
    logger.debug("Start %s()", handle_line_post_delete.__name__)

    if not settings.ICE_URL:
        logger.warning('ICE URL is not configured. Skipping ICE experiment link updates.')
        return

    line = instance

    # extract study-related data cached prior to the line deletion. Note that line deletion signals
    # are also sent during/after study deletion, so this information may not be in the database
    # any more
    study_pk = line.pre_delete_study_id
    study_creation_datetime = line.pre_delete_study_timestamp

    # build a list of strains that are no longer associated with this study due to deletion of
    # the line.
    post_delete_strain_ids = [strain.pk for strain in
                              Strain.objects.filter(line__study_id=study_pk).all()]
    removed_strains = [strain for strain in line.pre_delete_strains if
                       strain.pk not in post_delete_strain_ids]

    logger.debug("pre_delete_strain_ids: %s", instance.pre_delete_strains)
    logger.debug("post-delete_strain_ids: %s", post_delete_strain_ids)
    logger.debug("removed_strain_ids: %s", removed_strains)

    # find which user made the update that caused this signal
    update = Update.load_update()

    if not (update and update.mod_by and update.mod_by.email):
        username = update.mod_by.username if (update and update.mod_by) else 'Unknown user'
        msg = ('No user email could be found associated with the in-progress deletion of '
               'line %(line_pk)d "%(line_name)s by user "%(username)s". Line deletion will '
               'proceed,  but the associated experiment link in ICE will remain in place because '
               'a user identity is required to update experiment links in  ICE. Please manually '
               'delete this link using the ICE user interface.\n'
               'This situation is known to occur when a line is deleted directly from the Django '
               'shell rather than from the EDD user interface. ' % {
                    'line_pk': line.pk,
                    'line_name': line.name,
                    'username': username
                })
        subject = "Stale ICE experiment link won't be deleted"
        logger.warning(subject)
        logger.warning(msg)
        mail_admins(subject, msg)
        return

    user_email = update.mod_by.email
    logger.debug("update performed by user %s", user_email)

    # wait until the connection commits, then schedule a Celery task to remove the link from ICE.
    # Note that if we don't wait, the Celery task can run before it commits, at which point its
    # initial DB query
    # will indicate an inconsistent database state. This happened repeatably during testing.
    partial = functools.partial(_post_commit_unlink_ice_entry_from_study, user_email, study_pk,
                                study_creation_datetime, removed_strains)
    connection.on_commit(partial)


def _post_commit_unlink_ice_entry_from_study(user_email, study_pk, study_creation_datetime,
                                             removed_strains):
    """
    Helper method to do the final work in scheduling a Celery task or ICE REST API call to remove
    a link from ICE AFTER the database transaction that implements the EDD portion of the linking
    has committed. This method is only strictly necessary to help us work around the
    django-commit-hooks limitation that a no-arg method be passed to the post-commit hook.
    """
    logger.info('Start %s()', _post_commit_unlink_ice_entry_from_study.__name__)

    ice = None
    if not settings.USE_CELERY:
        ice = IceApi(auth=HmacAuth(key_id=settings.ICE_KEY_ID, username=user_email))

    study_url = get_abs_study_url(study_pk)
    index = 0

    try:
        # loop over strain data cached prior to line deletion. note that the strains themselves
        # may have been deleted at this point, so safest to use cached data instead
        # Note: even though only a single line was deleted, possible it links to multiple strains
        change_count = 0
        for strain in removed_strains:

            # print a warning and skip any strains that didn't include enough data for a link to
            # ICE
            if not _is_linkable(strain):
                logger.warning(
                    "Strain with id %d is no longer linked to study id %d, but EDD's "
                    "database entry for this strain doesn't have enough data to remove the "
                    "corresponding study link from ICE. It's possible (though unlikely) that the "
                    "EDD strain has been modified since an ICE link was created for it.",
                    strain.pk, study_pk
                )
                index += 1
                continue

            # as a workaround for SYNBIO-1207, prefer the ICE id extracted from the URL,
            # which is much more likely to be the locally-unique numeric ID visible from the ICE
            # UI. Not certain  what recent EDD changes have done to new strain creation, but at
            # least some pre-existing strains  will work better with this method
            # TODO: after removing the workaround, use, ice_strain_id =
            # strain.registry_id.__str__(), or if using Python 3,
            # maybe strain.registry_id.to_python(). Note that the JSON lib has no  built-in support
            # for UUIDs
            workaround_strain_id = parse_entry_id(strain.registry_url)

            if settings.USE_CELERY:
                async_result = unlink_ice_entry_from_study.delay(user_email, study_pk, study_url,
                                                                 strain.registry_url,
                                                                 workaround_strain_id)
                track_celery_task_submission(async_result)
            else:
                ice.write_enabled = True
                ice.unlink_entry_from_study(workaround_strain_id, study_pk, study_url, logger)
            change_count += 1
            index += 1

        if settings.USE_CELERY:
            logger.info("Submitted %d jobs to Celery", change_count)
        else:
            logger.info("Updated %d links via direct HTTP requests", change_count)

    # if an error occurs, print a helpful log message, then re-raise it so Django will email
    # administrators
    except Exception as err:
        strain_pks = [strain.pk for strain in removed_strains]
        _handle_ice_post_commit_error(err, 'remove', study_pk, strain_pks, index)


def _post_commit_link_ice_entry_to_study(user_email, study, linked_strains):
    """
    Helper method to do the final work in scheduling a Celery task or ICE REST API call to add a
    link from ICE AFTER the database transaction that implements the EDD portion of the linking
    has committed. This method is only strictly necessary to help us work around the
    django-commit-hooks limitation that a no-arg method be passed to the post-commit hook.
    :param linked_strains cached strain information
    """
    ice = None
    if not settings.USE_CELERY:
        ice = IceApi(auth=HmacAuth(key_id=settings.ICE_KEY_ID, username=user_email))

    index = 0

    try:
        study_url = get_abs_study_url(study.pk)

        # loop over strains and perform / schedule work needed
        for strain in linked_strains:
            # If Celery is configured, use it to perform the communication with ICE,
            # along with retries/failure notifications, etc.
            if settings.USE_CELERY:
                async_result = link_ice_entry_to_study.delay(user_email, strain.pk, study.pk,
                                                             study_url)
                track_celery_task_submission(async_result)
            # Otherwise, communicate with ICE synchronously during signal processing
            else:
                logger.warning(
                    "Celery configuration not found. Attempting to push study links directly "
                    "(retries, admin notifications not supported)"
                )
                #  as a workaround for SYNBIO-1207, prefer the ICE id extracted from the URL,
                # which is much more likely to be the locally-unique numeric ID visible from the
                # ICE UI. Not certain what recent EDD changes have done to new strain creation,
                # but at least some pre-existing strains will work better with this method.
                # TODO: after removing the workaround, use, ice_strain_id =
                # strain.registry_id.__str__(), or if using Python 3,
                # maybe strain.registry_id.to_python()
                workaround_strain_id = parse_entry_id(strain.registry_url)
                ice.write_enabled = True
                ice.link_entry_to_study(workaround_strain_id, study.pk, study_url, study.name,
                                        logger)

            index += 1

    # if an error occurs, print a helpful log message, then re-raise it so Django will email
    # administrators
    except Exception as err:
        linked_strain_pks = [strain.pk for strain in linked_strains]
        _handle_ice_post_commit_error(err, 'add/update', study.pk, linked_strain_pks, index)


def _handle_ice_post_commit_error(err, operation, study_pk, strains_to_update, index):
    """
    Handles exceptions from post-commit functions used to communicate with ICE. Note that although
    Django typically automatically handles uncaught exceptions by emailing admins, it doesn't seem
    to be handling them in the case of post-commit functions/lambda's (see EDD-178)
    :param err:
    :return:
    """
    error_msg = None
    if settings.USE_CELERY:
        error_msg = ("Error submitting Celery jobs to %(operation)s ICE strain link(s) for study "
                     "%(study_pk)d. Strains to update: %(strains)s (index=%(index)d)" % {
                        'operation': operation,
                        'study_pk': study_pk,
                        'strains': str(strains_to_update),
                        'index': index, })
    else:
        error_msg = "Error updating ICE links via direct HTTP request (index=%d)" % index

    _handle_post_commit_function_error(error_msg)


def _handle_post_commit_function_error(err_msg, re_raise_error=None):
    """
        A workaround for EDD-176: Django doesn't seem to be picking up errors / emailing admins
        for uncaught exceptions in post-commit signal handler functions.
        Note that even if Django
        resolves this we *still* often won't want to raise the exception since that would cause
        the EDD user to get an error message for a process that from their perspective was a
        partial/total success. For ICE messaging tasks, we can consider changing this behavior
        after  deploying Celery in production (EDD-176), which will effectively mask ICE
        communication / integration errors from EDD users since they'll occur outside the context
        of the browser's request. At that point, errors generated here will just reflect errors
        communicating with Celery, which should probably still be masked from users.
        :param err_msg: a brief string description of the error that will get logged / emailed to
        admins
        :param re_raise_error: a reference to the Error/Exception that was thrown if it should be
        re-raised after being logged / emailed to admins. Often this should only be done if the
        error is severe enough that it justifies interrupting the users current workflow. Note that
        a traceback will be logged / emailed even if this parameter isn't included.
    """

    # Note: purposeful to not pass the error here! Often the cause of unicode exceptions!
    # See SYNBIO-1267.
    logger.exception(err_msg)
    traceback_str = build_traceback_msg()
    msg = '%s\n\n%s' % (err_msg, traceback_str)
    mail_admins(err_msg, msg)

    if re_raise_error:
        raise re_raise_error


def _is_linkable(strain):
    return _is_strain_linkable(strain.registry_url, strain.registry_id)


def _is_strain_linkable(registry_url, registry_id):
    #  as a workaround for SYNBIO-1207, we'll extract the ICE part ID from the URL to increase
    # the odds that it'll be a numeric ID that won't cause 404 errors. otherwise, we could just
    # construct the URL from the registry ID and our ICE configuration data
    return registry_url and registry_id


<<<<<<< HEAD
=======
class ChangeFromFixture(Exception):
    """ Exception to use when change from fixture is detected. """
    pass


def handle_line_strain_pre_clear(line, pk_set):
    # save contents of the relation before Django clears it in preparation to re-add
    # everything (including new items). This is the (seemingly very
    # inefficient/inconvenient/misleading) process Django uses each time, regardless of the
    # number of adds/removals actually taking place. ordinarily assuming that a "clear"
    # operation always precedes an "add" would be problematic, but it appears safe in this
    # case since the only time the M2M relationship between Lines / Strains should ever be
    # cleared is either when a study is deleted, or as an intermediate step by Django during
    # the save process. Seems like a very inefficient way of doing it, but improving that
    # behavior is out-of-scope for us here.

    # NOTE: call to list() forces query evaluation here rather than when we read the result
    # in post_add
    line.pre_clear_strain_pks = list(line.strains.values_list('pk', flat=True))
    return


def handle_line_strain_post_add(line, pk_set):
    added_strains = list(line.strains.filter(pk__in=pk_set))
    logger.debug("added_strains = %s" % str(added_strains))

    # schedule asynchronous work to maintain ICE strain links to this study, failing if any
    # job submission fails (probably because our link to Celery or RabbitMQ is down, and isn't
    # likely to come back up for subsequently attempted task submissions in the loop)
    study = line.study

    strain_pk = 0
    try:
        # find which user made the update that caused this signal
        update = Update.load_update()
        if update.mod_by is None:
            raise ChangeFromFixture("No user initiated change, aborting ICE update.")
        user_email = update.mod_by.email
        logger.debug("update performed by user " + user_email)

        add_on_commit_strains = []
        for strain in added_strains:
            strain_pk = strain.pk

            # skip any strains that aren't associated with an ICE entry
            if not _is_linkable(strain):
                logger.warning(
                    "Strain with id %d is now linked to study id %d, but EDD's "
                    "database entry for the strain doesn't contain enough data to create an "
                    "ICE link back to the study. It's possible (though unlikely) that the "
                    "EDD strain has been modified since an ICE link was created for it."
                    % (strain.pk, study.pk))
                continue

            add_on_commit_strains.append(strain)

        if add_on_commit_strains:
            # wait until the connection commits, then schedule work to add/update the link(s)
            # in ICE. Note that if we don't wait, the Celery task can run before it commits,
            # at which point its initial DB query will indicate an inconsistent database
            # state. This happened repeatably during testing.
            partial = functools.partial(
                _post_commit_link_ice_entry_to_study,      # callback
                user_email, study, add_on_commit_strains,  # args
            )
            connection.on_commit(partial)

        exp_add_count = len(pk_set)
        linkable_count = len(add_on_commit_strains)

        if settings.USE_CELERY:
            logger.info("Done scheduling post-commit work to submit jobs to Celery: will "
                        "submit ICE link creation task for each %d of %d added strains.",
                        linkable_count, exp_add_count)
        else:
            logger.info(
                "Done scheduling post-commit work for direct HTTP request(s) to ICE: "
                "requested a job to sequentially create links for %d of %d added "
                "strains via direct HTTP request(s).", linkable_count, exp_add_count)
    except ChangeFromFixture:
        logger.warning("Detected changes from fixtures, skipping ICE signal handling.")
    # if an error occurs, print a helpful log message, then re-raise it so Django will email
    # administrators
    except Exception:
        logger.exception("Exception scheduling post-commit work. Failed on strain with id %d",
                         strain_pk)


def handle_line_strain_pre_remove(line, pk_set):
    # cache data associated with this strain so we have enough info to remove some or all of
    # ICE's link(s) to this study if appropriate after line -> strain relationship change is
    # completed in EDD
    line.removed_strains = Strain.objects.filter(pk__in=pk_set)


def handle_line_strain_post_remove(line, pk_set):
    removed_strains = line.removed_strains
    logger.debug("removed_strains = %s", removed_strains, )

    # find which user made the update that caused this signal
    update = Update.load_update()
    user_email = update.mod_by.email
    logger.debug("update performed by user %s", user_email)

    # schedule asynchronous work to maintain ICE strain links to this study, failing if any
    # job submission fails (probably because our link to Celery or RabbitMQ is down, and
    # isn't likely to come back up for subsequently attempted task submissions in the loop)
    study = line.study
    strain_pk = 0

    try:
        # narrow down the list of lines that are no longer associated with this strain to
        # just those
        # we want to take action on in ICE.
        remove_on_commit = []
        for strain in removed_strains:
            strain_pk = strain.pk
            # skip any strains that can't be associated with an ICE entry
            if not _is_linkable(strain):
                logger.warning(
                    "Strain with id %d is no longer linked to study id %d, but EDD's "
                    "database entry for the strain doesn't have enough data to facilitate "
                    "removal of the corresponding study link from ICE (if any).  It's "
                    "possible, though unlikely, that the EDD strain has been modified "
                    "since an ICE link was created for it.", strain.pk, study.pk
                )
                continue
            # test whether any lines still exist that link the study to this strain. if not,
            # schedule a task to remove the link from ICE. Note that we could skip this check
            # and just depend on the one in unlink_ice_part_from_study, but that would remove
            # our ability to detect stale tasks in the pipeline
            lines = Line.objects.filter(strains__registry_url=strain.registry_url,
                                        study__pk=study.pk,
                                        study__created__mod_time=study.created.mod_time)
            if lines:
                logger.warning(
                    "Found %d other lines linking study id %d to strain id %d. The ICE link "
                    "to this study won't be removed.", lines.count(), study.pk, strain.pk)
                continue
            remove_on_commit.append(strain)

        if remove_on_commit:
            # wait until the transaction commits, then schedule work to remove the link(s)
            # from ICE. Note that if we don't wait, the Celery task can run before it commits,
            # at which point its initial DB query will indicate an inconsistent database
            # state. This happened repeatably during testing.
            partial = functools.partial(
                _post_commit_unlink_ice_entry_from_study,  # callback
                # args below
                user_email, study.pk, study.created.mod_time, remove_on_commit,
            )
            connection.on_commit(partial)
    except ChangeFromFixture:
        logger.warning("Detected changes from fixtures, skipping ICE signal handling.")
    # if an error occurs, print a helpful log message, then re-raise it so Django will email
    # administrators
    except Exception:
        logger.exception("Exception scheduling post-commit work. Failed on strain with id %d",
                         strain_pk)


>>>>>>> e4d6eb3c
@receiver(m2m_changed, sender=Line.strains.through, dispatch_uid=("%s.handle_line_strain_changed"
                                                                  % __name__))
@transaction.atomic(savepoint=False)
def handle_line_strain_changed(sender, instance, action, reverse, model, pk_set, using, **kwargs):
    """
    Handles changes to the Line <-> Strain relationship caused by adding/removing/changing the
    strain associated with a single line in a study. Detects changes that indicate a need to push
    changes across to ICE for the (ICE part -> EDD study) link stored in ICE.
    """

    # ignore calls that indicate a change from the perspective of the model data member we don't
    # presently have implemented. Even if the data member is added later, we don't want to
    # process the same strain/line link twice from both perspectives...
    # it's currently Line that links back to Study and impacts which data we want to push to ICE.
    log_format = {
        'method': handle_line_strain_changed.__name__,
        'action': action,
        'name': instance.name,
        'reverse': reverse,
        'pk_set': pk_set,
    }
    if reverse:
        logger.info(
            'Start %(method)s():%(action)s. Strain = "%(name)s", reverse = %(reverse)s, '
            'pk_set = %(pk_set)s', log_format
        )
        return

    logger.info(
        'Start %(method)s():%(action)s. Line = "%(name)s", reverse = %(reverse)s, '
        'pk_set = %(pk_set)s', log_format
    )

    if not settings.ICE_URL:
        logger.warning('ICE URL is not configured. Skipping ICE experiment link updates.')
        return

    line = instance  # just call it a line for clarity now that we've verified that it is one
    action_function = {
        'pre_clear': handle_line_strain_pre_clear,
        'post_add': handle_line_strain_post_add,
        'pre_remove': handle_line_strain_pre_remove,
        'post_remove': handle_line_strain_post_remove,
    }.get(action, None)
    if action_function:
        action_function(line, pk_set)

<<<<<<< HEAD
    # find which user made the update that caused this signal
    update = Update.load_update()
    if update.mod_by and (update.mod_by.username == UNIT_TEST_FIXTURE_USERNAME):
        logger.warning("Detected line/strain relationship changes that originated from "
                       "unit test code. Skipping ICE notifications.")
        return

    # detect changes made by improper unit test configuration and/or another integration error
    if update.mod_by is None:
        logger.error("Detected improper unit test configuration or another integration "
                     "error. Unable to attribute line/strain relationship changes to a "
                     "user, so ICE notifications that require a username will be skipped. "
                     "As a result, manual curation of ICE link(s) for be required for "
                     "study with pk %d" % line.study_id)
        return

    user_email = update.mod_by.email
    logger.debug("update performed by user " + user_email)

    if "pre_clear" == action:
        # save contents of the relation before Django clears it in preparation to re-add
        # everything (including new items). This is the (seemingly very
        # inefficient/inconvenient/misleading) process Django uses each time, regardless of the
        # number of adds/removals actually taking place. ordinarily assuming that a "clear"
        # operation always precedes an "add" would be problematic, but it appears safe in this
        # case since the only time the M2M relationship between Lines / Strains should ever be
        # cleared is either when a study is deleted, or as an intermediate step by Django during
        # the save process. Seems like a very inefficient way of doing it, but improving that
        # behavior is out-of-scope for us here.

        # NOTE: call to list() forces query evaluation here rather than when we read the result
        # in post_add
        line.pre_clear_strain_pks = list(line.strains.values_list('pk', flat=True))
        return

    elif "post_add" == action:
        added_strains = list(line.strains.filter(pk__in=pk_set))
        logger.debug("added_strains = %s" % str(added_strains))

        # schedule asynchronous work to maintain ICE strain links to this study, failing if any
        # job submission fails (probably because our link to Celery or RabbitMQ is down, and isn't
        # likely to come back up for subsequently attempted task submissions in the loop)
        study = line.study

        strain_pk = 0
        try:

            add_on_commit_strains = []
            for strain in added_strains:
                strain_pk = strain.pk

                # skip any strains that aren't associated with an ICE entry
                if not _is_linkable(strain):
                    logger.warning(
                        "Strain with id %d is now linked to study id %d, but EDD's "
                        "database entry for the strain doesn't contain enough data to create an "
                        "ICE link back to the study. It's possible (though unlikely) that the "
                        "EDD strain has been modified since an ICE link was created for it."
                        % (strain.pk, study.pk))
                    continue

                add_on_commit_strains.append(strain)

            if add_on_commit_strains:
                # wait until the connection commits, then schedule work to add/update the link(s)
                # in ICE. Note that if we don't wait, the Celery task can run before it commits,
                # at which point its initial DB query will indicate an inconsistent database
                # state. This happened repeatably during testing.
                partial = functools.partial(_post_commit_link_ice_entry_to_study, user_email, study,
                                            add_on_commit_strains)
                connection.on_commit(partial)

            exp_add_count = len(pk_set)
            linkable_count = len(add_on_commit_strains)

            if settings.USE_CELERY:
                logger.info("Done scheduling post-commit work to submit jobs to Celery: will "
                            "submit ICE link creation task for each %d of %d added strains." %
                            (linkable_count, exp_add_count))
            else:
                logger.info(
                    "Done scheduling post-commit work for direct HTTP request(s) to ICE: "
                    "requested a job to sequentially create links for %d of %d added "
                    "strains via direct HTTP request(s)." % (linkable_count, exp_add_count))

        # if an error occurs, print a helpful log message, then re-raise it so Django will email
        # administrators
        except Exception:
            logger.exception("Exception scheduling post-commit work. Failed on strain with id %d" %
                             strain_pk)
    elif 'pre_remove' == action:
        # cache data associated with this strain so we have enough info to remove some or all of
        # ICE's link(s) to this study if appropriate after line -> strain relationship change is
        # completed in EDD
        line.removed_strains = Strain.objects.filter(pk__in=pk_set)
    elif 'post_remove' == action:
        removed_strains = line.removed_strains
        logger.debug("removed_strains = %s" % (removed_strains, ))


        # schedule asynchronous work to maintain ICE strain links to this study, failing if any
        # job submission fails (probably because our link to Celery or RabbitMQ is down, and
        # isn't likely to come back up for subsequently attempted task submissions in the loop)
        study = line.study
        strain_pk = 0

        try:

            # narrow down the list of lines that are no longer associated with this strain to
            # just those
            # we want to take action on in ICE.
            remove_on_commit = []
            for strain in removed_strains:
                strain_pk = strain.pk
                # skip any strains that can't be associated with an ICE entry
                if not _is_linkable(strain):
                    logger.warning(
                        "Strain with id %d is no longer linked to study id %d, but EDD's "
                        "database entry for the strain doesn't have enough data to facilitate "
                        "removal of the corresponding study link from ICE (if any).  It's "
                        "possible, though unlikely, that the EDD strain has been modified "
                        "since an ICE link was created for it."
                        % (strain.pk, study.pk))
                    continue
                # test whether any lines still exist that link the study to this strain. if not,
                # schedule a task to remove the link from ICE. Note that we could skip this check
                # and just depend on the one in unlink_ice_part_from_study, but that would remove
                # our ability to detect stale tasks in the pipeline
                lines = Line.objects.filter(strains__registry_url=strain.registry_url,
                                            study__pk=study.pk,
                                            study__created__mod_time=study.created.mod_time)
                if lines:
                    logger.warning(
                        "Found %d other lines linking study id %d to strain id %d. The ICE link "
                        "to this study won't be removed." % (lines.count(), study.pk, strain.pk))
                    continue
                remove_on_commit.append(strain)

            if remove_on_commit:
                # wait until the transaction commits, then schedule work to remove the link(s)
                # from ICE. Note that if we don't wait, the Celery task can run before it commits,
                # at which point its initial DB query will indicate an inconsistent database
                # state. This happened repeatably during testing.
                partial = functools.partial(_post_commit_unlink_ice_entry_from_study,user_email,
                                            study.pk, study.created.mod_time, remove_on_commit)
                connection.on_commit(partial)
        except ChangeFromFixture:
            logger.warning("Detected changes from fixtures, skipping ICE signal handling.")
        # if an error occurs, print a helpful log message, then re-raise it so Django will email
        # administrators
        except Exception:
            logger.exception("Exception scheduling post-commit work. Failed on strain with id %d" %
                             strain_pk)

    logger.debug("End " + handle_line_strain_changed.__name__ + "():" + action)
=======
    logger.debug("End %s(): %s", handle_line_strain_changed.__name__, action)
>>>>>>> e4d6eb3c


def get_abs_study_url(study_pk):
    # Note: urlreverse is an alias for reverse() to avoid conflict with named parameter
    study_relative_url = urlreverse('main:detail', kwargs={'pk': study_pk})
    return get_absolute_url(study_relative_url)


def track_celery_task_submission(async_result):
    """
    A placeholder method for tracking Celery task submission (see SYNBIO-1204.). An unlikely,
    but reproducible failure mode observed during initial testing was that for a few seconds
    following RabbitMQ being stopped while Celery runs, tasks submitted during that window will
    be perpetually in the "Pending" state. Even once Rabbit is restarted, the tasks will remain
    in that state without ever generating a client-side exception or any other failure
    notification. To improve EDD's ability to these detect errors, we should implement some
    tracking here to catch such cases. For example, we might keep a list of submitted Celery
    tasks that we periodically scan on a background thread and generate warning emails if any old
    tasks are unexpectedly in the "Pending" state.

    TODO: confirm that no database entry is created for tasks in this scenario either. It's been a
    long time since this test was performed.
    :param async_result:
    """
    logger.warning(
        "TODO: track status of tasks submitted to the Celery library, but maybe not yet "
        "communicated to the server (SYNBIO-1204)"
    )


@receiver(post_save, sender=SBMLTemplate)
def template_saved(sender, instance, created, raw, using, update_fields, **kwargs):
    if not raw and (created or update_fields is None or 'sbml_file' in update_fields):
        # TODO: add celery task for template_sync_species
        try:
            template_sync_species(instance)
        except Exception as e:
            logger.warning("Failed to parse and index template reactions in %s", instance)


def template_sync_species(instance):
    doc = instance.parseSBML()
    model = doc.getModel()
    # filter to only those for the updated template
    species_qs = MetaboliteSpecies.objects.filter(sbml_template=instance)
    exchange_qs = MetaboliteExchange.objects.filter(sbml_template=instance)
    # values_list yields a listing of tuples, unwrap the value we want
    exist_species = {s[0] for s in species_qs.values_list('species')}
    exist_exchange = {r[0] for r in exchange_qs.values_list('exchange_name')}
    # creating any records not in the database
    for species in map(lambda s: s.getId(), model.getListOfSpecies()):
        if species not in exist_species:
            MetaboliteSpecies.objects.get_or_create(sbml_template=instance, species=species)
        else:
            exist_species.remove(species)
    reactions = map(lambda r: (r.getId(), r.getListOfReactants()), model.getListOfReactions())
    for reaction, reactants in reactions:
        if len(reactants) == 1 and reaction not in exist_exchange:
            MetaboliteExchange.objects.get_or_create(
                sbml_template=instance,
                exchange_name=reaction,
                reactant_name=reactants[0].getSpecies()
            )
        else:
            exist_exchange.remove(reaction)
    # removing any records in the database not in the template document
    species_qs.filter(species__in=exist_species).delete()
    exchange_qs.filter(exchange_name__in=exist_exchange).delete()


def build_traceback_msg():
    """
    Builds an error message for inclusion into an email to sysadmins
    :return:
    """
    formatted_lines = traceback.format_exc().splitlines()
    traceback_str = '\n'.join(formatted_lines)
    return 'The contents of the full traceback was:\n\n%s' % traceback_str<|MERGE_RESOLUTION|>--- conflicted
+++ resolved
@@ -21,11 +21,7 @@
 from .. import models as edd_models
 from ..models import (
     Line, MetaboliteExchange, MetaboliteSpecies, SBMLTemplate, Strain, Study, Update,
-<<<<<<< HEAD
     UserPermission, GroupPermission, User, UNIT_TEST_FIXTURE_USERNAME)
-=======
-)
->>>>>>> e4d6eb3c
 from ..solr import StudySearch, UserSearch
 from ..utilities import get_absolute_url
 
@@ -596,8 +592,6 @@
     return registry_url and registry_id
 
 
-<<<<<<< HEAD
-=======
 class ChangeFromFixture(Exception):
     """ Exception to use when change from fixture is detected. """
     pass
@@ -759,7 +753,6 @@
                          strain_pk)
 
 
->>>>>>> e4d6eb3c
 @receiver(m2m_changed, sender=Line.strains.through, dispatch_uid=("%s.handle_line_strain_changed"
                                                                   % __name__))
 @transaction.atomic(savepoint=False)
@@ -797,6 +790,23 @@
         logger.warning('ICE URL is not configured. Skipping ICE experiment link updates.')
         return
 
+    # find which user made the update that caused this signal
+    update = Update.load_update()
+    if update.mod_by and (update.mod_by.username == UNIT_TEST_FIXTURE_USERNAME):
+        logger.warning("Detected line/strain relationship changes that originated from "
+                       "unit test code. Skipping ICE notifications.")
+        return
+    # detect changes made by improper unit test configuration and/or another integration error
+    if update.mod_by is None:
+        logger.error("Detected improper unit test configuration or another integration "
+                     "error. Unable to attribute line/strain relationship changes to a "
+                     "user, so ICE notifications that require a username will be skipped. "
+                     "As a result, manual curation of ICE link(s) for be required for "
+                     "study with pk %d" % line.study_id)
+        return
+    user_email = update.mod_by.email
+    logger.debug("update performed by user " + user_email)
+
     line = instance  # just call it a line for clarity now that we've verified that it is one
     action_function = {
         'pre_clear': handle_line_strain_pre_clear,
@@ -807,165 +817,7 @@
     if action_function:
         action_function(line, pk_set)
 
-<<<<<<< HEAD
-    # find which user made the update that caused this signal
-    update = Update.load_update()
-    if update.mod_by and (update.mod_by.username == UNIT_TEST_FIXTURE_USERNAME):
-        logger.warning("Detected line/strain relationship changes that originated from "
-                       "unit test code. Skipping ICE notifications.")
-        return
-
-    # detect changes made by improper unit test configuration and/or another integration error
-    if update.mod_by is None:
-        logger.error("Detected improper unit test configuration or another integration "
-                     "error. Unable to attribute line/strain relationship changes to a "
-                     "user, so ICE notifications that require a username will be skipped. "
-                     "As a result, manual curation of ICE link(s) for be required for "
-                     "study with pk %d" % line.study_id)
-        return
-
-    user_email = update.mod_by.email
-    logger.debug("update performed by user " + user_email)
-
-    if "pre_clear" == action:
-        # save contents of the relation before Django clears it in preparation to re-add
-        # everything (including new items). This is the (seemingly very
-        # inefficient/inconvenient/misleading) process Django uses each time, regardless of the
-        # number of adds/removals actually taking place. ordinarily assuming that a "clear"
-        # operation always precedes an "add" would be problematic, but it appears safe in this
-        # case since the only time the M2M relationship between Lines / Strains should ever be
-        # cleared is either when a study is deleted, or as an intermediate step by Django during
-        # the save process. Seems like a very inefficient way of doing it, but improving that
-        # behavior is out-of-scope for us here.
-
-        # NOTE: call to list() forces query evaluation here rather than when we read the result
-        # in post_add
-        line.pre_clear_strain_pks = list(line.strains.values_list('pk', flat=True))
-        return
-
-    elif "post_add" == action:
-        added_strains = list(line.strains.filter(pk__in=pk_set))
-        logger.debug("added_strains = %s" % str(added_strains))
-
-        # schedule asynchronous work to maintain ICE strain links to this study, failing if any
-        # job submission fails (probably because our link to Celery or RabbitMQ is down, and isn't
-        # likely to come back up for subsequently attempted task submissions in the loop)
-        study = line.study
-
-        strain_pk = 0
-        try:
-
-            add_on_commit_strains = []
-            for strain in added_strains:
-                strain_pk = strain.pk
-
-                # skip any strains that aren't associated with an ICE entry
-                if not _is_linkable(strain):
-                    logger.warning(
-                        "Strain with id %d is now linked to study id %d, but EDD's "
-                        "database entry for the strain doesn't contain enough data to create an "
-                        "ICE link back to the study. It's possible (though unlikely) that the "
-                        "EDD strain has been modified since an ICE link was created for it."
-                        % (strain.pk, study.pk))
-                    continue
-
-                add_on_commit_strains.append(strain)
-
-            if add_on_commit_strains:
-                # wait until the connection commits, then schedule work to add/update the link(s)
-                # in ICE. Note that if we don't wait, the Celery task can run before it commits,
-                # at which point its initial DB query will indicate an inconsistent database
-                # state. This happened repeatably during testing.
-                partial = functools.partial(_post_commit_link_ice_entry_to_study, user_email, study,
-                                            add_on_commit_strains)
-                connection.on_commit(partial)
-
-            exp_add_count = len(pk_set)
-            linkable_count = len(add_on_commit_strains)
-
-            if settings.USE_CELERY:
-                logger.info("Done scheduling post-commit work to submit jobs to Celery: will "
-                            "submit ICE link creation task for each %d of %d added strains." %
-                            (linkable_count, exp_add_count))
-            else:
-                logger.info(
-                    "Done scheduling post-commit work for direct HTTP request(s) to ICE: "
-                    "requested a job to sequentially create links for %d of %d added "
-                    "strains via direct HTTP request(s)." % (linkable_count, exp_add_count))
-
-        # if an error occurs, print a helpful log message, then re-raise it so Django will email
-        # administrators
-        except Exception:
-            logger.exception("Exception scheduling post-commit work. Failed on strain with id %d" %
-                             strain_pk)
-    elif 'pre_remove' == action:
-        # cache data associated with this strain so we have enough info to remove some or all of
-        # ICE's link(s) to this study if appropriate after line -> strain relationship change is
-        # completed in EDD
-        line.removed_strains = Strain.objects.filter(pk__in=pk_set)
-    elif 'post_remove' == action:
-        removed_strains = line.removed_strains
-        logger.debug("removed_strains = %s" % (removed_strains, ))
-
-
-        # schedule asynchronous work to maintain ICE strain links to this study, failing if any
-        # job submission fails (probably because our link to Celery or RabbitMQ is down, and
-        # isn't likely to come back up for subsequently attempted task submissions in the loop)
-        study = line.study
-        strain_pk = 0
-
-        try:
-
-            # narrow down the list of lines that are no longer associated with this strain to
-            # just those
-            # we want to take action on in ICE.
-            remove_on_commit = []
-            for strain in removed_strains:
-                strain_pk = strain.pk
-                # skip any strains that can't be associated with an ICE entry
-                if not _is_linkable(strain):
-                    logger.warning(
-                        "Strain with id %d is no longer linked to study id %d, but EDD's "
-                        "database entry for the strain doesn't have enough data to facilitate "
-                        "removal of the corresponding study link from ICE (if any).  It's "
-                        "possible, though unlikely, that the EDD strain has been modified "
-                        "since an ICE link was created for it."
-                        % (strain.pk, study.pk))
-                    continue
-                # test whether any lines still exist that link the study to this strain. if not,
-                # schedule a task to remove the link from ICE. Note that we could skip this check
-                # and just depend on the one in unlink_ice_part_from_study, but that would remove
-                # our ability to detect stale tasks in the pipeline
-                lines = Line.objects.filter(strains__registry_url=strain.registry_url,
-                                            study__pk=study.pk,
-                                            study__created__mod_time=study.created.mod_time)
-                if lines:
-                    logger.warning(
-                        "Found %d other lines linking study id %d to strain id %d. The ICE link "
-                        "to this study won't be removed." % (lines.count(), study.pk, strain.pk))
-                    continue
-                remove_on_commit.append(strain)
-
-            if remove_on_commit:
-                # wait until the transaction commits, then schedule work to remove the link(s)
-                # from ICE. Note that if we don't wait, the Celery task can run before it commits,
-                # at which point its initial DB query will indicate an inconsistent database
-                # state. This happened repeatably during testing.
-                partial = functools.partial(_post_commit_unlink_ice_entry_from_study,user_email,
-                                            study.pk, study.created.mod_time, remove_on_commit)
-                connection.on_commit(partial)
-        except ChangeFromFixture:
-            logger.warning("Detected changes from fixtures, skipping ICE signal handling.")
-        # if an error occurs, print a helpful log message, then re-raise it so Django will email
-        # administrators
-        except Exception:
-            logger.exception("Exception scheduling post-commit work. Failed on strain with id %d" %
-                             strain_pk)
-
-    logger.debug("End " + handle_line_strain_changed.__name__ + "():" + action)
-=======
     logger.debug("End %s(): %s", handle_line_strain_changed.__name__, action)
->>>>>>> e4d6eb3c
 
 
 def get_abs_study_url(study_pk):
