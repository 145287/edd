# -*- coding: utf-8 -*-
from __future__ import unicode_literals

import functools
import logging
import traceback

from builtins import str
from collections import namedtuple
from django.conf import settings
from django.contrib.auth import get_user_model
from django.core.mail import mail_admins
from django.core.urlresolvers import reverse as urlreverse
from django.db import connection, transaction
from django.db.models.signals import m2m_changed, post_delete, post_save, pre_save, pre_delete
from django.dispatch import receiver
from django.core.mail import mail_managers
from requests.exceptions import ConnectionError

from jbei.rest.auth import HmacAuth
from jbei.ice.rest.ice import parse_entry_id
from . import study_modified, study_removed, user_modified
from ..models import (
    Line, MetaboliteExchange, MetaboliteSpecies, SBMLTemplate, Strain, Study, Update,
)
from ..solr import StudySearch, UserSearch
from ..utilities import get_absolute_url


solr = StudySearch()
users = UserSearch()
logger = logging.getLogger(__name__)

if settings.USE_CELERY:
    from edd.remote_tasks import link_ice_entry_to_study, unlink_ice_entry_from_study
else:
    from jbei.ice.rest.ice import IceApi


@receiver(post_save, sender=Study)
def study_saved(sender, instance, created, raw, using, **kwargs):
    if not raw and using == 'default':
        study_modified.send(sender=sender, study=instance)


@receiver(post_save, sender=get_user_model())
def user_saved(sender, instance, created, raw, using, **kwargs):
    if not raw and using == 'default':
        user_modified.send(sender=sender, user=instance)


@receiver(pre_delete, sender=Study)
def study_delete(sender, instance, using, **kwargs):
    if using == 'default':
        study_removed.send(sender=sender, study=instance)


####################################################################################################
# Index study
####################################################################################################
@receiver(study_modified)
def index_study(sender, study, **kwargs):
    # package up work to be performed when the database change commits
    partial = functools.partial(_post_commit_index_study, study)
    # schedule the work for after the commit (or immediately if there's no transaction)
    connection.on_commit(partial)


def _post_commit_index_study(study):
    try:
        solr.update([study, ])
    except IOError:
        _handle_post_commit_function_error('Error updating Solr index for study %d' % study.pk)



####################################################################################################
# Un-index study
####################################################################################################
PrimaryKeyCache = namedtuple('PrimaryKeyCache', ['id'])

@receiver(study_removed)
def unindex_study(sender, study, **kwargs):
    # package up work to be performed when the database change commits

    # cache the study's primary key, which will be removed from the Study object itself during
    # deletion
    post_remove_pk_cache = PrimaryKeyCache(study.pk)

    # schedule the work for after the commit (or immediately if there's no transaction)
    partial = functools.partial(_post_commit_unindex_study, post_remove_pk_cache)
    connection.on_commit(partial)


def _post_commit_unindex_study(study):
    try:
        solr.remove([study, ])
    except IOError:
        _handle_post_commit_function_error('Error updating Solr index for study %d' % study.id)


####################################################################################################
# Index user
####################################################################################################
@receiver(user_modified)
def index_user(sender, user, **kwargs):
<<<<<<< HEAD
    try:
        users.update([user, ])
    except ConnectionError as e:
        mail_managers("Error connecting to Solr at login", "Exception message = %s" % e)
        logger.exception("Error connecting to Solr at login")
=======
    # package up work to be performed when the database change commits
    partial = functools.partial(_post_commit_index_user, user)
    # schedule the work for after the commit (or immediately if there's no transaction)
    connection.on_commit(partial)


def _post_commit_index_user(user):
        try:
            users.update([user, ])
        # catch Solr/connection errors that occur during the user login process / email admins
        # regarding the error. users may not be able to do much without Solr, but they can still
        # access existing studies (provided the URL), and create new ones. Solr being down
        # shouldn't prevent the login process (EDD-201)
        except IOError as e:
            _handle_post_commit_function_error("Error updating Solr at login")

####################################################################################################
>>>>>>> 98ab94fd


def log_update_warning_msg(study_id):
    logger.warning('ICE URL is not configured. Skipping attempt to link ICE parts to EDD study "%s"'
                   % study_id)


@receiver(pre_save, sender=Study, dispatch_uid="main.signals.handlers.handle_study_pre_save")
def handle_study_pre_save(sender, instance, raw, using, **kwargs):
    if not settings.ICE_URL:
        logger.warning('ICE URL is not configured. Skipping ICE experiment link updates.')
        return
    elif raw:
        return

    # if the study was already saved, cache its name as stored in the database so we can detect
    # renaming
    if instance.pk:
        instance.pre_save_name = Study.objects.filter(pk=instance.pk).values('name')[0]['name']
    # if the study is new
    else:
        instance.pre_save_name = None


@receiver(post_save, sender=Study, dispatch_uid="main.signals.handlers.handle_study_post_save")
def handle_study_post_save(sender, instance, created, raw, using, **kwargs):
    """
    Checks whether the study has been renamed by comparing its current name with the one set in
    handle_study_pre_save. If it has, and if the study is associated with any ICE strains, updates
    the corresponding ICE entry(ies) to label links to this study with its new name.
    """
    if not settings.ICE_URL:
        logger.warning('ICE URL is not configured. Skipping ICE experiment link updates.')
        return
    elif raw:
        return

    logger.info("Start " + handle_study_post_save.__name__ + "()")

    study = instance

    if study.name == study.pre_save_name:
        return

    logger.info('Study "%s" has been renamed to "%s"' % (study.pre_save_name, study.name))

    # get the strains associated with this study so we can update link name for the corresponding
    # ICE entries (if any). note that this query only returns ONE row for the strain,
    # even if it's linked to multiple EDD studies. ICE will update ALL links to this study URL
    # for every part that references it, so we don't need to launch a separate Celery task for
    # each. See comments on SYNBIO-1196.
    strains = Strain.objects.filter(line__study_id=study.pk).prefetch_related('created')

    if strains:
        update = Update.load_update()  # find which user made the update that caused this signal
        user_email = update.mod_by.email

        # filter out strains that don't have enough information to link to ICE
        strains_to_link = []
        for strain in strains.all():
            if not _is_linkable(strain):
                logger.warning(
                    "Strain with id %d is no longer linked to study id %d, but doesn't have "
                    "enough data to link to ICE. It's possible (though unlikely) that the EDD "
                    "strain has been modified since an ICE link was created for it."
                    % (strain.pk, study.pk))
                continue
            strains_to_link.append(strain)
        # schedule ICE updates as soon as the database changes commit
        partial = functools.partial(_post_commit_link_ice_entry_to_study, user_email, study,
                                                                          strains_to_link)
        connection.on_commit(partial)
        logger.info("Scheduled post-commit work to update labels for %d of %d strains "
                    "associated with study %d"
                    % (len(strains_to_link), strains.count(), study.pk))


@receiver(pre_delete, sender=Line, dispatch_uid="main.signals.handlers.handle_line_pre_delete")
@transaction.atomic(savepoint=False)
def handle_line_pre_delete(sender, instance, **kwargs):
    """
    Caches study <-> strain associations prior to deletion of a line and/or study so we can remove
    a study link from ICE if needed during post_delete.
    """
    logger.debug("Start %s()" % handle_line_pre_delete.__name__)

    if not settings.ICE_URL:
        logger.warning('ICE URL is not configured. Skipping ICE experiment link updates.')
        return

    line = instance
    with transaction.atomic():
        instance.pre_delete_study_id = line.study.pk
        instance.pre_delete_study_timestamp = line.study.created.mod_time
        instance.pre_delete_strains = Strain.objects.filter(line__id=line.pk)

        # force query evaluation now instead of when we read the result
        len(instance.pre_delete_strains)


@receiver(post_delete, sender=Line, dispatch_uid="main.signals.handlers.handle_line_post_delete")
@transaction.atomic(savepoint=False)
def handle_line_post_delete(sender, instance, **kwargs):
    """
    Checks study <-> strain associations following line deletion and removes study links from ICE
    for any strains that are no longer associated with the study. Note that the m2m_changed
    signal isn't broadcast when lines or studies are deleted. This signal is broadcast is in both
    cases, so we'll use it to fill the gap.
    """
    logger.debug("Start " + handle_line_post_delete.__name__ + "()")

    if not settings.ICE_URL:
        logger.warning('ICE URL is not configured. Skipping ICE experiment link updates.')
        return

    line = instance

    # extract study-related data cached prior to the line deletion. Note that line deletion signals
    # are also sent during/after study deletion, so this information may not be in the database
    # any more
    study_pk = line.pre_delete_study_id
    study_creation_datetime = line.pre_delete_study_timestamp

    # build a list of strains that are no longer associated with this study due to deletion of
    # the line.
    post_delete_strain_ids = [strain.pk for strain in
                              Strain.objects.filter(line__study_id=study_pk).all()]
    removed_strains = [strain for strain in line.pre_delete_strains if
                       strain.pk not in post_delete_strain_ids]

    logger.debug("pre_delete_strain_ids: %s" % instance.pre_delete_strains)
    logger.debug("post-delete_strain_ids: %s" % post_delete_strain_ids)
    logger.debug("removed_strain_ids: %s" % removed_strains)

    # find which user made the update that caused this signal
    update = Update.load_update()

    if not (update and update.mod_by and update.mod_by.email):
        username = update.mod_by.username if (update and update.mod_by) else 'Unknown user'
        msg = ('No user email could be found associated with the in-progress deletion of '
               'line %(line_pk)d "%(line_name)s by user "%(username)s". Line deletion will '
               'proceed,  but the associated experiment link in ICE will remain in place because '
               'a user identity is required to update experiment links in  ICE. Please manually '
               'delete this link using the ICE user interface.\n'
               'This situation is known to occur when a line is deleted directly from the Django '
               'shell rather than from the EDD user interface. ' % {
                    'line_pk': line.pk,
                    'line_name': line.name,
                    'username': username
                })
        subject = "Stale ICE experiment link won't be deleted"
        logger.warning(subject)
        logger.warning(msg)
        mail_admins(subject, msg)
        return

    user_email = update.mod_by.email
    logger.debug("update performed by user " + user_email)

    # wait until the connection commits, then schedule a Celery task to remove the link from ICE.
    # Note that if we don't wait, the Celery task can run before it commits, at which point its
    # initial DB query
    # will indicate an inconsistent database state. This happened repeatably during testing.
    partial = functools.partial(_post_commit_unlink_ice_entry_from_study, user_email, study_pk,
                                study_creation_datetime, removed_strains)
    connection.on_commit(partial)


def _post_commit_unlink_ice_entry_from_study(user_email, study_pk, study_creation_datetime,
                                             removed_strains):
    """
    Helper method to do the final work in scheduling a Celery task or ICE REST API call to remove
    a link from ICE AFTER the database transaction that implements the EDD portion of the linking
    has committed. This method is only strictly necessary to help us work around the
    django-commit-hooks limitation that a no-arg method be passed to the post-commit hook.
    """
    logger.info('Start ' + _post_commit_unlink_ice_entry_from_study.__name__ + '()')

    ice = None
    if not settings.USE_CELERY:
        ice = IceApi(auth=HmacAuth(key_id=settings.ICE_KEY_ID, username=user_email))

    study_url = get_abs_study_url(study_pk)
    index = 0

    try:
        # loop over strain data cached prior to line deletion. note that the strains themselves
        # may have been deleted at this point, so safest to use cached data instead
        # Note: even though only a single line was deleted, possible it links to multiple strains
        change_count = 0
        for strain in removed_strains:

            # print a warning and skip any strains that didn't include enough data for a link to ICE
            if not _is_linkable(strain):
                logger.warning(
                    "Strain with id %d is no longer linked to study id %d, but EDD's "
                    "database entry for this strain doesn't have enough data to remove the "
                    "corresponding study link from ICE. It's possible (though unlikely) that the "
                    "EDD strain has been modified since an ICE link was created for it." %
                    (strain.pk, study_pk)
                )
                index += 1
                continue

            # as a workaround for SYNBIO-1207, prefer the ICE id extracted from the URL,
            # which is much more likely to be the locally-unique numeric ID visible from the ICE
            # UI. Not certain  what recent EDD changes have done to new strain creation, but at
            # least some pre-existing strains  will work better with this method
            # TODO: after removing the workaround, use, ice_strain_id =
            # strain.registry_id.__str__(), or if using Python 3,
            # maybe strain.registry_id.to_python(). Note that the JSON lib has no  built-in support
            # for UUIDs
            workaround_strain_id = parse_entry_id(strain.registry_url)

            if settings.USE_CELERY:
                async_result = unlink_ice_entry_from_study.delay(user_email, study_pk, study_url,
                                                                 strain.registry_url,
                                                                 workaround_strain_id)
                track_celery_task_submission(async_result)
            else:
                ice.write_enabled = True
                ice.unlink_entry_from_study(workaround_strain_id, study_pk, study_url, logger)
            change_count += 1
            index += 1

        if settings.USE_CELERY:
            logger.info("Submitted %d jobs to Celery" % change_count)
        else:
            logger.info("Updated %d links via direct HTTP requests" % change_count)

    # if an error occurs, print a helpful log message, then re-raise it so Django will email
    # administrators
    except Exception as err:
        strain_pks = [strain.pk for strain in removed_strains]
        _handle_ice_post_commit_error(err, 'remove', study_pk, strain_pks, index)


def _post_commit_link_ice_entry_to_study(user_email, study, linked_strains):
    """
    Helper method to do the final work in scheduling a Celery task or ICE REST API call to add a
    link from ICE AFTER the database transaction that implements the EDD portion of the linking
    has committed. This method is only strictly necessary to help us work around the
    django-commit-hooks limitation that a no-arg method be passed to the post-commit hook.
    :param linked_strains cached strain information
    """
    ice = None
    if not settings.USE_CELERY:
        ice = IceApi(auth=HmacAuth(key_id=settings.ICE_KEY_ID, username=user_email))

    index = 0

    try:
        study_url = get_abs_study_url(study.pk)

        # loop over strains and perform / schedule work needed
        for strain in linked_strains:
            # If Celery is configured, use it to perform the communication with ICE,
            # along with retries/failure notifications, etc.
            if settings.USE_CELERY:
                async_result = link_ice_entry_to_study.delay(user_email, strain.pk, study.pk,
                                                             study_url)
                track_celery_task_submission(async_result)
            # Otherwise, communicate with ICE synchronously during signal processing
            else:
                logger.warning(
                    "Celery configuration not found. Attempting to push study links directly ("
                    "retries, admin notifications not supported)")
                #  as a workaround for SYNBIO-1207, prefer the ICE id extracted from the URL,
                # which is much more likely to be the locally-unique numeric ID visible from the
                # ICE UI. Not certain what recent EDD changes have done to new strain creation,
                # but at least some pre-existing strains will work better with this method.
                # TODO: after removing the workaround, use, ice_strain_id =
                # strain.registry_id.__str__(), or if using Python 3,
                # maybe strain.registry_id.to_python()
                workaround_strain_id = parse_entry_id(strain.registry_url)
                ice.write_enabled = True
                ice.link_entry_to_study(workaround_strain_id, study.pk, study_url, study.name,
                                        logger)

            index += 1

    # if an error occurs, print a helpful log message, then re-raise it so Django will email
    # administrators
    except Exception as err:
        linked_strain_pks = [strain.pk for strain in linked_strains]
        _handle_ice_post_commit_error(err, 'add/update', study.pk, linked_strain_pks, index)


def _handle_ice_post_commit_error(err, operation, study_pk, strains_to_update, index):
    """
    Handles exceptions from post-commit functions used to communicate with ICE. Note that although
    Django typically automatically handles uncaught exceptions by emailing admins, it doesn't seem
    to be handling them in the case of post-commit functions/lambda's (see EDD-178)
    :param err:
    :return:
    """
    error_msg = None
    if settings.USE_CELERY:
        error_msg = ("Error submitting Celery jobs to %(operation)s ICE strain link(s) for study "
                     "%(study_pk)d. Strains to update: %(strains)s (index=%(index)d)" % {
                        'operation': operation,
                        'study_pk': study_pk,
                        'strains': str(strains_to_update),
                        'index': index, })
    else:
        error_msg = "Error updating ICE links via direct HTTP request (index=%d)" % index

    _handle_post_commit_function_error(error_msg)


def _handle_post_commit_function_error(err_msg, re_raise_error=None):
    """
        A workaround for EDD-176: Django doesn't seem to be picking up errors / emailing admins
        for uncaught exceptions in post-commit signal handler functions.
        Note that even if Django
        resolves this we *still* often won't want to raise the exception since that would cause
        the EDD user to get an error message for a process that from their perspective was a
        partial/total success. For ICE messaging tasks, we can consider changing this behavior
        after  deploying Celery in production (EDD-176), which will effectively mask ICE
        communication / integration errors from EDD users since they'll occur outside the context
        of the browser's request. At that point, errors generated here will just reflect errors
        communicating with Celery, which should probably still be masked from users.
        :param err_msg: a brief string description of the error that will get logged / emailed to
        admins
        :param re_raise_error: a reference to the Error/Exception that was thrown if it should be
        re-raised after being logged / emailed to admins. Often this should only be done if the
        error is severe enough that it justifies interrupting the users current workflow. Note that
        a traceback will be logged / emailed even if this parameter isn't included.
    """

    logger.exception(err_msg)  # Note: purposeful to not pass the error here! Often the cause of
                               # unicode exceptions! See SYNBIO-1267.
    traceback_str = build_traceback_msg()
    msg = '%s\n\n%s' % (err_msg, traceback_str)
    mail_admins(err_msg, msg)

    if re_raise_error:
        raise re_raise_error

def _is_linkable(strain):
    return _is_strain_linkable(strain.registry_url, strain.registry_id)


def _is_strain_linkable(registry_url, registry_id):
    #  as a workaround for SYNBIO-1207, we'll extract the ICE part ID from the URL to increase
    # the odds that it'll be a numeric ID that won't cause 404 errors. otherwise, we could just
    # construct the URL from the registry ID and our ICE configuration data
    return registry_url and registry_id


class ChangeFromFixture(Exception):
    """ Exception to use when change from fixture is detected. """
    pass


@receiver(m2m_changed, sender=Line.strains.through, dispatch_uid=("%s.handle_line_strain_changed"
                                                                  % __name__))
@transaction.atomic(savepoint=False)
def handle_line_strain_changed(sender, instance, action, reverse, model, pk_set, using, **kwargs):
    """
    Handles changes to the Line <-> Strain relationship caused by adding/removing/changing the
    strain associated with a single line in a study. Detects changes that indicate a need to push
    changes across to ICE for the (ICE part -> EDD study) link stored in ICE.
    """

    # ignore calls that indicate a change from the perspective of the model data member we don't
    # presently have implemented. Even if the data member is added later, we don't want to
    # process the same strain/line link twice from both perspectives...
    # it's currently Line that links back to Study and impacts which data we want to push to ICE.
    log_format = {
        'method': handle_line_strain_changed.__name__,
        'action': action,
        'name': instance.name,
        'reverse': reverse,
        'pk_set': pk_set,
    }
    if reverse:
        logger.info(
            'Start %(method)s():%(action)s. Strain = "%(name)s", reverse = %(reverse)s, '
            'pk_set = %(pk_set)s' % log_format
        )
        return

    logger.info(
        'Start %(method)s():%(action)s. Line = "%(name)s", reverse = %(reverse)s, '
        'pk_set = %(pk_set)s' % log_format
    )

    if not settings.ICE_URL:
        logger.warning('ICE URL is not configured. Skipping ICE experiment link updates.')
        return

    line = instance  # just call it a line for clarity now that we've verified that it is one

    if "pre_clear" == action:
        # save contents of the relation before Django clears it in preparation to re-add
        # everything (including new items). This is the (seemingly very
        # inefficient/inconvenient/misleading) process Django uses each time, regardless of the
        # number of adds/removals actually taking place. ordinarily assuming that a "clear"
        # operation always precedes an "add" would be problematic, but it appears safe in this
        # case since the only time the M2M relationship between Lines / Strains should ever be
        # cleared is either when a study is deleted, or as an intermediate step by Django during
        # the save process. Seems like a very inefficient way of doing it, but improving that
        # behavior is out-of-scope for us here.

        # NOTE: call to list() forces query evaluation here rather than when we read the result
        # in post_add
        line.pre_clear_strain_pks = list(line.strains.values_list('pk', flat=True))
        return

    elif "post_add" == action:
        added_strains = list(line.strains.filter(pk__in=pk_set))
        logger.debug("added_strains = %s" % str(added_strains))

        # schedule asynchronous work to maintain ICE strain links to this study, failing if any
        # job submission fails (probably because our link to Celery or RabbitMQ is down, and isn't
        # likely to come back up for subsequently attempted task submissions in the loop)
        study = line.study

        strain_pk = 0
        try:
            # find which user made the update that caused this signal
            update = Update.load_update()
            if update.mod_by is None:
                raise ChangeFromFixture("No user initiated change, aborting ICE update.")
            user_email = update.mod_by.email
            logger.debug("update performed by user " + user_email)

            add_on_commit_strains = []
            for strain in added_strains:
                strain_pk = strain.pk

                # skip any strains that aren't associated with an ICE entry
                if not _is_linkable(strain):
                    logger.warning(
                        "Strain with id %d is now linked to study id %d, but EDD's "
                        "database entry for the strain doesn't contain enough data to create an "
                        "ICE link back to the study. It's possible (though unlikely) that the "
                        "EDD strain has been modified since an ICE link was created for it."
                        % (strain.pk, study.pk))
                    continue

                add_on_commit_strains.append(strain)

            if add_on_commit_strains:
                # wait until the connection commits, then schedule work to add/update the link(s)
                # in ICE. Note that if we don't wait, the Celery task can run before it commits,
                # at which point its initial DB query will indicate an inconsistent database
                # state. This happened repeatably during testing.
                partial = functools.partial(_post_commit_link_ice_entry_to_study, user_email, study,
                                            add_on_commit_strains)
                connection.on_commit(partial)

            exp_add_count = len(pk_set)
            linkable_count = len(add_on_commit_strains)

            if settings.USE_CELERY:
                logger.info("Done scheduling post-commit work to submit jobs to Celery: will "
                            "submit ICE link creation task for each %d of %d added strains." %
                            (linkable_count, exp_add_count))
            else:
                logger.info(
                    "Done scheduling post-commit work for direct HTTP request(s) to ICE: "
                    "requested a job to sequentially create links for %d of %d added "
                    "strains via direct HTTP request(s)." % (linkable_count, exp_add_count))
        except ChangeFromFixture:
            logger.warning("Detected changes from fixtures, skipping ICE signal handling.")
        # if an error occurs, print a helpful log message, then re-raise it so Django will email
        # administrators
        except Exception:
            logger.exception("Exception scheduling post-commit work. Failed on strain with id %d" %
                             strain_pk)
    elif 'pre_remove' == action:
        # cache data associated with this strain so we have enough info to remove some or all of
        # ICE's link(s) to this study if appropriate after line -> strain relationship change is
        # completed in EDD
        line.removed_strains = Strain.objects.filter(pk__in=pk_set)
    elif 'post_remove' == action:
        removed_strains = line.removed_strains
        logger.debug("removed_strains = %s" % (removed_strains, ))

        # find which user made the update that caused this signal
        update = Update.load_update()
        user_email = update.mod_by.email
        logger.debug("update performed by user " + user_email)

        # schedule asynchronous work to maintain ICE strain links to this study, failing if any
        # job submission fails (probably because our link to Celery or RabbitMQ is down, and
        # isn't likely to come back up for subsequently attempted task submissions in the loop)
        study = line.study
        strain_pk = 0

        try:

            # narrow down the list of lines that are no longer associated with this strain to
            # just those
            # we want to take action on in ICE.
            remove_on_commit = []
            for strain in removed_strains:
                strain_pk = strain.pk
                # skip any strains that can't be associated with an ICE entry
                if not _is_linkable(strain):
                    logger.warning(
                        "Strain with id %d is no longer linked to study id %d, but EDD's "
                        "database entry for the strain doesn't have enough data to facilitate "
                        "removal of the corresponding study link from ICE (if any).  It's "
                        "possible, though unlikely, that the EDD strain has been modified "
                        "since an ICE link was created for it."
                        % (strain.pk, study.pk))
                    continue
                # test whether any lines still exist that link the study to this strain. if not,
                # schedule a task to remove the link from ICE. Note that we could skip this check
                # and just depend on the one in unlink_ice_part_from_study, but that would remove
                # our ability to detect stale tasks in the pipeline
                lines = Line.objects.filter(strains__registry_url=strain.registry_url,
                                            study__pk=study.pk,
                                            study__created__mod_time=study.created.mod_time)
                if lines:
                    logger.warning(
                        "Found %d other lines linking study id %d to strain id %d. The ICE link "
                        "to this study won't be removed." % (lines.count(), study.pk, strain.pk))
                    continue
                remove_on_commit.append(strain)

            if remove_on_commit:
                # wait until the transaction commits, then schedule work to remove the link(s)
                # from ICE. Note that if we don't wait, the Celery task can run before it commits,
                # at which point its initial DB query will indicate an inconsistent database
                # state. This happened repeatably during testing.
                partial = functools.partial(_post_commit_unlink_ice_entry_from_study,user_email,
                                            study.pk, study.created.mod_time, remove_on_commit)
                connection.on_commit(partial)
        except ChangeFromFixture:
            logger.warning("Detected changes from fixtures, skipping ICE signal handling.")
        # if an error occurs, print a helpful log message, then re-raise it so Django will email
        # administrators
        except Exception:
            logger.exception("Exception scheduling post-commit work. Failed on strain with id %d" %
                             strain_pk)

    logger.debug("End " + handle_line_strain_changed.__name__ + "():" + action)


def get_abs_study_url(study_pk):
    # Note: urlreverse is an alias for reverse() to avoid conflict with named parameter
    study_relative_url = urlreverse('main:detail', kwargs={'pk': study_pk})
    return get_absolute_url(study_relative_url)


def track_celery_task_submission(async_result):
    """
    A placeholder method for tracking Celery task submission (see SYNBIO-1204.). An unlikely,
    but reproducible failure mode observed during initial testing was that for a few seconds
    following RabbitMQ being stopped while Celery runs, tasks submitted during that window will
    be perpetually in the "Pending" state. Even once Rabbit is restarted, the tasks will remain
    in that state without ever generating a client-side exception or any other failure
    notification. To improve EDD's ability to these detect errors, we should implement some
    tracking here to catch such cases. For example, we might keep a list of submitted Celery
    tasks that we periodically scan on a background thread and generate warning emails if any old
    tasks are unexpectedly in the "Pending" state.

    TODO: confirm that no database entry is created for tasks in this scenario either. It's been a
    long time since this test was performed.
    :param async_result:
    """
    logger.warning("TODO: track status of tasks submitted to the Celery library, but maybe not yet "
                   "communicated to the server (SYNBIO-1204)")


@receiver(post_save, sender=SBMLTemplate)
def template_saved(sender, instance, created, raw, using, update_fields, **kwargs):
    if not raw and (created or update_fields is None or 'sbml_file' in update_fields):
        # TODO: add celery task for template_sync_species
        template_sync_species(instance)


def template_sync_species(instance):
    doc = instance.parseSBML()
    model = doc.getModel()
    # filter to only those for the updated template
    species_qs = MetaboliteSpecies.objects.filter(sbml_template=instance)
    exchange_qs = MetaboliteExchange.objects.filter(sbml_template=instance)
    # values_list yields a listing of tuples, unwrap the value we want
    exist_species = {s[0] for s in species_qs.values_list('species')}
    exist_exchange = {r[0] for r in exchange_qs.values_list('exchange_name')}
    # creating any records not in the database
    for species in map(lambda s: s.getId(), model.getListOfSpecies()):
        if species not in exist_species:
            MetaboliteSpecies.objects.get_or_create(sbml_template=instance, species=species)
        else:
            exist_species.remove(species)
    reactions = map(lambda r: (r.getId(), r.getListOfReactants()), model.getListOfReactions())
    for reaction, reactants in reactions:
        if len(reactants) == 1 and reaction not in exist_exchange:
            MetaboliteExchange.objects.get_or_create(
                sbml_template=instance,
                exchange_name=reaction,
                reactant_name=reactants[0].getSpecies()
            )
        else:
            exist_exchange.remove(reaction)
    # removing any records in the database not in the template document
    species_qs.filter(species__in=exist_species).delete()
    exchange_qs.filter(exchange_name__in=exist_exchange).delete()


def build_traceback_msg():
    """
    Builds an error message for inclusion into an email to sysadmins
    :return:
    """
    formatted_lines = traceback.format_exc().splitlines()
    traceback_str = '\n'.join(formatted_lines)
    return 'The contents of the full traceback was:\n\n%s' % traceback_str<|MERGE_RESOLUTION|>--- conflicted
+++ resolved
@@ -104,13 +104,6 @@
 ####################################################################################################
 @receiver(user_modified)
 def index_user(sender, user, **kwargs):
-<<<<<<< HEAD
-    try:
-        users.update([user, ])
-    except ConnectionError as e:
-        mail_managers("Error connecting to Solr at login", "Exception message = %s" % e)
-        logger.exception("Error connecting to Solr at login")
-=======
     # package up work to be performed when the database change commits
     partial = functools.partial(_post_commit_index_user, user)
     # schedule the work for after the commit (or immediately if there's no transaction)
@@ -125,10 +118,9 @@
         # access existing studies (provided the URL), and create new ones. Solr being down
         # shouldn't prevent the login process (EDD-201)
         except IOError as e:
-            _handle_post_commit_function_error("Error updating Solr at login")
+            _handle_post_commit_function_error("Error updating Solr with user information")
 
 ####################################################################################################
->>>>>>> 98ab94fd
 
 
 def log_update_warning_msg(study_id):
