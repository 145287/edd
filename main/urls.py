--- conflicted
+++ resolved
@@ -101,15 +101,11 @@
         # NOTE: leaving off the $ end-of-string regex is important! Further matching in include()
         r'^study/(?P<pk>\d+)/overview',
         include(
-<<<<<<< HEAD
             [url(
                 r'^$',
                 login_required(views.StudyOverviewView.as_view()),
                 name='overview_by_pk',
             )] +
-=======
-            [url(r'^$', login_required(views.StudyOverviewView.as_view()), name='overview_by_pk', )] +
->>>>>>> 882f745f
             study_url_patterns
         )
     ),
