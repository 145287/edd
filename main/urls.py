--- conflicted
+++ resolved
@@ -72,36 +72,6 @@
         r'^study/$',
         login_required(views.StudyCreateView.as_view()),
         name='create_study'
-<<<<<<< HEAD
-        ),
-    url(r'^study/search/$', login_required(views.study_search)),
-    url(r'^study/(?P<pk>\d+)/$',
-        login_required(views.StudyDetailView.as_view()),
-        name='detail'
-        ),
-    url(r'^study/(?P<study>\d+)/lines/$', login_required(views.study_lines)),
-    url(r'^study/(?P<study>\d+)/create_lines_bulk$', login_required(views.bulk_create_lines)),
-    url(r'^study/(?P<study>\d+)/assaydata/$', login_required(views.study_assay_table_data)),
-    url(r'^study/(?P<study>\d+)/edddata/$', login_required(views.study_edddata)),
-    url(r'^study/(?P<study>\d+)/measurements/(?P<protocol>\d+)/$',
-        login_required(views.study_measurements),
-        ),
-    url(r'^study/(?P<study>\d+)/measurements/(?P<protocol>\d+)/(?P<assay>\d+)/$',
-        login_required(views.study_assay_measurements),
-        ),
-    url(r'^study/(?P<study>\d+)/map/$', login_required(views.study_map)),
-    url(r'^study/(?P<study>\d+)/permissions/$', login_required(views.permissions)),
-    # FIXME make a module/app just for import?
-    # url(r'^study/(?P<study>\d+)/import/$', include('main.import.urls', namespace='edd-import'))
-    url(r'^study/(?P<study>\d+)/import$', login_required(views.study_import_table)),
-    url(r'^study/(?P<study>\d+)/import/rnaseq$', login_required(views.study_import_rnaseq)),
-    url(r'^study/(?P<study>\d+)/import/rnaseq/parse$',
-        login_required(views.study_import_rnaseq_parse)),
-    url(r'^study/(?P<study>\d+)/import/rnaseq/process$',
-        login_required(views.study_import_rnaseq_process)),
-    url(r'^study/(?P<study>\d+)/import/rnaseq/edgepro$',
-        login_required(views.study_import_rnaseq_edgepro)),
-=======
     ),
     url(r'^study/study-search/$', login_required(views.study_search)),
 
@@ -119,7 +89,6 @@
         r'^s/(?P<slug>[-\w]+)/',
         include(study_url_patterns),
     ),
->>>>>>> 1b3674b5
 
     # "export" URLs
     url(r'^export/$', login_required(views.ExportView.as_view()), name='export'),
