# coding: utf-8
from __future__ import unicode_literals

import collections
import csv
import json
import logging
import operator
import re

from builtins import str
from django.conf import settings
from django.contrib import messages
from django.contrib.auth.models import Group
from django.core.exceptions import ValidationError
from django.core.urlresolvers import reverse
from django.db.models import Count, Prefetch, Q
from django.http import (
    Http404, HttpResponse, HttpResponseNotAllowed, HttpResponseRedirect, JsonResponse, QueryDict,
)
from django.http.response import HttpResponseForbidden, HttpResponseBadRequest
from django.shortcuts import render, get_object_or_404, redirect, render_to_response
from django.template import RequestContext
from django.template.defaulttags import register
from django.utils.safestring import mark_safe
from django.utils.translation import ugettext_lazy as _
from django.views import generic
from django.views.decorators.csrf import ensure_csrf_cookie
from functools import reduce
from io import BytesIO

from . import data_import, models, sbml_export
from .export import table
from .forms import (
    AssayForm, CreateAttachmentForm, CreateCommentForm, CreateStudyForm, ExportOptionForm,
    ExportSelectionForm, LineForm, MeasurementForm, MeasurementValueFormSet, WorklistForm
)
from .ice import IceApi
from .models import (
    Assay, Attachment, Line, Measurement, MeasurementCompartment, MeasurementGroup, MeasurementType,
    MeasurementValue, Metabolite, MetaboliteSpecies, MetadataType, Protocol, SBMLTemplate, Study,
    StudyPermission, Update,
)
from .signals import study_modified
from .solr import StudySearch, UserSearch
from .utilities import (
    JSONDecimalEncoder, get_edddata_carbon_sources, get_edddata_measurement, get_edddata_misc,
    get_edddata_strains, get_edddata_study, get_edddata_users, get_selected_lines,
)


logger = logging.getLogger(__name__)


@register.filter(name='lookup')
def lookup(dictionary, key):
    """
    Utility template filter, as Django forbids argument passing in templates. Used for filtering
    out values, e.g. for metadata, of list has EDDObject items and type is a MetadataType:
    {%% for obj in list %%}
    {{ obj.metadata|lookup:type }}
    {%% endfor %%}
    """
    return dictionary.get(key, settings.TEMPLATE_STRING_IF_INVALID)


@register.filter(name='formula')
def formula(molecular_formula):
    """ Convert the molecular formula to a list of dictionaries giving each element and its count.
        This is used in HTML views with <sub> tags. """
    elements = re.findall("([A-Z][a-z]{0,2})([1-9][0-9]*)?", molecular_formula)
    return mark_safe(
        "".join(['%s%s' % (e, '<sub>%s</sub>' % c if c != '' else c) for e, c in elements])
        )


def load_study(request, study_id, permission_type=['R', 'W', ]):
    """ Loads a study as a request user; throws a 404 if the study does not exist OR if no valid
        permissions are set for the user on the study. """
    if request.user.is_superuser:
        return get_object_or_404(Study, pk=study_id)
    return get_object_or_404(
        Study.objects.distinct(),
        Q(userpermission__user=request.user,
          userpermission__permission_type__in=permission_type) |
        Q(grouppermission__group__user=request.user,
          grouppermission__permission_type__in=permission_type),
        pk=study_id)


class StudyCreateView(generic.edit.CreateView):
    """
    View for request to create a study, and the index page.
    """
    form_class = CreateStudyForm
    template_name = 'main/index.html'

    def form_valid(self, form):
        update = Update.load_request_update(self.request)
        study = form.instance
        study.active = True     # defaults to True, but being explicit
        study.created = update
        study.updated = update
        return generic.edit.CreateView.form_valid(self, form)

    def get_success_url(self):
        return reverse('main:detail', kwargs={'pk': self.object.pk})


class StudyDetailView(generic.DetailView):
    """ Study details page, displays line/assay data. """
    model = Study
    template_name = 'main/detail.html'

    def get_context_data(self, **kwargs):
        context = super(StudyDetailView, self).get_context_data(**kwargs)
        context['edit_study'] = CreateStudyForm(instance=self.get_object(), prefix='study')
        context['new_assay'] = AssayForm(prefix='assay')
        context['new_attach'] = CreateAttachmentForm()
        context['new_comment'] = CreateCommentForm()
        context['new_line'] = LineForm(prefix='line')
        context['new_measurement'] = MeasurementForm(prefix='measurement')
        context['writable'] = self.get_object().user_can_write(self.request.user)
        return context

    def get_queryset(self):
        qs = super(StudyDetailView, self).get_queryset()
        if self.request.user.is_superuser:
            return qs
        return qs.filter(
            Q(userpermission__user=self.request.user,
              userpermission__permission_type__in=['R', 'W', ]) |
            Q(grouppermission__group__user=self.request.user,
              grouppermission__permission_type__in=['R', 'W', ])).distinct()

    def handle_assay(self, request, context):
        assay_id = request.POST.get('assay-assay_id', None)
        assay = self._get_assay(assay_id) if assay_id else None
        if assay:
            form = AssayForm(request.POST, instance=assay, lines=[assay.line_id], prefix='assay')
        else:
            ids = request.POST.getlist('lineId', [])
            form = AssayForm(request.POST, lines=ids, prefix='assay')
            if len(ids) == 0:
                form.add_error(None, ValidationError(
                    _('Must select at least one line to add Assay'),
                    code='no-lines-selected'
                    ))
        context['new_assay'] = form
        if form.is_valid():
            form.save()
            return True
        return False

    def handle_assay_mark(self, request):
        ids = request.POST.getlist('assayId', [])
        study = self.get_object()
        disable = request.POST.get('disable', None)
        if disable == 'true':
            active = False
        elif disable == 'false':
            active = True
        else:
            messages.error(request, 'Invalid action specified, doing nothing')
            return True
        count = Assay.objects.filter(pk__in=ids, line__study=study).update(active=active)
        messages.success(request, 'Updated %(count)s Assays' % {
            'count': count,
            })
        return True

    def handle_attach(self, request, context):
        form = CreateAttachmentForm(request.POST, request.FILES, edd_object=self.get_object())
        if form.is_valid():
            form.save()
            return True
        else:
            context['new_attach'] = form
        return False

    def handle_clone(self, request):
        ids = request.POST.getlist('lineId', [])
        study = self.get_object()
        cloned = 0
        for line_id in ids:
            line = self._get_line(line_id)
            if line:
                # easy way to clone is just pretend to fill out add line form
                initial = LineForm.initial_from_model(line)
                # update name to indicate which is the clone
                initial['name'] = initial['name'] + ' clone'
                clone = LineForm(initial, study=study)
                if clone.is_valid():
                    clone.save()
                    cloned += 1
        messages.success(request, 'Cloned %(cloned)s of %(total)s Lines' % {
            'cloned': cloned,
            'total': len(ids),
            })
        return True

    def handle_comment(self, request, context):
        form = CreateCommentForm(request.POST, edd_object=self.get_object())
        if form.is_valid():
            form.save()
            return True
        else:
            context['new_comment'] = form
        return False

    def handle_disable(self, request):
        ids = request.POST.getlist('lineId', [])
        study = self.get_object()
        disable = request.POST.get('disable', 'true')
        active = disable == 'false'
        count = Line.objects.filter(study=study, id__in=ids).update(active=active)
        messages.success(request, '%s %s Lines' % ('Enabled' if active else 'Disabled', count))
        return True

    def handle_group(self, request):
        ids = request.POST.getlist('lineId', [])
        study = self.get_object()
        if len(ids) > 1:
            first = ids[0]
            count = Line.objects.filter(study=study, pk__in=ids).update(replicate_id=first)
            messages.success(request, 'Grouped %s Lines' % count)
            return True
        messages.error(request, 'Must select more than one Line to group.')
        return False

    def handle_line(self, request, context):
        ids = [v for v in request.POST.get('line-ids', '').split(',') if v.strip() != '']
        if len(ids) == 0:
            return self.handle_line_new(request, context)
        elif len(ids) == 1:
            return self.handle_line_edit(request, context, ids[0])
        else:
            return self.handle_line_bulk(request, ids)
        return False

    def handle_line_bulk(self, request, ids):
        study = self.get_object()
        total = len(ids)
        saved = 0
        for value in ids:
            line = self._get_line(value)
            if line:
                form = LineForm(request.POST, instance=line, prefix='line', study=study)
                form.check_bulk_edit()  # removes fields having disabled bulk edit checkbox
                if form.is_valid():
                    form.save()
                    saved += 1
        messages.success(request, 'Saved %(saved)s of %(total)s Lines' % {
            'saved': saved,
            'total': total,
            })
        return True

    def handle_line_edit(self, request, context, pk):
        study = self.get_object()
        line = self._get_line(pk)
        if line:
            form = LineForm(request.POST, instance=line, prefix='line', study=study)
            context['new_line'] = form
            if form.is_valid():
                form.save()
                messages.success(request, "Saved Line '%(name)s'" % {'name': form['name'].value()})
                return True
        else:
            messages.error(request, 'Failed to load line for editing.')
        return False

    def handle_line_new(self, request, context):
        form = LineForm(request.POST, prefix='line', study=self.get_object())
        if form.is_valid():
            form.save()
            messages.success(request, "Added Line '%(name)s" % {'name': form['name'].value()})
            return True
        else:
            context['new_line'] = form
        return False

    def handle_measurement(self, request, context):
        ids = request.POST.getlist('assayId', [])
        form = MeasurementForm(request.POST, assays=ids, prefix='measurement')
        if len(ids) == 0:
            form.add_error(None, ValidationError(
                _('Must select at least one assay to add Measurement'),
                code='no-assays-selected'
                ))
        context['new_measurement'] = form
        if form.is_valid():
            form.save()
            return True
        return False

    def handle_measurement_delete(self, request):
        assay_ids = request.POST.getlist('assayId', [])
        measure_ids = request.POST.getlist('meaurementId', [])
        # "deleting" by setting active to False
        Measurement.objects.filter(
            Q(assay_id__in=assay_ids) | Q(pk__in=measure_ids)
        ).update(
            active=False
        )
        return True

    def handle_measurement_edit(self, request):
        assay_ids = request.POST.getlist('assayId', [])
        measure_ids = request.POST.getlist('measurementId', [])
        measures = Measurement.objects.filter(
            Q(assay_id__in=assay_ids) | Q(id__in=measure_ids),
        ).select_related(
            'assay__line', 'assay__protocol__name', 'measurement_type',
        ).order_by(
            'assay__line_id', 'assay_id',
        ).prefetch_related(
            Prefetch('measurementvalue_set', queryset=MeasurementValue.objects.order_by('x'))
        )
        # map sequence of measurements to structure of unique lines/assays
        lines = {}
        for m in measures:
            a = m.assay
            l = a.line
            line_dict = lines.setdefault(l.id, {'line': l, 'assays': {}, })
            assay_dict = line_dict['assays'].setdefault(a.id, {
                'assay': a,
                'measures': collections.OrderedDict(),
                })
            assay_dict['measures'][m.id] = {
                'measure': m,
                'form': MeasurementValueFormSet(
                    instance=m, prefix=str(m.id), queryset=m.measurementvalue_set.order_by('x')),
                }
        return self.handle_measurement_edit_response(request, lines, measures)

    def handle_measurement_edit_response(self, request, lines, measures):
        return render_to_response(
            'main/edit_measurement.html',
            dictionary={
                'lines': lines,
                'measures': ','.join(['%s' % m.pk for m in measures]),
                'study': self.object,
            },
            context_instance=RequestContext(request),
            )

    def handle_measurement_update(self, request, context):
        measure_ids = request.POST.get('measureId', '')
        measures = Measurement.objects.filter(
            id__in=measure_ids.split(',')
        ).select_related(
            'assay__line', 'assay__protocol__name', 'measurement_type',
        ).order_by(
            'assay__line_id', 'assay_id',
        ).prefetch_related(
            Prefetch('measurementvalue_set', queryset=MeasurementValue.objects.order_by('x'))
        )
        is_valid = True
        # map sequence of measurements to structure of unique lines/assays
        lines = {}
        for m in measures:
            a = m.assay
            l = a.line
            line_dict = lines.setdefault(l.id, {'line': l, 'assays': {}, })
            assay_dict = line_dict['assays'].setdefault(a.id, {
                'assay': a,
                'measures': collections.OrderedDict(),
                })
            aform = MeasurementValueFormSet(
                request.POST or None,
                instance=m,
                prefix=str(m.id),
                queryset=m.measurementvalue_set.order_by('x'),
                )
            if aform.is_valid():
                aform.save()
            else:
                is_valid = False
            assay_dict['measures'][m.id] = {
                'measure': m,
                'form': aform,
                }
        if not is_valid:
            return self.handle_measurement_edit_response(request, lines, measures)
        return self.post_response(request, context, True)

    def handle_update(self, request, context):
        study = self.get_object()
        form = CreateStudyForm(request.POST or None, instance=study, prefix='study')
        if form.is_valid():
            self.object = form.save()  # make sure we're updating the view object
            return True
        return False

    def post(self, request, *args, **kwargs):
        self.object = self.get_object()
        action = request.POST.get('action', None)
        context = self.get_context_data(object=self.object, action=action, request=request)
        form_valid = False
        can_write = self.object.user_can_write(request.user)
        # allow any who can view to comment
        if action == 'comment':
            form_valid = self.handle_comment(request, context)
        elif action == 'line_action':
            line_action = request.POST.get('line_action', None)
            # allow any who can view to export
            if line_action == 'export':
                export_type = request.POST.get('export', 'csv')
                if export_type == 'sbml':
                    return HttpResponseRedirect(
                        reverse('main:sbml_export', kwargs={'study': self.object.pk}))
                else:
                    return ExportView.as_view()(request, *args, **kwargs)
            elif line_action == 'worklist':
                return WorklistView.as_view()(request, *args, **kwargs)
            # but not edit
            elif not can_write:
                messages.error(request, 'You do not have permission to modify this study.')
            elif line_action == 'edit':
                form_valid = self.handle_disable(request)
            else:
                messages.error(request, 'Unknown line action %s' % (line_action))
        elif action == 'assay_action':
            assay_action = request.POST.get('assay_action', None)
            # allow any who can view to export
            if assay_action == 'export':
                export_type = request.POST.get('export', 'csv')
                if export_type == 'sbml':
                    return HttpResponseRedirect(
                        reverse('main:sbml_export', kwargs={'study': self.object.pk}))
                else:
                    return ExportView.as_view()(request, *args, **kwargs)
            # but not edit
            elif not can_write:
                messages.error(request, 'You do not have permission to modify this study.')
            elif assay_action == 'mark':
                form_valid = self.handle_assay_mark(request)
            elif assay_action == 'delete':
                form_valid = self.handle_measurement_delete(request)
            elif assay_action == 'edit':
                return self.handle_measurement_edit(request)
            elif assay_action == 'update':
                return self.handle_measurement_update(request, context)
            else:
                messages.error(request, 'Unknown assay action %s' % (assay_action))
        # all following require write permissions
        elif not can_write:
            messages.error(request, 'You do not have permission to modify this study.')
        elif action == 'attach':
            form_valid = self.handle_attach(request, context)
        elif action == 'line':
            form_valid = self.handle_line(request, context)
        elif action == 'clone':
            form_valid = self.handle_clone(request)
        elif action == 'group':
            form_valid = self.handle_group(request)
        elif action == 'assay':
            form_valid = self.handle_assay(request, context)
        elif action == 'measurement':
            form_valid = self.handle_measurement(request, context)
        elif action == 'update':
            form_valid = self.handle_update(request, context)
        return self.post_response(request, context, form_valid)

    def post_response(self, request, context, form_valid):
        if form_valid:
            study_modified.send(sender=self.__class__, study=self.object)
            return HttpResponseRedirect(reverse('main:detail', kwargs={'pk': self.object.pk}))
        return self.render_to_response(context)

    def _get_assay(self, assay_id):
        study = self.get_object()
        try:
            return Assay.objects.get(pk=assay_id, line__study=study)
        except Assay.DoesNotExist:
            logger.warning('Failed to load assay,study combo %s,%s' % (assay_id, study.pk))
        return None

    def _get_line(self, line_id):
        study = self.get_object()
        try:
            return Line.objects.get(pk=line_id, study=study)
        except Line.DoesNotExist:
            logger.warning('Failed to load (line, study) combo (%s,%s)' % (line_id, study.pk))
        return None


class EDDExportView(generic.TemplateView):
    """ Base view for exporting EDD information. """
    def __init__(self, *args, **kwargs):
        super(EDDExportView, self).__init__(*args, **kwargs)
        self._export = None
        self._selection = table.ExportSelection(None)

    def get_context_data(self, **kwargs):
        context = super(EDDExportView, self).get_context_data(**kwargs)
        return context

    def get_template_names(self):
        """ Override in child classes to specify alternate templates. """
        return ['main/export.html', ]

    def get(self, request, *args, **kwargs):
        context = self.get_context_data(**kwargs)
        context.update(self.init_forms(request, request.GET))
        return self.render_to_response(context)

    def init_forms(self, request, payload):
        initial = ExportOptionForm.initial_from_user_settings(request.user)
        select_form = ExportSelectionForm(data=payload, user=request.user)
        try:
            self._selection = select_form.get_selection()
            option_form = ExportOptionForm(
                data=payload,
                initial=initial,
                selection=self._selection,
            )
            if option_form.is_valid():
                self._export = table.TableExport(
                    self._selection,
                    option_form.get_options(),
                    None,
                )
        except Exception as e:
            logger.error("Failed to validate forms for export: %s", e)
        return {
            'download': payload.get('action', None) == 'download',
            'output': self._export.output() if self._export else '',
            'option_form': option_form,
            'select_form': select_form,
            'selection': self._selection,
        }

    def post(self, request, *args, **kwargs):
        context = self.get_context_data(**kwargs)
        context.update(self.init_forms(request, request.POST))
        return self.render_to_response(context)

    def render_to_response(self, context, **kwargs):
        if context.get('download', False):
            response = HttpResponse(self._export.output(), content_type='text/csv')
            # set download filename as the first name in the exported studies
            study = self._export.selection.studies.values()[0]
            response['Content-Disposition'] = 'attachment; filename="%s.csv"' % study.name
            return response
        return super(EDDExportView, self).render_to_response(context, **kwargs)


class ExportView(EDDExportView):
    """ View to export EDD information in a table/CSV format. """
    pass


class WorklistView(EDDExportView):
    """ View to export lines in a worklist template. """
    def get_template_names(self):
        """ Override in child classes to specify alternate templates. """
        return ['main/worklist.html', ]

    def init_forms(self, request, payload):
        select_form = ExportSelectionForm(data=payload, user=request.user)
        worklist_form = WorklistForm()
        try:
            self._selection = select_form.get_selection()
            worklist_form = WorklistForm(
                data=payload,
            )
            if worklist_form.is_valid():
                self._export = table.TableExport(
                    self._selection,
                    worklist_form.options,
                    worklist_form.worklist,
                )
        except Exception as e:
            logger.exception("Failed to validate forms for export: %s", e)
        return {
            'defaults_form': worklist_form.defaults_form,
            'download': payload.get('action', None) == 'download',
            'flush_form': worklist_form.flush_form,
            'output': self._export.output() if self._export else '',
            'select_form': select_form,
            'selection': self._selection,
            'worklist_form': worklist_form,
        }


# /study/<study_id>/lines/
def study_lines(request, study):
    """ Request information on lines in a study. """
    obj = load_study(request, study)
    return JsonResponse(Line.objects.filter(study=obj), encoder=JSONDecimalEncoder)


# /study/<study_id>/measurements/<protocol_id>/
def study_measurements(request, study, protocol):
    """ Request measurement data in a study. """
    obj = load_study(request, study)
    measure_types = MeasurementType.objects.filter(
        measurement__assay__line__study=obj,
        measurement__assay__protocol_id=protocol,
        ).distinct()
    # stash QuerySet to use in both measurements and total_measures below
    qmeasurements = Measurement.objects.filter(
        assay__line__study=obj,
        assay__protocol_id=protocol,
        active=True,
        assay__active=True,
        assay__line__active=True,
        )
    # Limit the measurements returned to keep browser performant
    measurements = qmeasurements.order_by('id')[:5000]
    total_measures = qmeasurements.values('assay_id').annotate(count=Count('assay_id'))
    measure_list = list(measurements)
    if len(measure_list):
        # only try to pull values when we have measurement objects
        values = MeasurementValue.objects.filter(
            measurement__assay__line__study=obj,
            measurement__assay__protocol_id=protocol,
            measurement__active=True,
            measurement__assay__active=True,
            measurement__assay__line__active=True,
            measurement__pk__range=(measure_list[0].id, measure_list[-1].id),
            )
    else:
        values = []
    value_dict = collections.defaultdict(list)
    for v in values:
        value_dict[v.measurement_id].append((v.x, v.y))
    payload = {
        'total_measures': {
            x['assay_id']: x.get('count', 0) for x in total_measures if 'assay_id' in x
        },
        'types': {t.pk: t.to_json() for t in measure_types},
        'measures': [m.to_json() for m in measure_list],
        'data': value_dict,
    }
    return JsonResponse(payload, encoder=JSONDecimalEncoder)


# /study/<study_id>/measurements/<protocol_id>/<assay_id>/
def study_assay_measurements(request, study, protocol, assay):
    """ Request measurement data in a study, for a single assay. """
    obj = load_study(request, study)
    measure_types = MeasurementType.objects.filter(
        measurement__assay__line__study=obj,
        measurement__assay__protocol_id=protocol,
        measurement__assay=assay,
        ).distinct()
    # stash QuerySet to use in both measurements and total_measures below
    qmeasurements = Measurement.objects.filter(
        assay__line__study_id=study,
        assay__protocol_id=protocol,
        assay=assay,
        active=True,
        assay__active=True,
        assay__line__active=True,
        )
    # Limit the measurements returned to keep browser performant
    measurements = qmeasurements.order_by('id')[:5000]
    total_measures = qmeasurements.values('assay_id').annotate(count=Count('assay_id'))
    measure_list = list(measurements)
    values = MeasurementValue.objects.filter(
        measurement__assay__line__study_id=study,
        measurement__assay__protocol_id=protocol,
        measurement__assay=assay,
        measurement__active=True,
        measurement__assay__active=True,
        measurement__assay__line__active=True,
        measurement__range=(measure_list[0].id, measure_list[-1].id),
        )
    value_dict = collections.defaultdict(list)
    for v in values:
        value_dict[v.measurement_id].append((v.x, v.y))
    payload = {
        'total_measures': {
            x['assay_id']: x.get('count', 0) for x in total_measures if 'assay_id' in x
        },
        'types': {t.pk: t.to_json() for t in measure_types},
        'measures': map(lambda m: m.to_json(), measure_list),
        'data': value_dict,
    }
    return JsonResponse(payload, encoder=JSONDecimalEncoder)


# /study/search/
def study_search(request):
    """ View function handles incoming requests to search solr """
    solr = StudySearch(ident=request.user)
    query = request.GET.get('q', 'active:true')
    opt = request.GET.copy()
    opt['edismax'] = True
    data = solr.query(query=query, options=opt)
    # loop through results and attach URL to each
    query_response = data['response']
    for doc in query_response['docs']:
        doc['url'] = reverse('main:detail', kwargs={'pk': doc['id']})
    return JsonResponse(query_response, encoder=JSONDecimalEncoder)


# /study/<study_id>/edddata/
def study_edddata(request, study):
    """
    Various information (both global and study-specific) that populates the
    EDDData JS object on the client.
    """
    model = load_study(request, study)
    data_misc = get_edddata_misc()
    data_study = get_edddata_study(model)
    data_study.update(data_misc)
    return JsonResponse(data_study, encoder=JSONDecimalEncoder)


# /study/<study_id>/assaydata/
def study_assay_table_data(request, study):
    """ Request information on assays associated with a study. """
    model = load_study(request, study)
    # FIXME filter protocols?
    protocols = Protocol.objects.all()
    lines = model.line_set.all()
    return JsonResponse({
        "ATData": {
            "existingProtocols": {p.id: p.name for p in protocols},
            "existingLines": [{"n": l.name, "id": l.id} for l in lines],
            "existingAssays": model.get_assays_by_protocol(),
        },
        "EDDData": get_edddata_study(model),
    }, encoder=JSONDecimalEncoder)


# /study/<study_id>/map/
def study_map(request, study):
    """ Request information on metabolic map associated with a study. """
    obj = load_study(request, study)
    try:
        mmap = SBMLTemplate.objects.get(study=obj)
        return JsonResponse(
            {
                "name": mmap.name,
                "id": mmap.pk,
                "biomassCalculation": mmap.biomass_calculation,
            },
            encoder=JSONDecimalEncoder,
        )
    except SBMLTemplate.DoesNotExist as e:
        return JsonResponse({"name": "", "biomassCalculation": -1, }, encoder=JSONDecimalEncoder)
    except Exception as e:
        raise e


# /study/<study_id>/permissions/
def permissions(request, study):
    obj = load_study(request, study)
    if request.method == 'HEAD':
        return HttpResponse(status=200)
    elif request.method == 'GET':
        return JsonResponse([p.to_json() for p in obj.get_combined_permission()])
    elif request.method == 'PUT' or request.method == 'POST':
        if not obj.user_can_write(request.user):
            return HttpResponseForbidden("You do not have permission to modify this study.")
        try:
            perms = json.loads(request.POST['data'])
            for perm in perms:
                user = perm.get('user', None)
                group = perm.get('group', None)
                ptype = perm.get('type', StudyPermission.NONE)
                manager = None
                lookup = {}
                if group is not None:
                    lookup = {'group_id': group.get('id', 0), 'study_id': study}
                    manager = obj.grouppermission_set.filter(**lookup)
                elif user is not None:
                    lookup = {'user_id': user.get('id', 0), 'study_id': study}
                    manager = obj.userpermission_set.filter(**lookup)
                if manager is None:
                    logger.warning('Invalid permission type for add')
                elif ptype == StudyPermission.NONE:
                    manager.delete()
                else:
                    lookup['permission_type'] = ptype
                    manager.update_or_create(**lookup)
        except Exception as e:
            logger.error('Error modifying study (%s) permissions: %s' % (study, str(e)))
            return HttpResponse(status=500)
        return HttpResponse(status=204)
    elif request.method == 'DELETE':
        if not obj.user_can_write(request.user):
            return HttpResponseForbidden("You do not have permission to modify this study.")
        try:
            obj.grouppermission_set.all().delete()
            obj.userpermission_set.all().delete()
        except Exception as e:
            logger.error('Error deleting study (%s) permissions: %s' % (study, str(e)))
            return HttpResponse(status=500)
        return HttpResponse(status=204)
    else:
        return HttpResponseNotAllowed(['HEAD', 'GET', 'PUT', 'POST', 'DELETE', ])


# /study/<study_id>/import
# FIXME should have trailing slash?
@ensure_csrf_cookie
def study_import_table(request, study):
    """ View for importing tabular assay data (replaces AssayTableData.cgi). """
    model = load_study(request, study, permission_type=['W', ])
    # FIXME filter protocols?
    protocols = Protocol.objects.order_by('name')
    if (request.method == "POST"):
        # print stuff for debug
        for key in sorted(request.POST):
            print("%s : %s" % (key, request.POST[key]))
        try:
            table = data_import.TableImport(model, request.user)
            added = table.import_data(request.POST)
            messages.success(request, 'Imported %s measurements' % added)
        except ValueError as e:
            print("ERROR!!! %s" % e)
            messages.error(request, e)
    return render_to_response(
        "main/table_import.html",
        dictionary={
            "study": model,
            "protocols": protocols,
        },
        context_instance=RequestContext(request))


# /study/<study_id>/import/rnaseq
# FIXME should have trailing slash?
@ensure_csrf_cookie
def study_import_rnaseq(request, study):
    """ View for importing multiple sets of RNA-seq measurements in various simple tabular formats
        defined by us.  Handles both GET and POST. """
    messages = {}
    model = load_study(request, study, permission_type=['W', ])
    lines = model.line_set.all()
    if request.method == "POST":
        try:
            result = data_import.import_rna_seq.from_form(request, model)
            messages["success"] = "Added %d measurements in %d assays." % (
                result.n_assay, result.n_meas)
        except ValueError as e:
            messages["error"] = str(e)
    return render_to_response(
        "main/import_rnaseq.html",
        dictionary={
            "messages": messages,
            "study": model,
            "lines": lines,
        },
        context_instance=RequestContext(request))


# /study/<study_id>/import/rnaseq/edgepro
# FIXME should have trailing slash?
@ensure_csrf_cookie
def study_import_rnaseq_edgepro(request, study):
    """ View for importing a single set of RNA-seq measurements from the EDGE-pro pipeline,
        attached to an existing Assay.  Handles both GET and POST. """
    messages = {}
    model = load_study(request, study, permission_type=['W', ])
    assay_id = None
    if request.method == "GET":
        assay_id = request.POST.get("assay", None)
    elif request.method == "POST":
        assay_id = request.POST.get("assay", None)
        try:
            if assay_id is None or assay_id == "":
                raise ValueError("Assay ID required for form submission.")
            result = data_import.import_rnaseq_edgepro.from_form(
                request=request,
                study=model)
            messages["success"] = result.format_message()
        except ValueError as e:
            messages["error"] = str(e)
    protocol = Protocol.objects.get(name="Transcriptomics")
    assays_ = Assay.objects.filter(
        protocol=protocol,
        line__study=study,
    ).prefetch_related(
        "measurement_set",
    ).select_related(
        "line",
        "protocol",
    )
    assay_info = []
    for assay in assays_:
        assay_info.append({
            "id": assay.id,
            "long_name": assay.long_name,
            "n_meas": assay.measurement_set.count(),
        })
    return render_to_response(
        "main/import_rnaseq_edgepro.html",
        dictionary={
            "selected_assay_id": assay_id,
            "assays": assay_info,
            "messages": messages,
            "study": model,
        },
        context_instance=RequestContext(request))


# /study/<study_id>/import/rnaseq/parse
# FIXME should have trailing slash?
def study_import_rnaseq_parse(request, study):
    """ Parse raw data from an uploaded text file, and return JSON object of processed result.
        Result is identical to study_import_rnaseq_process, but this method is invoked by
        drag-and-drop of a file (via filedrop.js). """
    model = load_study(request, study, permission_type=['W', ])
    referrer = request.META['HTTP_REFERER']
    result = None
    # XXX slightly gross: using HTTP_REFERER to dictate choice of parsing
    # functions
    try:
        if "edgepro" in referrer:
            result = data_import.interpret_edgepro_data(raw_data=request.read())
            result['format'] = "edgepro"
        else:
            result = data_import.interpret_raw_rna_seq_data(
                raw_data=request.read(), study=model)
            result['format'] = "generic"
    except ValueError as e:
        return JsonResponse({"python_error": str(e)})
    else:
        return JsonResponse(result)


# /study/<study_id>/import/rnaseq/process
# FIXME should have trailing slash?
def study_import_rnaseq_process(request, study):
    """ Process form submission containing either a file or text field, and return JSON object of
        processed result. """
    model = load_study(request, study, permission_type=['W', ])
    assert(request.method == "POST")
    try:
        data = request.POST.get("data", "").strip()
        file_name = None
        if data == "":
            data_file = request.FILES.get("file_name", None)
            if (data_file is None):
                raise ValueError("Either a text file or pasted table is "
                                 "required as input.")
            data = data_file.read()
            file_name = data_file.name
        result = None
        if request.POST.get("format") == "htseq-combined":
            result = data_import.interpret_raw_rna_seq_data(
                raw_data=data,
                study=model,
                file_name=file_name)
        elif request.POST.get("format") == "edgepro":
            result = data_import.interpret_edgepro_data(
                raw_data=data,
                study=model,
                file_name=file_name)
        else:
            raise ValueError("Format needs to be specified!")
    except ValueError as e:
        return JsonResponse({"python_error": str(e)})
    except Exception as e:
        logger.error('Exception in RNASeq import process: %s', e)
    else:
        return JsonResponse(result)


# /study/<study_id>/sbml
# FIXME should have trailing slash?
def study_export_sbml(request, study):
    model = load_study(request, study)
    if request.method == "POST":
        form = request.POST
    else:
        form = request.GET
    try:
        lines = get_selected_lines(form, model)
        manager = sbml_export.line_sbml_export(
            study=model,
            lines=lines,
            form=form,
            debug=True)
    except ValueError as e:
        return render(request, "main/error.html", {
            "error_source": "SBML export for %s" % model.name,
            "error_message": str(e),
        })
    else:
        # two levels of exception handling allow us to view whatever steps
        # were completed successfully even if a later step fails
        error_message = None
        try:
            manager.run()
        except ValueError as e:
            error_message = str(e)
        else:
            if form.get("download", None):
                timestamp_str = form["timestamp"]
                if timestamp_str != "":
                    timestamp = float(timestamp_str)
                    sbml = manager.as_sbml(timestamp)
                    response = HttpResponse(
                        sbml, content_type="application/sbml+xml")
                    file_name = manager.output_file_name(timestamp)
                    response['Content-Disposition'] = 'attachment; filename="%s"' % file_name
                    return response
        return render_to_response(
            "main/sbml_export.html",
            dictionary={
                "data": manager,
                "study": model,
                "lines": lines,
                "error_message": error_message,
            },
            context_instance=RequestContext(request))


# /data/users
def data_users(request):
    return JsonResponse({"EDDData": get_edddata_users()}, encoder=JSONDecimalEncoder)


# /data/misc
def data_misc(request):
    return JsonResponse({"EDDData": get_edddata_misc()}, encoder=JSONDecimalEncoder)


# /data/measurements
def data_measurements(request):
    data_meas = get_edddata_measurement()
    data_misc = get_edddata_misc()
    data_meas.update(data_misc)
    return JsonResponse({"EDDData": data_meas}, encoder=JSONDecimalEncoder)


# /data/sbml/
def data_sbml(request):
    all_sbml = SBMLTemplate.objects.all()
    return JsonResponse(
        [sbml.to_json() for sbml in all_sbml],
        encoder=JSONDecimalEncoder,
        safe=False,
        )


# /data/sbml/<sbml_id>/
def data_sbml_info(request, sbml_id):
    sbml = get_object_or_404(SBMLTemplate, pk=sbml_id)
    return JsonResponse(sbml.to_json(), encoder=JSONDecimalEncoder)


# /data/sbml/<sbml_id>/reactions/
def data_sbml_reactions(request, sbml_id):
    sbml = get_object_or_404(SBMLTemplate, pk=sbml_id)
    rlist = sbml.load_reactions()
    return JsonResponse(
        [{
            "metabolicMapID": sbml_id,
            "reactionName": r.getName(),
            "reactionID": r.getId(),
        } for r in rlist if 'biomass' in r.getId()],
        encoder=JSONDecimalEncoder,
        safe=False,
        )


# /data/sbml/<sbml_id>/reactions/<rxn_id>/
def data_sbml_reaction_species(request, sbml_id, rxn_id):
    sbml = get_object_or_404(SBMLTemplate, pk=sbml_id)
    rlist = sbml.load_reactions()
    found = [r for r in rlist if rxn_id == r.getId()]
    if len(found):
        all_species = [
            rxn.getSpecies() for rxn in found[0].getListOfReactants()
            ] + [
            rxn.getSpecies() for rxn in found[0].getListOfProducts()
            ]
        matched = MetaboliteSpecies.objects.filter(
            species__in=all_species,
            sbml_template_id=sbml_id,
        ).select_related(
            'measurement_type',
        )
        matched_json = {m.species: m.measurement_type.to_json() for m in matched}
        unmatched = [s for s in all_species if s not in matched_json]
        # old EDD tries to generate SBML species names for all metabolites and match
        # below is the inverse; take a species name, try to extract short_name, and search
        guessed_json = {}

        def sub_symbol(name):
            name = re.sub(r'_DASH_', '-', name)
            name = re.sub(r'_LPAREN_', '(', name)
            name = re.sub(r'_RPAREN_', ')', name)
            name = re.sub(r'_LSQBKT_', '[', name)
            name = re.sub(r'_RSQBKT_', ']', name)
            return name
        for s in unmatched:
            match = re.search(r'^(?:M_)?(\w+?)(?:_c_?)?$', s)
            if match:
                candidate_names = [match.group(1), sub_symbol(match.group(1)), ]
                guessed = Metabolite.objects.filter(short_name__in=candidate_names)
                guessed_json.update({s: m.to_json() for m in guessed})
        # make sure actual matches take precedence
        guessed_json.update(matched_json)
        return JsonResponse(
            guessed_json,
            encoder=JSONDecimalEncoder,
            safe=False,
            )
    raise Http404("Could not find reaction")


# /data/sbml/<sbml_id>/reactions/<rxn_id>/compute/ -- POST ONLY --
def data_sbml_compute(request, sbml_id, rxn_id):
    sbml = get_object_or_404(SBMLTemplate, pk=sbml_id)
    rlist = sbml.load_reactions()
    found = [r for r in rlist if rxn_id == r.getId()]
    spp = request.POST.getlist('species', [])
    if len(found):
        def sumMetaboliteStoichiometries(species, info):
            total = 0
            for sp in species:
                try:
                    m = MetaboliteSpecies.objects.get(
                        species=sp.getSpecies(),
                        sbml_template_id=sbml_id,
                    ).select_related('measurement_type__metabolite')
                    total += sp.getStoichiometry() * m.measurement_type.metabolite.carbon_count
                    info.push(
                        {
                            "metaboliteName": sp.getSpecies(),
                            "stoichiometry": sp.getStoichiometry(),
                            "carbonCount": m.measurement_type.metabolite.carbon_count,
                        })
                except Exception:
                    pass
            return total
        reactants = [r for r in found[0].getListOfReactants() if r.getSpecies() in spp]
        products = [r for r in found[0].getListOfProducts() if r.getSpecies() in spp]
        reactant_info = []
        product_info = []
        biomass = sumMetaboliteStoichiometries(reactants, reactant_info)
        biomass -= sumMetaboliteStoichiometries(products, product_info)
        info = json.dumps(
            {
                "reaction_id": rxn_id,
                "reactants": reactant_info,
                "products": product_info,
            },
            cls=JSONDecimalEncoder)
        sbml.biomass_calculation = biomass
        sbml.biomass_calculation_info = info
        sbml.save()
        return JsonResponse(biomass, encoder=JSONDecimalEncoder, safe=False)
    raise Http404("Could not find reaction")


# /data/strains
def data_strains(request):
    return JsonResponse({"EDDData": get_edddata_strains()}, encoder=JSONDecimalEncoder)


# /data/metadata
def data_metadata(request):
    return JsonResponse(
        {
            "EDDData": {
                "MetadataTypes":
                    {m.id: m.to_json() for m in MetadataType.objects.all()},
            }
        },
        encoder=JSONDecimalEncoder)


# /data/carbonsources
def data_carbonsources(request):
    return JsonResponse({"EDDData": get_edddata_carbon_sources()}, encoder=JSONDecimalEncoder)


# /download/<file_id>
def download(request, file_id):
    model = Attachment.objects.get(pk=file_id)
    if not model.user_can_read(request.user):
        return HttpResponseForbidden("You do not have access to data associated with this study.")
    response = HttpResponse(model.file.read(), content_type=model.mime_type)
    response['Content-Disposition'] = 'attachment; filename="%s"' % model.filename
    return response


# TODO should only delete on POST, write a confirm delete page with a form to resubmit as POST
def delete_file(request, file_id):
    redirect_url = request.GET.get("redirect", None)
    if redirect_url is None:
        return HttpResponseBadRequest("Missing redirect URL.")
    model = Attachment.objects.get(pk=file_id)
    if not model.user_can_delete(request.user):
        return HttpResponseForbidden(
            "You do not have permission to remove files associated with this study.")
    model.delete()
    return redirect(redirect_url)


# /utilities/parsefile
def utilities_parse_table(request):
    """ Attempt to process posted data as either a TSV or CSV file or Excel spreadsheet and
        extract a table of data automatically. """
    default_error = JsonResponse({
        "python_error": "The uploaded file could not be interpreted as either an Excel "
                        "spreadsheet or a CSV/TSV file.  Please check that the contents are "
                        "formatted correctly. (Word documents are not allowed!)"})
    data = request.read()
    try:
        parsed = csv.reader(data, delimiter='\t')
        assert(len(parsed[0]) > 1)
        return JsonResponse({
            "file_type": "tab",
            "file_data": data,
        })
    except Exception as e:
        try:
            parsed = csv.reader(data, delimiter=',')
            assert(len(parsed[0]) > 1)
            return JsonResponse({
                "file_type": "csv",
                "file_data": data,
            })
        except Exception as e:
            try:
                from edd_utils.parsers import excel
                result = excel.import_xlsx_tables(file=BytesIO(data))
                return JsonResponse({
                    "file_type": "xlsx",
                    "file_data": result,
                })
            except ImportError as e:
                return JsonResponse({
                    "python_error": "jbei_tools module required to handle Excel table input."
                })
            except ValueError as e:
                return JsonResponse({"python_error": str(e)})
            except Exception as e:
                return default_error


meta_pattern = re.compile(r'(\w*)MetadataType$')


# /search
def search(request):
    """ Naive implementation of model-independent server-side autocomplete backend,
        paired with autocomplete2.js on the client side. Call out to Solr or ICE where
        needed. """
    term = request.GET["term"]
    re_term = re.escape(term)
    model_name = request.GET["model"]
    results = []
    if model_name == "User":
        solr = UserSearch()
        found = solr.query(query=term, options={'edismax': True})
        results = found['response']['docs']
    elif model_name == "Strain":
        ice = IceApi(user_email=request.user.email)
        found = ice.search_for_part(term, suppress_errors=True)
<<<<<<< HEAD
        if found is None:  # there were errors searching
            results = []
        else:
=======
        if found:
>>>>>>> 4ba450b4
            results = [match.get('entryInfo', dict()) for match in found.get('results', [])]
    elif model_name == "Group":
        found = Group.objects.filter(name__iregex=re_term).order_by('name')[:20]
        results = [{'id': item.pk, 'name': item.name} for item in found]
    elif model_name == "StudyWrite":
        found = Study.objects.distinct().filter(
            Q(name__iregex=re_term) | Q(description__iregex=re_term),
            Q(userpermission__user=request.user, userpermission__permission_type='W') |
            Q(grouppermission__group__user=request.user, grouppermission__permission_type='W'))
        results = [item.to_json() for item in found]
    elif model_name == "MeasurementCompartment":
        # Always return the full set of options; no search needed
        results = [{'id': c[0], 'name': c[1]} for c in MeasurementCompartment.GROUP_CHOICE]
    elif model_name == "GenericOrMetabolite":
        # searching for EITHER a generic measurement OR a metabolite
        found = MeasurementType.objects.filter(
            Q(type_group__in=(MeasurementGroup.GENERIC, MeasurementGroup.METABOLITE, )) &
            (Q(type_name__iregex=re_term) | Q(short_name__iregex=re_term)),
        )[:20]
        results = [item.to_json() for item in found]
    elif meta_pattern.match(model_name):
        # add appropriate filters for Assay, AssayLine, Line, Study
        match = meta_pattern.match(model_name)
        type_filters = []
        if match.group(1) == 'Study':
            type_filters.append(Q(for_context='S'))
        elif match.group(1) == 'Line':
            type_filters.append(Q(for_context='L'))
        elif match.group(1) == 'Assay':
            type_filters.append(Q(for_context='A'))
        elif match.group(1) == 'AssayLine':
            type_filters.append(Q(for_context='L'))
            type_filters.append(Q(for_context='A'))
        # TODO: search core that will also search resolved i18n values
        term_filters = [Q(type_name__iregex=re_term), Q(group__group_name__iregex=re_term)]
        found = MetadataType.objects.filter(
            reduce(operator.or_, type_filters, Q())
            ).filter(
            reduce(operator.or_, term_filters, Q())
            )[:20]
        results = [item.to_json() for item in found]
    else:
        Model = getattr(models, model_name)
        # gets all the direct field names that can be filtered by terms
        ifields = [
            f.get_attname()
            for f in Model._meta.get_fields()
            if hasattr(f, 'get_attname') and (
                f.get_internal_type() == 'TextField' or
                f.get_internal_type() == 'CharField'
                )
            ]
        # term_filters = []
        term_filters = [Q(**{f+'__iregex': re_term}) for f in ifields]
        # construct a Q object for each term/field combination
        # for term in term.split():
        #     term_filters.extend([ Q(**{ f+'__iregex': term }) for f in ifields ])
        # run search with each Q object OR'd together; limit to 20
        found = Model.objects.filter(reduce(operator.or_, term_filters, Q()))[:20]
        results = [item.to_json() for item in found]
    return JsonResponse({"rows": results})<|MERGE_RESOLUTION|>--- conflicted
+++ resolved
@@ -621,7 +621,7 @@
             measurement__assay__active=True,
             measurement__assay__line__active=True,
             measurement__pk__range=(measure_list[0].id, measure_list[-1].id),
-            )
+        )
     else:
         values = []
     value_dict = collections.defaultdict(list)
@@ -1260,13 +1260,9 @@
     elif model_name == "Strain":
         ice = IceApi(user_email=request.user.email)
         found = ice.search_for_part(term, suppress_errors=True)
-<<<<<<< HEAD
         if found is None:  # there were errors searching
             results = []
         else:
-=======
-        if found:
->>>>>>> 4ba450b4
             results = [match.get('entryInfo', dict()) for match in found.get('results', [])]
     elif model_name == "Group":
         found = Group.objects.filter(name__iregex=re_term).order_by('name')[:20]
