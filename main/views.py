--- conflicted
+++ resolved
@@ -130,8 +130,6 @@
     def get_success_url(self):
         return reverse('main:overview', kwargs={'slug': self.object.slug})
 
-class StudyCreateLinesView(generic.DetailView):
-    template_name = 'main/'
 
 class StudyObjectMixin(generic.detail.SingleObjectMixin):
     """ Mixin class to add to Study views """
@@ -1075,22 +1073,6 @@
         return super(SbmlView, self).render_to_response(context, **kwargs)
 
 
-<<<<<<< HEAD
-# /study/<study_id>/lines/
-def study_lines(request, study):
-    """ Request information on lines in a study. """
-    obj = load_study(request, study)
-    return JsonResponse(Line.objects.filter(study=obj), encoder=JSONDecimalEncoder)
-
-
-@ensure_csrf_cookie
-def bulk_create_lines(request, study):
-    model = load_study(request, study, permission_type=['W', ])
-    return render(request, 'main/create_lines_bulk.html', context={'study': model})
-
-
-=======
->>>>>>> 1b3674b5
 # /study/<study_id>/measurements/<protocol_id>/
 def study_measurements(request, pk=None, slug=None, protocol=None):
     """ Request measurement data in a study. """
