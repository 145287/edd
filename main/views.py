# coding: utf-8
from __future__ import unicode_literals

import collections
import json
import logging
import re

from builtins import str
from django.conf import settings
from django.contrib import messages
from django.core.exceptions import PermissionDenied, SuspiciousOperation, ValidationError
from django.core.urlresolvers import reverse
from django.db import transaction
from django.db.models import Count, Prefetch, Q
from django.http import Http404, HttpResponse, HttpResponseRedirect, JsonResponse, QueryDict
from django.shortcuts import render, get_object_or_404, redirect
from django.template.defaulttags import register
from django.utils.safestring import mark_safe
from django.utils.translation import ugettext as _
from django.views import generic
from django.views.decorators.csrf import ensure_csrf_cookie
from messages_extends import constants as msg_constants
from requests import codes
from rest_framework.exceptions import MethodNotAllowed

<<<<<<< HEAD
from main.importer.experiment_desc.constants import (
    ALLOW_DUPLICATE_NAMES_PARAM,
    BAD_FILE_CATEGORY,
    DRY_RUN_PARAM,
    IGNORE_ICE_RELATED_ERRORS_PARAM,
    INTERNAL_EDD_ERROR_CATEGORY,
    INTERNAL_SERVER_ERROR,
    UNPREDICTED_ERROR,
    UNSUPPORTED_FILE_TYPE,
)
from main.importer.experiment_desc.importer import _build_response_content, ImportErrorSummary
=======
from main.importer.experiment_desc.constants import (INTERNAL_SERVER_ERROR, UNPREDICTED_ERROR,
                                                     BAD_REQUEST, UNSUPPORTED_FILE_TYPE,
                                                     BAD_FILE_CATEGORY,
                                                     ALLOW_DUPLICATE_NAMES_PARAM,
                                                     IGNORE_ICE_RELATED_ERRORS_PARAM,
                                                     DRY_RUN_PARAM, INTERNAL_EDD_ERROR_CATEGORY)
from main.importer.experiment_desc.importer import (_build_response_content, ImportErrorSummary,
                                                    ExperimentDescriptionOptions)
>>>>>>> 4bc42661
from . import autocomplete, models as edd_models, redis
from .export.forms import ExportOptionForm, ExportSelectionForm, WorklistForm
from .export.sbml import SbmlExport
from .export.table import ExportSelection, TableExport, WorklistExport
from .forms import (AssayForm, CreateAttachmentForm, CreateCommentForm, CreateStudyForm, LineForm,
                    MeasurementForm, MeasurementValueFormSet, )
from .importer import (import_rna_seq, import_rnaseq_edgepro, interpret_edgepro_data,
                       interpret_raw_rna_seq_data, )
from .importer.experiment_desc import CombinatorialCreationImporter
from .importer.parser import find_parser
from .models import (Assay, Attachment, Line, Measurement, MeasurementType, MeasurementValue,
                     Metabolite, MetaboliteSpecies, MetadataType, Protocol, SBMLTemplate, Study,
                     StudyPermission, Update, )
from .solr import StudySearch
from .tasks import import_table_task
from .utilities import (
    get_edddata_carbon_sources,
    get_edddata_measurement,
    get_edddata_misc,
    get_edddata_strains,
    get_edddata_study,
    get_edddata_users,
)
from edd import utilities


logger = logging.getLogger(__name__)

FILE_TYPE_HEADER = 'HTTP_X_EDD_FILE_TYPE'


@register.filter(name='lookup')
def lookup(dictionary, key):
    """
    Utility template filter, as Django forbids argument passing in templates. Used for filtering
    out values, e.g. for metadata, of list has EDDObject items and type is a MetadataType:
    {%% for obj in list %%}
    {{ obj.metadata|lookup:type }}
    {%% endfor %%}
    """
    return dictionary.get(key, settings.TEMPLATE_STRING_IF_INVALID)


@register.filter(name='formula')
def formula(molecular_formula):
    """ Convert the molecular formula to a list of dictionaries giving each element and its count.
        This is used in HTML views with <sub> tags. """
    elements = re.findall("([A-Z][a-z]{0,2})([1-9][0-9]*)?", molecular_formula)
    return mark_safe(
        "".join(['%s%s' % (e, '<sub>%s</sub>' % c if c != '' else c) for e, c in elements])
        )


def load_study(request, pk=None, slug=None, permission_type=StudyPermission.CAN_VIEW):
    """
    Loads a study as a request user; throws a 404 if the study does not exist OR if no valid
    permissions are set for the user on the study.

    :param request: the request loading the study
    :param pk: study's primary key; at least one of pk and slug must be provided
    :param slug: study's slug ID; at least one of pk and slug must be provided
    :param permission_type: required permission for the study access
    """
    permission = Q()
    if not request.user.is_superuser:
        permission = Study.user_permission_q(request.user, permission_type)
    if pk is not None:
        return get_object_or_404(Study.objects.distinct(), permission, Q(pk=pk))
    elif slug is not None:
        return get_object_or_404(Study.objects.distinct(), permission, Q(slug=slug))
    raise Http404()


class StudyCreateView(generic.edit.CreateView):
    """
    View for request to create a Study.
    """
    form_class = CreateStudyForm
    model = Study
    template_name = 'main/create_study.html'

    def form_valid(self, form):
        update = Update.load_request_update(self.request)
        study = form.instance
        study.active = True     # defaults to True, but being explicit
        study.created = update
        study.updated = update
        return generic.edit.CreateView.form_valid(self, form)

    def get_context_data(self, **kwargs):
        context = super(StudyCreateView, self).get_context_data(**kwargs)
        context['can_create'] = Study.user_can_create(self.request.user)
        return context

    def get_form_kwargs(self):
        kwargs = super(StudyCreateView, self).get_form_kwargs()
        kwargs.update(user=self.request.user)
        return kwargs

    def get_success_url(self):
        return reverse('main:overview', kwargs={'slug': self.object.slug})


class StudyObjectMixin(generic.detail.SingleObjectMixin):
    """ Mixin class to add to Study views """
    model = edd_models.Study

    def get_object(self, queryset=None):
        """ Overrides the base method to curry if there is no filtering queryset. """
        # already looked up object and no filter needed, return previous object
        if hasattr(self, '_detail_object') and queryset is None:
            return self._detail_object
        # call parents
        obj = super(StudyObjectMixin, self).get_object(queryset)
        # save parents result if no filtering queryset
        if queryset is None:
            self._detail_object = obj
        return obj

    def get_queryset(self):
        qs = super(StudyObjectMixin, self).get_queryset()
        if self.request.user.is_superuser:
            return qs
        return qs.filter(Study.user_permission_q(self.request.user,
                                                 StudyPermission.CAN_VIEW)).distinct()


class StudyIndexView(generic.edit.CreateView):
    """
    View for the the index page.
    """
    form_class = CreateStudyForm
    model = Study
    template_name = 'main/index.html'

    def get_context_data(self, **kwargs):
        context = super(StudyIndexView, self).get_context_data(**kwargs)
        lvs = redis.LatestViewedStudies(self.request.user)
        # just doing filter will lose the order
        latest_qs = self.get_queryset().filter(pk__in=lvs)
        # so create a dict of string-casted pk to study
        latest_by_pk = {str(s.pk): s for s in latest_qs}
        # and a mapping of lvs to retain order
        latest = map(lambda pk: latest_by_pk.get(pk, None), lvs)
        # filter out the Nones
        context['latest_viewed_studies'] = filter(bool, latest)
        context['can_create'] = Study.user_can_create(self.request.user)
        return context

    def form_valid(self, form):
        update = Update.load_request_update(self.request)
        study = form.instance
        study.active = True     # defaults to True, but being explicit
        study.created = update
        study.updated = update
        return super(StudyIndexView, self).form_valid(form)

    def get_form_kwargs(self):
        kwargs = super(StudyIndexView, self).get_form_kwargs()
        kwargs.update(user=self.request.user)
        return kwargs

    def get_success_url(self):
        return reverse('main:overview', kwargs={'slug': self.object.slug})


class StudyDetailBaseView(StudyObjectMixin, generic.DetailView):
    """ Study details page, displays line/assay data. """
    template_name = 'main/study-overview.html'

    def get_actions(self, can_write=False):
        """
        Return a dict mapping action names to functions performing the action. These functions
        may return one of the following values:
            1. True: indicates a change was made; redirects to a GET request
            2. False: indicates no change was made; no redirect
            3. HttpResponse instance: the explicit response to return
            4. view function: another view to handle the request
        """
        action_lookup = collections.defaultdict(lambda: self.handle_unknown)
        if can_write:
            action_lookup.update({
                'delete_confirm': self.handle_delete_confirm,
                'study_delete': self.handle_delete,
                'study_restore': self.handle_restore,
            })
        return action_lookup

    def get_context_data(self, **kwargs):
        context = super(StudyDetailBaseView, self).get_context_data(**kwargs)
        instance = self.get_object()
        lvs = redis.LatestViewedStudies(self.request.user)
        lvs.viewed_study(instance)
        context['writable'] = instance.user_can_write(self.request.user)
        context['lines'] = instance.line_set.filter(active=True).count() > 0
        context['assays'] = Assay.objects.filter(line__study=instance, active=True).count() > 0
        return context

    def handle_clone(self, request, context, *args, **kwargs):
        ids = request.POST.getlist('lineId', [])
        study = self.get_object()
        cloned = 0
        for line_id in ids:
            line = self._get_line(line_id)
            if line:
                # easy way to clone is just pretend to fill out add line form
                initial = LineForm.initial_from_model(line)
                # update name to indicate which is the clone
                initial['name'] = initial['name'] + ' clone'
                clone = LineForm(initial, study=study)
                if clone.is_valid():
                    clone.save()
                    cloned += 1
        messages.success(
            request,
            _('Cloned %(cloned)s of %(total)s Lines') % {
                'cloned': cloned,
                'total': len(ids),
            }
        )
        return True

    def handle_delete(self, request, context, *args, **kwargs):
        self._check_write_permission(request)
        return StudyDeleteView.as_view()

    def handle_delete_confirm(self, request, context, *args, **kwargs):
        self._check_write_permission(request)
        instance = self.get_object()
        form = ExportSelectionForm(data=request.POST, user=request.user)
        lvs = redis.LatestViewedStudies(self.request.user)
        if form.is_valid():
            if form.selection.measurements.count() == 0:
                # true deletion only if there are zero measurements!
                instance.delete()
            else:
                instance.active = False
                instance.save(update_fields=['active'])
            lvs.remove_study(instance)
            messages.success(
                request,
                _('Deleted Study "%(study)s".') % {
                    'study': instance.name,
                }
            )
            return HttpResponseRedirect(reverse('main:index'))
        messages.error(request, _('Failed to validate deletion.'))
        return False

    def handle_restore(self, request, context, *args, **kwargs):
        self._check_write_permission(request)
        instance = self.get_object()
        instance.active = True
        instance.save(update_fields=['active'])
        messages.success(
            request,
            _('Restored Study "%(study)s".') % {
                'study': instance.name,
            }
        )
        return True

    def handle_unknown(self, request, context, *args, **kwargs):
        """ Default fallback action handler, displays an error message. """
        messages.error(
            request,
            _('Unknown action, or you do not have permission to modify this study.'),
        )
        return False

    def post(self, request, *args, **kwargs):
        self.object = self.get_object()
        action = request.POST.get('action', None)
        context = self.get_context_data(object=self.object, action=action, request=request)
        can_write = self.object.user_can_write(request.user)
        action_lookup = self.get_actions(can_write=can_write)
        action_fn = action_lookup[action]
        view_or_valid = action_fn(request, context, *args, **kwargs)
        if type(view_or_valid) == bool:
            # boolean means a response to same page, with flag noting whether form was valid
            return self.post_response(request, context, view_or_valid)
        elif isinstance(view_or_valid, HttpResponse):
            # got a response, directly return
            return view_or_valid
        else:
            # otherwise got a view function, call it
            return view_or_valid(request, *args, **kwargs)

    def post_response(self, request, context, form_valid):
        if form_valid:
            # redirect to the same location to avoid re-submitting forms with back/forward
            return HttpResponseRedirect(request.path)
        return self.render_to_response(context)

    def _check_write_permission(self, request):
        if not self.object.user_can_write(request.user):
            raise PermissionDenied(_("You do not have permission to modify this study."))


class StudyUpdateView(StudyObjectMixin, generic.edit.BaseUpdateView):
    """ View used to handle POST to update single Study fields. """
    update_action = None

    def __init__(self, update_action=None, *args, **kwargs):
        super(StudyUpdateView, self).__init__(*args, **kwargs)
        self.update_action = update_action
        self.fields = self._get_fields(update_action)

    def _get_fields(self, update_action):
        # select the field to update based on the update_action
        return [{
            'rename': 'name',
            'setdescription': 'description',
            'setcontact': 'contact',
        }.get(update_action, 'name')]

    def get_form_kwargs(self):
        kwargs = super(StudyUpdateView, self).get_form_kwargs()
        # updated value comes in as 'value'; copy it to field the form expects
        if 'data' in kwargs and 'value' in kwargs['data']:
            data = QueryDict(mutable=True)
            data.update(kwargs['data'])
            data.update({self.fields[0]: data['value']})
            kwargs['data'] = data
        return kwargs

    def form_valid(self, form):
        self.object = form.save()
        return JsonResponse(
            {
                "type": "Success",
                "message": "Study %s updated." % self.fields,
            },
            encoder=utilities.JSONEncoder,
        )

    def form_invalid(self, form):
        return JsonResponse(
            {
                "type": "Failure",
                "message": "Validation failed",
            },
            encoder=utilities.JSONEncoder,
            status=400,
        )


class ExperimentDescriptionHelp(generic.TemplateView):
    template_name = 'main/experiment_description_help.html'

# TODO: read up on / enforce user permissions...copied existing views and got this to render, but that doesn't mean
# the form should be visible to non-study-editers (e.g. via the URL)
class BulkLineCreation(StudyDetailBaseView):
    template_name = 'main/create_lines_bulk.html'

class StudyOverviewView(StudyDetailBaseView):
    """
    Study overview page, displays study name, description, comments, attachments, permissions.
    """
    template_name = 'main/study-overview.html'

    def get_actions(self, can_write=False):
        action_lookup = super(StudyOverviewView, self).get_actions(can_write=can_write)
        action_lookup.update({
            'comment': self.handle_comment,
        })
        if can_write:
            action_lookup.update({
                'attach': self.handle_attach,
                'update': self.handle_update,
            })
        return action_lookup

    def get_context_data(self, **kwargs):
        context = super(StudyOverviewView, self).get_context_data(**kwargs)
        context['showingoverview'] = True
        context['edit_study'] = CreateStudyForm(instance=self.get_object(), prefix='study')
        context['new_attach'] = CreateAttachmentForm()
        context['new_comment'] = CreateCommentForm()
        context['permission_none'] = StudyPermission.NONE
        context['permission_read'] = StudyPermission.READ
        context['permission_write'] = StudyPermission.WRITE
        return context

    def handle_attach(self, request, context, *args, **kwargs):
        form = CreateAttachmentForm(request.POST, request.FILES, edd_object=self.get_object())
        if form.is_valid():
            form.save()
            return True
        context['new_attach'] = form
        return False

    def handle_comment(self, request, context, *args, **kwargs):
        form = CreateCommentForm(request.POST, edd_object=self.get_object())
        if form.is_valid():
            form.save()
            return True
        context['new_comment'] = form
        return False

    def handle_update(self, request, context, *args, **kwargs):
        study = self.get_object()
        form = CreateStudyForm(request.POST or None, instance=study, prefix='study')
        if form.is_valid():
            self.object = form.save()  # make sure we're updating the view object
            return True
        context['edit_study'] = form
        return False


class StudyLinesView(StudyDetailBaseView):
    """ Study details displays line data. """
    template_name = 'main/study-lines.html'

    def get_actions(self, can_write=False):
        action_lookup = super(StudyLinesView, self).get_actions(can_write=can_write)
        action_lookup.update({
            'assay_action': self.handle_assay_action,
            'line_action': self.handle_line_action,
        })
        if can_write:
            action_lookup.update({
                'assay': self.handle_assay,
                'clone': self.handle_clone,
                'enable': self.handle_enable,
                'disable': self.handle_delete_line,
                'disable_confirm': self.handle_disable,
                'group': self.handle_group,
                'line': self.handle_line,
                'measurement': self.handle_measurement,
            })
        return action_lookup

    def get_context_data(self, **kwargs):
        context = super(StudyLinesView, self).get_context_data(**kwargs)
        context['showinglines'] = True
        context['new_assay'] = AssayForm(prefix='assay')
        context['new_line'] = LineForm(prefix='line')
        context['new_measurement'] = MeasurementForm(prefix='measurement')
        context['writable'] = self.get_object().user_can_write(self.request.user)
        return context

    def handle_assay(self, request, context, *args, **kwargs):
        assay_id = request.POST.get('assay-assay_id', None)
        assay = self._get_assay(assay_id) if assay_id else None
        if assay:
            form = AssayForm(request.POST, instance=assay, lines=[assay.line_id], prefix='assay')
        else:
            ids = request.POST.getlist('lineId', [])
            form = AssayForm(request.POST, lines=ids, prefix='assay')
            if len(ids) == 0:
                form.add_error(
                    None,
                    ValidationError(
                        _('Must select at least one line to add Assay'),
                        code='no-lines-selected',
                    ),
                )
        if form.is_valid():
            form.save()
            return True
        context['new_assay'] = form
        return False

    def handle_assay_action(self, request, context, *args, **kwargs):
        assay_action = request.POST.get('assay_action', None)
        can_write = self.object.user_can_write(request.user)
        form_valid = False
        # allow any who can view to export
        if assay_action == 'export':
            export_type = request.POST.get('export', 'csv')
            if export_type == 'sbml':
                return SbmlView.as_view()
            else:
                return ExportView.as_view()
        # but not edit
        elif not can_write:
            messages.error(request, 'You do not have permission to modify this study.')
        elif assay_action == 'mark':
            form_valid = self.handle_assay_mark(request)
        elif assay_action == 'delete':
            form_valid = self.handle_measurement_delete(request)
        elif assay_action == 'edit':
            form_valid = self.handle_measurement_edit(request)
        elif assay_action == 'update':
            form_valid = self.handle_measurement_update(request, context)
        else:
            messages.error(request, 'Unknown assay action %s' % (assay_action))
        return form_valid

    def handle_measurement(self, request, context, *args, **kwargs):
        ids = request.POST.getlist('assayId', [])
        form = MeasurementForm(request.POST, assays=ids, prefix='measurement')
        if len(ids) == 0:
            form.add_error(None, ValidationError(
                _('Must select at least one assay to add Measurement'),
                code='no-assays-selected'
                ))
        if form.is_valid():
            form.save()
            return True
        context['new_measurement'] = form
        return False

    def handle_enable(self, request, context, *args, **kwargs):
        return self.handle_enable_disable(request, True, **kwargs)

    def handle_delete_line(self, request, context, *args, **kwargs):
        """ Sends to a view to confirm deletion. """
        self._check_write_permission(request)
        return StudyDeleteView.as_view()

    def handle_disable(self, request, context, *args, **kwargs):
        return self.handle_enable_disable(request, False, **kwargs)

    def handle_enable_disable(self, request, active, **kwargs):
        self._check_write_permission(request)
        form = ExportSelectionForm(data=request.POST, user=request.user, exclude_disabled=False)
        if form.is_valid():
            if not active and form.selection.measurements.count() == 0:
                # true deletion only if there are zero measurements!
                count, details = form.selection.lines.delete()
                count = details[Line._meta.label]
            else:
                count = form.selection.lines.update(active=active)
            messages.success(
                request,
                _('%(action)s %(count)d Lines') % {
                    'action': 'Restored' if active else 'Deleted',
                    'count': count,
                }
            )
            return True
        messages.error(request, _('Failed to validate selection.'))
        # forms involved here are built dynamically by Typescript, should redirect instead of
        #   trying to use normal form errors
        return HttpResponseRedirect(request.path)

    def handle_group(self, request, context, *args, **kwargs):
        self._check_write_permission(request)
        ids = request.POST.getlist('lineId', [])
        study = self.get_object()
        if len(ids) > 1:
            first = ids[0]
            count = Line.objects.filter(study=study, pk__in=ids).update(replicate_id=first)
            messages.success(request, 'Grouped %s Lines' % count)
            return True
        messages.error(request, _('Must select more than one Line to group.'))
        # forms involved here are built dynamically by Typescript, should redirect instead of
        #   trying to use normal form errors
        return HttpResponseRedirect(request.path)

    def handle_line(self, request, context, *args, **kwargs):
        self._check_write_permission(request)
        ids = [v for v in request.POST.get('line-ids', '').split(',') if v.strip() != '']
        if len(ids) == 0:
            return self.handle_line_new(request, context)
        elif len(ids) == 1:
            return self.handle_line_edit(request, context, ids[0])
        return self.handle_line_bulk(request, ids)

    def handle_line_action(self, request, context, *args, **kwargs):
        can_write = self.object.user_can_write(request.user)
        line_action = request.POST.get('line_action', None)
        # allow any who can view to export
        if line_action == 'export':
            export_type = request.POST.get('export', 'csv')
            return self._get_export_types().get(export_type, ExportView.as_view())
        # but not edit
        elif not can_write:
            messages.error(request, _('You do not have permission to modify this study.'))
        else:
            messages.error(request, _('Unknown line action %s') % line_action)
        # forms involved here are built dynamically by Typescript, should redirect instead of
        #   trying to use normal form errors
        return HttpResponseRedirect(request.path)

    def handle_line_bulk(self, request, ids):
        study = self.get_object()
        total = len(ids)
        saved = 0
        for value in ids:
            line = self._get_line(value)
            if line:
                form = LineForm(request.POST, instance=line, prefix='line', study=study)
                form.check_bulk_edit()  # removes fields having disabled bulk edit checkbox
                if form.is_valid():
                    form.save()
                    saved += 1
                else:
                    for error in form.errors.values():
                        messages.warning(request, error)
        messages.success(
            request,
            _('Saved %(saved)s of %(total)s Lines') % {
                'saved': saved,
                'total': total,
            }
        )
        return True

    def handle_line_edit(self, request, context, pk):
        study = self.get_object()
        line = self._get_line(pk)
        if line:
            form = LineForm(request.POST, instance=line, prefix='line', study=study)
            context['new_line'] = form
            if form.is_valid():
                form.save()
                messages.success(
                    request,
                    _("Saved Line '%(name)s'") % {
                        'name': form['name'].value(),
                    }
                )
                return True
        else:
            messages.error(request, _('Failed to load line for editing.'))
        return False

    def handle_line_new(self, request, context):
        form = LineForm(request.POST, prefix='line', study=self.get_object())
        if form.is_valid():
            form.save()
            messages.success(
                request,
                _("Added Line '%(name)s'") % {
                    'name': form['name'].value(),
                }
            )
            return True
        context['new_line'] = form
        return False

    def _get_export_types(self):
        return {
            'csv': ExportView.as_view(),
            'sbml': SbmlView.as_view(),
            'study': StudyCreateView.as_view(),
            'worklist': WorklistView.as_view(),
        }

    def _get_line(self, line_id):
        study = self.get_object()
        try:
            return Line.objects.get(pk=line_id, study=study)
        except Line.DoesNotExist:
            logger.warning('Failed to load (line, study) combo (%s,%s)' % (line_id, study.pk))
        return None


class StudyDetailView(StudyDetailBaseView):
    """ Study details page, displays graph/assay data. """
    template_name = 'main/study-data.html'

    def get_actions(self, can_write=False):
        action_lookup = super(StudyDetailView, self).get_actions(can_write=can_write)
        action_lookup.update({
            'assay_action': self.handle_assay_action,
        })
        if can_write:
            action_lookup.update({
                'assay': self.handle_assay,
                'clone': self.handle_clone,
                'measurement': self.handle_measurement,
            })
        return action_lookup

    def get_context_data(self, **kwargs):
        context = super(StudyDetailView, self).get_context_data(**kwargs)
        context['showingdata'] = True
        context['new_assay'] = AssayForm(prefix='assay')
        context['new_measurement'] = MeasurementForm(prefix='measurement')
        context['writable'] = self.get_object().user_can_write(self.request.user)
        return context

    def handle_assay(self, request, context, *args, **kwargs):
        assay_id = request.POST.get('assay-assay_id', None)
        assay = self._get_assay(assay_id) if assay_id else None
        if assay:
            form = AssayForm(request.POST, instance=assay, lines=[assay.line_id], prefix='assay')
        else:
            ids = request.POST.getlist('lineId', [])
            form = AssayForm(request.POST, lines=ids, prefix='assay')
            if len(ids) == 0:
                form.add_error(None, ValidationError(
                    _('Must select at least one line to add Assay'),
                    code='no-lines-selected'
                    ))
        if form.is_valid():
            form.save()
            return True
        context['new_assay'] = form
        return False

    def handle_assay_action(self, request, context, *args, **kwargs):
        assay_action = request.POST.get('assay_action', None)
        can_write = self.object.user_can_write(request.user)
        form_valid = False
        # allow any who can view to export
        if assay_action == 'export':
            export_type = request.POST.get('export', 'csv')
            if export_type == 'sbml':
                return SbmlView.as_view()
            else:
                return ExportView.as_view()
        # but not edit
        elif not can_write:
            messages.error(request, 'You do not have permission to modify this study.')
        elif assay_action == 'delete':
            form_valid = self.handle_measurement_delete(request)
        elif assay_action == 'edit':
            form_valid = self.handle_measurement_edit(request)
        elif assay_action == 'update':
            form_valid = self.handle_measurement_update(request, context)
        else:
            messages.error(
                request,
                _('Unknown assay action %(action)s') % {
                    'action': assay_action
                }
            )
        return form_valid

    def handle_measurement(self, request, context, *args, **kwargs):
        ids = request.POST.getlist('assayId', [])
        form = MeasurementForm(request.POST, assays=ids, prefix='measurement')
        if len(ids) == 0:
            form.add_error(
                None,
                ValidationError(
                    _('Must select at least one assay to add Measurement'),
                    code='no-assays-selected',
                )
            )
        if form.is_valid():
            form.save()
            return True
        context['new_measurement'] = form
        return False

    def handle_measurement_delete(self, request):
        assay_ids = request.POST.getlist('assayId', [])
        measure_ids = request.POST.getlist('measurementId', [])
        # define base querysets first
        assays = Assay.objects.filter(pk__in=assay_ids)
        assays_counted = assays.annotate(v_count=Count('measurement__measurementvalue'))
        measures = Measurement.objects.filter(Q(assay_id__in=assay_ids) | Q(pk__in=measure_ids))
        measures_counted = measures.annotate(v_count=Count('measurementvalue'))
        # start counts at zero
        assay_count = 0
        measurement_count = 0
        try:
            # real deletion for anything without measurement values
            foo, info = measures_counted.filter(v_count=0).delete()
            measurement_count += info.get(Measurement._meta.label, 0)
            foo, info = assays_counted.filter(v_count=0).delete()
            measurement_count += info.get(Measurement._meta.label, 0)
            assay_count += info.get(Assay._meta.label, 0)
            # "deleting" the rest by setting active to False
            assay_count += assays.update(active=False)
            measurement_count += measures.update(active=False)
            messages.success(
                request,
                _('Deleted %(assay)d Assays and %(measurement)d Measurements.') % {
                    'assay': assay_count,
                    'measurement': measurement_count,
                }
            )
        except Exception as e:
            logger.exception('Failed to do measurement deletion')
        return True

    def handle_measurement_edit(self, request):
        assay_ids = request.POST.getlist('assayId', [])
        measure_ids = request.POST.getlist('measurementId', [])
        measures = Measurement.objects.filter(
            Q(assay_id__in=assay_ids) | Q(id__in=measure_ids),
        ).select_related(
            'assay__line', 'assay__protocol', 'measurement_type',
        ).order_by(
            'assay__line_id', 'assay_id',
        ).prefetch_related(
            Prefetch('measurementvalue_set', queryset=MeasurementValue.objects.order_by('x'))
        )
        # map sequence of measurements to structure of unique lines/assays
        lines = {}
        for m in measures:
            a = m.assay
            l = a.line
            line_dict = lines.setdefault(l.id, {'line': l, 'assays': {}, })
            assay_dict = line_dict['assays'].setdefault(a.id, {
                'assay': a,
                'measures': collections.OrderedDict(),
            })
            assay_dict['measures'][m.id] = {
                'measure': m,
                'form': MeasurementValueFormSet(
                    instance=m,
                    prefix=str(m.id),
                    queryset=m.measurementvalue_set.order_by('x')
                ),
            }
        return self.handle_measurement_edit_response(request, lines, measures)

    def handle_measurement_edit_response(self, request, lines, measures):
        return render(
            request,
            'main/edit_measurement.html',
            context={
                'lines': lines,
                'measures': ','.join(['%s' % m.pk for m in measures]),
                'study': self.object,
            },
        )

    def handle_measurement_update(self, request, context):
        measure_ids = request.POST.get('measureId', '')
        measures = Measurement.objects.filter(
            id__in=measure_ids.split(',')
        ).select_related(
            'assay__line', 'assay__protocol', 'measurement_type',
        ).order_by(
            'assay__line_id', 'assay_id',
        ).prefetch_related(
            Prefetch('measurementvalue_set', queryset=MeasurementValue.objects.order_by('x'))
        )
        is_valid = True
        # map sequence of measurements to structure of unique lines/assays
        lines = {}
        for m in measures:
            a = m.assay
            l = a.line
            line_dict = lines.setdefault(l.id, {'line': l, 'assays': {}, })
            assay_dict = line_dict['assays'].setdefault(
                a.id,
                {
                    'assay': a,
                    'measures': collections.OrderedDict(),
                }
            )
            aform = MeasurementValueFormSet(
                request.POST or None,
                instance=m,
                prefix=str(m.id),
                queryset=m.measurementvalue_set.order_by('x'),
            )
            if aform.is_valid():
                aform.save()
            else:
                is_valid = False
            assay_dict['measures'][m.id] = {
                'measure': m,
                'form': aform,
            }
        if not is_valid:
            return self.handle_measurement_edit_response(request, lines, measures)
        return True

    def get(self, request, *args, **kwargs):
        self.object = self.get_object()
        # redirect to overview page if there are no lines or assays
        if self.object.line_set.count() == 0:
            return HttpResponseRedirect(
                reverse('main:overview', kwargs={'slug': self.object.slug})
            )
        # redirect to lines page if there are no assays
        if Assay.objects.filter(line__study=self.object).count() == 0:
            return HttpResponseRedirect(
                reverse('main:lines', kwargs={'slug': self.object.slug})
            )
        return super(StudyDetailView, self).get(request, *args, **kwargs)

    def _get_assay(self, assay_id):
        study = self.get_object()
        try:
            return Assay.objects.get(pk=assay_id, line__study=study)
        except Assay.DoesNotExist:
            logger.warning('Failed to load assay,study combo %s,%s' % (assay_id, study.pk))
        return None


class StudyDeleteView(StudyLinesView):
    """ Confirmation view for deleting objects from a Study. """
    template_name = 'main/study-delete-confirm.html'

    def get_actions(self, can_write=False):
        """ Return a dict mapping action names to functions performing the action. """
        action_lookup = collections.defaultdict(lambda: self.handle_unknown)
        if can_write:
            action_lookup.update({
                'disable': self.handle_line_delete,
                'study_delete': self.handle_study_delete,
            })
        return action_lookup

    def get_context_data(self, **kwargs):
        context = super(StudyDeleteView, self).get_context_data(**kwargs)
        request = kwargs.get('request')
        form = ExportSelectionForm(data=request.POST, user=request.user, exclude_disabled=False)
        context['select_form'] = form
        context['cancel_link'] = request.path
        return context

    def handle_line_delete(self, request, context, *args, **kwargs):
        context['typename'] = _('Line')
        context['item_names'] = [l.name for l in context['select_form'].selection.lines]
        context['confirm_action'] = 'disable_confirm'
        return False

    def handle_study_delete(self, request, context, *args, **kwargs):
        context['typename'] = _('Study')
        context['item_names'] = [self.object.name]
        context['confirm_action'] = 'delete_confirm'
        return False


class EDDExportView(generic.TemplateView):
    """ Base view for exporting EDD information. """
    def __init__(self, *args, **kwargs):
        super(EDDExportView, self).__init__(*args, **kwargs)
        self._export = None
        self._selection = ExportSelection(None)

    def get(self, request, *args, **kwargs):
        context = self.get_context_data(**kwargs)
        context.update(self.init_forms(request, request.GET))
        return self.render_to_response(context)

    def get_context_data(self, **kwargs):
        context = super(EDDExportView, self).get_context_data(**kwargs)
        return context

    def get_selection(self):
        return self._selection
    selection = property(get_selection)

    def get_template_names(self):
        """ Override in child classes to specify alternate templates. """
        return ['main/export.html', ]

    def init_forms(self, request, payload):
        select_form = ExportSelectionForm(data=payload, user=request.user)
        try:
            self._selection = select_form.get_selection()
        except Exception as e:
            logger.exception("Failed to validate forms for export: %s", e)
        return {
            'download': payload.get('action', None) == 'download',
            'select_form': select_form,
            'selection': self.selection,
        }

    def post(self, request, *args, **kwargs):
        context = self.get_context_data(**kwargs)
        context.update(self.init_forms(request, request.POST))
        return self.render_to_response(context)

    def render_to_response(self, context, **kwargs):
        if context.get('download', False) and self._export:
            response = HttpResponse(self._export.output(), content_type='text/csv')
            # set download filename as the first name in the exported studies
            study = self._export.selection.studies[0]
            response['Content-Disposition'] = 'attachment; filename="%s.csv"' % study.name
            return response
        return super(EDDExportView, self).render_to_response(context, **kwargs)


class ExportView(EDDExportView):
    """ View to export EDD information in a table/CSV format. """
    def init_forms(self, request, payload):
        context = super(ExportView, self).init_forms(request, payload)
        context.update(
            option_form=None,
            output='',
        )
        try:
            initial = ExportOptionForm.initial_from_user_settings(request.user)
            option_form = ExportOptionForm(data=payload, initial=initial, selection=self.selection)
            context.update(option_form=option_form)
            if option_form.is_valid():
                self._export = TableExport(self.selection, option_form.options, None)
                context.update(output=self._export.output())
        except Exception as e:
            logger.exception("Failed to validate forms for export: %s", e)
        return context


class WorklistView(EDDExportView):
    """ View to export lines in a worklist template. """
    def get_template_names(self):
        """ Override in child classes to specify alternate templates. """
        return ['main/worklist.html', ]

    def init_forms(self, request, payload):
        context = super(WorklistView, self).init_forms(request, payload)
        worklist_form = WorklistForm()
        context.update(
            defaults_form=worklist_form.defaults_form,
            flush_form=worklist_form.flush_form,
            output='',
            worklist_form=worklist_form,
        )
        try:
            worklist_form = WorklistForm(data=payload)
            context.update(
                defaults_form=worklist_form.defaults_form,
                flush_form=worklist_form.flush_form,
                worklist_form=worklist_form,
            )
            if worklist_form.is_valid():
                self._export = WorklistExport(
                    self.selection,
                    worklist_form.options,
                    worklist_form.worklist,
                )
                context.update(output=self._export.output())
        except Exception as e:
            logger.exception("Failed to validate forms for export: %s", e)
        return context


class SbmlView(EDDExportView):
    def __init__(self, *args, **kwargs):
        super(SbmlView, self).__init__(*args, **kwargs)
        self.sbml_export = None

    def get_template_names(self):
        """ Override in child classes to specify alternate templates. """
        return ['main/sbml_export.html', ]

    def init_forms(self, request, payload):
        context = super(SbmlView, self).init_forms(request, payload)
        self.sbml_export = SbmlExport(self.selection)
        return self.sbml_export.init_forms(payload, context)

    def render_to_response(self, context, **kwargs):
        download = context.get('download', False)
        if download and self.sbml_export:
            match_form = context.get('match_form', None)
            time_form = context.get('time_form', None)
            if match_form and time_form and match_form.is_valid() and time_form.is_valid():
                time = time_form.cleaned_data['time_select']
                response = HttpResponse(
                    self.sbml_export.output(time, match_form.cleaned_data),
                    content_type='application/sbml+xml'
                )
                # set download filename
                filename = time_form.cleaned_data['filename']
                response['Content-Disposition'] = 'attachment; filename="%s"' % filename
                return response
        return super(SbmlView, self).render_to_response(context, **kwargs)


# /study/<study_id>/measurements/<protocol_id>/
def study_measurements(request, pk=None, slug=None, protocol=None):
    """ Request measurement data in a study. """
    obj = load_study(request, pk=pk, slug=slug)
    measure_types = MeasurementType.objects.filter(
        measurement__assay__line__study=obj,
        measurement__assay__protocol_id=protocol,
    ).distinct()
    # stash QuerySet to use in both measurements and total_measures below
    qmeasurements = Measurement.objects.filter(
        assay__line__study=obj,
        assay__protocol_id=protocol,
        active=True,
        assay__line__active=True,
    )
    # Limit the measurements returned to keep browser performance
    measurements = qmeasurements.order_by('id')[:5000]
    total_measures = qmeasurements.values('assay_id').annotate(count=Count('assay_id'))
    measure_list = list(measurements)
    if len(measure_list):
        # only try to pull values when we have measurement objects
        values = MeasurementValue.objects.filter(
            measurement__assay__line__study=obj,
            measurement__assay__protocol_id=protocol,
            measurement__active=True,
            measurement__assay__line__active=True,
            measurement__pk__range=(measure_list[0].id, measure_list[-1].id),
        )
    else:
        values = []
    value_dict = collections.defaultdict(list)
    for v in values:
        value_dict[v.measurement_id].append((v.x, v.y))
    payload = {
        'total_measures': {
            x['assay_id']: x.get('count', 0) for x in total_measures if 'assay_id' in x
        },
        'types': {t.pk: t.to_json() for t in measure_types},
        'measures': [m.to_json() for m in measure_list],
        'data': value_dict,
    }
    return JsonResponse(payload, encoder=utilities.JSONEncoder)


# /study/<study_id>/measurements/<protocol_id>/<assay_id>/
def study_assay_measurements(request, pk=None, slug=None, protocol=None, assay=None):
    """ Request measurement data in a study, for a single assay. """
    obj = load_study(request, pk=pk, slug=slug)
    measure_types = MeasurementType.objects.filter(
        measurement__assay__line__study=obj,
        measurement__assay__protocol_id=protocol,
        measurement__assay=assay,
        ).distinct()
    # stash QuerySet to use in both measurements and total_measures below
    qmeasurements = Measurement.objects.filter(
        assay__line__study_id=obj.pk,
        assay__protocol_id=protocol,
        assay=assay,
        active=True,
        assay__active=True,
        assay__line__active=True,
        )
    # Limit the measurements returned to keep browser performant
    measurements = qmeasurements.order_by('id')[:5000]
    total_measures = qmeasurements.values('assay_id').annotate(count=Count('assay_id'))
    measure_list = list(measurements)
    values = MeasurementValue.objects.filter(
        measurement__assay__line__study_id=obj.pk,
        measurement__assay__protocol_id=protocol,
        measurement__assay=assay,
        measurement__active=True,
        measurement__assay__active=True,
        measurement__assay__line__active=True,
        measurement__id__range=(measure_list[0].id, measure_list[-1].id),
        )
    value_dict = collections.defaultdict(list)
    for v in values:
        value_dict[v.measurement_id].append((v.x, v.y))
    payload = {
        'total_measures': {
            x['assay_id']: x.get('count', 0) for x in total_measures if 'assay_id' in x
        },
        'types': {t.pk: t.to_json() for t in measure_types},
        'measures': map(lambda m: m.to_json(), measure_list),
        'data': value_dict,
    }
    return JsonResponse(payload, encoder=utilities.JSONEncoder)


# /study/search/
def study_search(request):
    """ View function handles incoming requests to search solr """
    solr = StudySearch(ident=request.user)
    query = request.GET.get('q', 'active:true')
    opt = request.GET.copy()
    opt['edismax'] = True
    data = solr.query(query=query, options=opt.dict())
    # loop through results and attach URL to each
    query_response = data['response']
    for doc in query_response['docs']:
        doc['url'] = reverse('main:detail', kwargs={'slug': doc['slug']})
    return JsonResponse(query_response, encoder=utilities.JSONEncoder)


# /study/<study_id>/edddata/
def study_edddata(request, pk=None, slug=None):
    """
    Various information (both global and study-specific) that populates the
    EDDData JS object on the client.
    """
    model = load_study(request, pk=pk, slug=slug)
    data_misc = get_edddata_misc()
    data_study = get_edddata_study(model)
    data_study.update(data_misc)
    return JsonResponse(data_study, encoder=utilities.JSONEncoder)


# /study/<study_id>/assaydata/
def study_assay_table_data(request, pk=None, slug=None):
    """ Request information on assays associated with a study. """
    model = load_study(request, pk=pk, slug=slug)
    # FIXME filter protocols?
    protocols = Protocol.objects.all()
    lines = model.line_set.all()
    return JsonResponse({
        "ATData": {
            "existingProtocols": {p.id: p.name for p in protocols},
            "existingLines": [{"n": l.name, "id": l.id} for l in lines],
            "existingAssays": model.get_assays_by_protocol(),
        },
        "EDDData": get_edddata_study(model),
    }, encoder=utilities.JSONEncoder)


# /study/<study_id>/map/
def study_map(request, pk=None, slug=None):
    """ Request information on metabolic map associated with a study. """
    obj = load_study(request, pk=pk, slug=slug)
    try:
        mmap = SBMLTemplate.objects.get(study=obj)
        return JsonResponse(
            {
                "name": mmap.name,
                "id": mmap.pk,
                "biomassCalculation": mmap.biomass_calculation,
            },
            encoder=utilities.JSONEncoder,
        )
    except SBMLTemplate.DoesNotExist as e:
        return JsonResponse(
            {"name": "", "biomassCalculation": -1, },
            encoder=utilities.JSONEncoder
        )
    except Exception as e:
        raise e


class StudyPermissionJSONView(StudyObjectMixin, generic.detail.BaseDetailView):
    """ Implements a REST-style view for /study/<id-or-slug>/permissions/ """

    def get(self, request, *args, **kwargs):
        self.object = self.get_object()
        return JsonResponse([
            permission.to_json()
            for permission in self.object.get_combined_permission()
        ])

    def head(self, request, *args, **kwargs):
        self.object = self.get_object()
        return HttpResponse(status=200)

    def post(self, request, *args, **kwargs):
        self.object = self.get_object()
        self._check_write_permission(request)
        try:
            perms = json.loads(request.POST.get('data', '[]'))
            # make requested changes as a group, or not at all
            with transaction.atomic():
                for permission_def in perms:
                    self._handle_permission_update(permission_def)
        except Exception as e:
            logger.exception('Error modifying study (%s) permissions: %s', self.object, e)
            return HttpResponse(status=500)
        return HttpResponse(status=204)

    # Treat PUT requests the same as POST
    put = post

    def delete(self, request, *args, **kwargs):
        self.object = self.get_object()
        self._check_write_permission(request)
        try:
            # make requested changes as a group, or not at all
            with transaction.atomic():
                self.object.everyonepermission_set.all().delete()
                self.object.grouppermission_set.all().delete()
                self.object.userpermission_set.all().delete()
        except Exception as e:
            logger.exception('Error deleting study (%s) permissions: %s', self.object, e)
            return HttpResponse(status=500)
        return HttpResponse(status=204)

    def _check_write_permission(self, request):
        if not self.object.user_can_write(request.user):
            raise PermissionDenied(_("You do not have permission to modify this study."))

    def _handle_permission_update(self, permission_def):
        ptype = permission_def.get('type', None)
        kwargs = dict(study=self.object)
        defaults = dict(permission_type=ptype)
        if 'group' in permission_def:
            kwargs.update(group_id=permission_def['group'].get('id', 0))
            manager = self.object.grouppermission_set
        elif 'user' in permission_def:
            kwargs.update(user_id=permission_def['user'].get('id', 0))
            manager = self.object.userpermission_set
        elif 'public' in permission_def:
            manager = self.object.everyonepermission_set

        if manager is None or ptype is None:
            logger.warning('Invalid permission type for add')
        elif ptype == StudyPermission.NONE:
            manager.filter(**kwargs).delete()
        else:
            kwargs.update(defaults=defaults)
            manager.update_or_create(**kwargs)


# /study/<study_id>/import/
@ensure_csrf_cookie
def study_import_table(request, pk=None, slug=None):
    """
    View for importing tabular data (replaces AssayTableData.cgi).
    :raises: Exception if an error occurrs during the import attempt
    """
    study = load_study(request, pk=pk, slug=slug, permission_type=StudyPermission.CAN_EDIT)
    user_can_write = study.user_can_write(request.user)

    # FIXME protocol display on import page should be an autocomplete
    protocols = Protocol.objects.order_by('name')

    if request.method == "POST":
        if logger.isEnabledFor(logging.DEBUG):
            logger.debug('\n'.join([
                '%(key)s : %(value)s' % {'key': key, 'value': request.POST[key]}
                for key in sorted(request.POST)
            ]))
        try:
            storage = redis.ScratchStorage()
            # save POST to scratch space as urlencoded string
            key = storage.save(request.POST.urlencode())
            result = import_table_task.delay(study.pk, request.user.pk, key)
            # save task ID for notification later
            request.user.profile.tasks.create(uuid=result.id)
            messages.add_message(
                request,
                msg_constants.SUCCESS_PERSISTENT,
                _('Data is submitted for import. You may continue to use EDD, another message '
                  'will appear once the import is complete.')
            )
        except RuntimeError as e:
            logger.exception('Data import failed: %s', e.message)

            # show the first error message to the user. continuing the import attempt to collect
            # more potentially-useful errors makes the code too complex / hard to maintain.
            messages.error(request, e)
            # redirect to study page
        return HttpResponseRedirect(reverse('main:detail', kwargs={'slug': study.slug}))
    return render(
        request,
        "main/import.html",
        context={
            "study": study,
            "protocols": protocols,
            "writable": user_can_write,
        },
    )


# /study/<study_id>/describe/
@ensure_csrf_cookie
def study_describe_experiment(request, pk=None, slug=None):
    """
    View for defining a study's lines / assays from an Experiment Description file.
    """

    # load the study first to detect any permission errors / fail early
    study = load_study(request, pk=pk, slug=slug, permission_type=StudyPermission.CAN_EDIT)

    if request.method != "POST":
        raise MethodNotAllowed(request.method)

    # parse request parameter input to keep subsequent code relatively format-agnostic
    user = request.user
    dry_run = request.GET.get(DRY_RUN_PARAM, False)
    allow_duplicate_names = request.GET.get(ALLOW_DUPLICATE_NAMES_PARAM, False)
    ignore_ice_related_errors = request.GET.get(IGNORE_ICE_RELATED_ERRORS_PARAM, False)

    # detect the input format
    file = request.FILES.get('file', None)
    # TODO update API of CombinatorialCreationImporter.do_import() to not require a string
    #   filename to switch between Excel and JSON modes
    EXCEL_TYPES = [
        'application/vnd.ms-excel',
        'application/vnd.openxmlformats-officedocument.spreadsheetml.sheet',
    ]
    if file and file.content_type in EXCEL_TYPES:
        filename = file.name
    elif file and file.content_type == 'application/json':
        filename = None
    elif file:
        summary = ImportErrorSummary(BAD_FILE_CATEGORY, UNSUPPORTED_FILE_TYPE)
        summary.add_occurrence(file.content_type)
        errors = {BAD_FILE_CATEGORY: {UNSUPPORTED_FILE_TYPE: summary}}
        return JsonResponse(_build_response_content(errors, {}), status=codes.bad_request)
    else:
        summary = ImportErrorSummary(BAD_FILE_CATEGORY, "File missing")
        errors = {BAD_FILE_CATEGORY: {"File missing": summary}}
        return JsonResponse(_build_response_content(errors, {}), status=codes.bad_request)

    logger.info('Parsing file')

    options = ExperimentDescriptionOptions(allow_duplicate_names,
                                           dry_run,
                                           ignore_ice_related_errors,
                                           use_ice_part_numbers=is_excel_file)

    # attempt the import
    importer = CombinatorialCreationImporter(study, user)
    try:
        with transaction.atomic(savepoint=False):
<<<<<<< HEAD
            status_code, reply_content = importer.do_import(
                file,
                allow_duplicate_names,
                dry_run,
                ignore_ice_related_errors,
                excel_filename=filename
            )
=======
            status_code, reply_content = (
                importer.do_import(request, options, excel_filename=file_name))
>>>>>>> 4bc42661
        logger.debug('Reply content: %s' % json.dumps(reply_content))
        return JsonResponse(reply_content, status=status_code)

    except RuntimeError as e:
        # log the exception, but return a response to the GUI/client anyway to help it remain
        # responsive
        importer.add_error(INTERNAL_EDD_ERROR_CATEGORY, UNPREDICTED_ERROR, str(e))

        logger.exception('Unpredicted exception occurred during experiment description processing')

        importer.send_unexpected_err_email(dry_run,
                                           ignore_ice_related_errors,
                                           allow_duplicate_names)

        return JsonResponse(
            _build_response_content(importer.errors, importer.warnings),
            status=INTERNAL_SERVER_ERROR
        )


# /utilities/parsefile/
# To reach this function, files are sent from the client by the Utl.FileDropZone class (in Utl.ts).
def utilities_parse_import_file(request):
    """
    Attempt to process posted data as either a TSV or CSV file or Excel spreadsheet and extract a
    table of data automatically.
    """
    # These are embedded by Utl.FileDropZone. Here for reference.
    # file_name = request.POST['HTTP_X_FILE_NAME']
    # file_size = request.POST['HTTP_X_FILE_SIZE']
    # file_type = request.POST['HTTP_X_FILE_TYPE']
    # file_date = request.POST['HTTP_X_FILE_DATE']

    # In requests from OS X clients, we can use the file_type value. For example, a modern Excel
    # document is reported as "application/vnd.openxmlformats-officedocument.spreadsheetml.sheet",
    # and it's consistent across Safari, Firefox, and Chrome. However, on Windows XP, file_type is
    # always blank, so we need to fall back to file name extensions like ".xlsx" and ".xls".

    # The Utl.JS.guessFileType() function in Utl.ts applies logic like this to guess the type, and
    # that guess is sent along in a custom header:
    file = request.FILES.get('file')
    # TODO these do not need to be named with X_ prefix anymore
    edd_file_type = request.POST['X_EDD_FILE_TYPE']
    edd_import_mode = request.POST['X_EDD_IMPORT_MODE']

    parse_fn = find_parser(edd_import_mode, edd_file_type)
    if parse_fn:
        try:
            result = parse_fn(file)
            return JsonResponse({
                'file_type': result.file_type,
                'file_data': result.parsed_data,
            })
        except Exception as e:
            logger.exception('Import file parse failed: %s', e)
            return JsonResponse({'python_error': str(e)}, status=500)
    return JsonResponse(
        {
            "python_error": "The uploaded file could not be interpreted as either an Excel "
                            "spreadsheet or an XML file.  Please check that the contents are "
                            "formatted correctly. (Word documents are not allowed!)"
        },
        status=500
    )


# /study/<study_id>/import/rnaseq/
@ensure_csrf_cookie
def study_import_rnaseq(request, pk=None, slug=None):
    """ View for importing multiple sets of RNA-seq measurements in various simple tabular formats
        defined by us.  Handles both GET and POST. """
    messages = {}
    model = load_study(request, pk=pk, slug=slug, permission_type=StudyPermission.CAN_EDIT)
    lines = model.line_set.all()
    if request.method == "POST":
        try:
            result = import_rna_seq.from_form(request, model)
            messages["success"] = "Added %d measurements in %d assays." % (
                result.n_assay, result.n_meas)
        except ValueError as e:
            messages["error"] = str(e)
    return render(
        request,
        "main/import_rnaseq.html",
        context={
            "messages": messages,
            "study": model,
            "lines": lines,
        },
    )


# /study/<study_id>/import/rnaseq/edgepro/
@ensure_csrf_cookie
def study_import_rnaseq_edgepro(request, pk=None, slug=None):
    """ View for importing a single set of RNA-seq measurements from the EDGE-pro pipeline,
        attached to an existing Assay.  Handles both GET and POST. """
    messages = {}
    study = load_study(request, pk=pk, slug=slug, permission_type=StudyPermission.CAN_EDIT)
    assay_id = None
    if request.method == "GET":
        assay_id = request.POST.get("assay", None)
    elif request.method == "POST":
        assay_id = request.POST.get("assay", None)
        try:
            if assay_id is None or assay_id == "":
                raise ValueError("Assay ID required for form submission.")
            result = import_rnaseq_edgepro.from_form(request=request, study=study)
            messages["success"] = result.format_message()
        except ValueError as e:
            messages["error"] = str(e)
    protocol = Protocol.objects.get(name="Transcriptomics")
    assays_ = Assay.objects.filter(
        protocol=protocol,
        line__study=study,
    ).prefetch_related(
        "measurement_set",
    ).select_related(
        "line",
        "protocol",
    )
    assay_info = []
    for assay in assays_:
        assay_info.append({
            "id": assay.id,
            "long_name": assay.name,
            "n_meas": assay.measurement_set.count(),
        })
    return render(
        request,
        "main/import_rnaseq_edgepro.html",
        context={
            "selected_assay_id": assay_id,
            "assays": assay_info,
            "messages": messages,
            "study": study,
        },
    )


# /study/<study_id>/import/rnaseq/parse/
def study_import_rnaseq_parse(request, pk=None, slug=None):
    """ Parse raw data from an uploaded text file, and return JSON object of processed result.
        Result is identical to study_import_rnaseq_process, but this method is invoked by
        drag-and-drop of a file (via filedrop.js). """
    study = load_study(request, pk=pk, slug=slug, permission_type=StudyPermission.CAN_EDIT)
    referrer = request.META['HTTP_REFERER']
    result = None
    # XXX slightly gross: using HTTP_REFERER to dictate choice of parsing
    # functions
    try:
        if "edgepro" in referrer:
            result = interpret_edgepro_data(raw_data=request.read())
            result['format'] = "edgepro"
        else:
            result = interpret_raw_rna_seq_data(raw_data=request.read(), study=study)
            result['format'] = "generic"
    except ValueError as e:
        return JsonResponse({"python_error": str(e)})
    else:
        return JsonResponse(result)


# /study/<study_id>/import/rnaseq/process/
def study_import_rnaseq_process(request, pk=None, slug=None):
    """ Process form submission containing either a file or text field, and return JSON object of
        processed result. """
    study = load_study(request, pk=pk, slug=slug, permission_type=StudyPermission.CAN_EDIT)
    assert(request.method == "POST")
    try:
        data = request.POST.get("data", "").strip()
        file_name = None
        if data == "":
            data_file = request.FILES.get("file_name", None)
            if (data_file is None):
                raise ValueError("Either a text file or pasted table is "
                                 "required as input.")
            data = data_file.read()
            file_name = data_file.name
        result = None
        if request.POST.get("format") == "htseq-combined":
            result = interpret_raw_rna_seq_data(raw_data=data, study=study, file_name=file_name)
        elif request.POST.get("format") == "edgepro":
            result = interpret_edgepro_data(raw_data=data, study=study, file_name=file_name)
        else:
            raise ValueError("Format needs to be specified!")
    except ValueError as e:
        return JsonResponse({"python_error": str(e)})
    except Exception as e:
        logger.error('Exception in RNASeq import process: %s', e)
    else:
        return JsonResponse(result)


# /data/users/
def data_users(request):
    return JsonResponse({"EDDData": get_edddata_users()}, encoder=utilities.JSONEncoder)


# /data/misc/
def data_misc(request):
    return JsonResponse({"EDDData": get_edddata_misc()}, encoder=utilities.JSONEncoder)


# /data/measurements/
def data_measurements(request):
    data_meas = get_edddata_measurement()
    data_misc = get_edddata_misc()
    data_meas.update(data_misc)
    return JsonResponse({"EDDData": data_meas}, encoder=utilities.JSONEncoder)


# /data/sbml/
def data_sbml(request):
    all_sbml = SBMLTemplate.objects.all()
    return JsonResponse(
        [sbml.to_json() for sbml in all_sbml],
        encoder=utilities.JSONEncoder,
        safe=False,
        )


# /data/sbml/<sbml_id>/
def data_sbml_info(request, sbml_id):
    sbml = get_object_or_404(SBMLTemplate, pk=sbml_id)
    return JsonResponse(sbml.to_json(), encoder=utilities.JSONEncoder)


# /data/sbml/<sbml_id>/reactions/
def data_sbml_reactions(request, sbml_id):
    sbml = get_object_or_404(SBMLTemplate, pk=sbml_id)
    rlist = sbml.load_reactions()
    return JsonResponse(
        [{
            "metabolicMapID": sbml_id,
            "reactionName": r.getName(),
            "reactionID": r.getId(),
        } for r in rlist if 'biomass' in r.getId()],
        encoder=utilities.JSONEncoder,
        safe=False,
        )


# /data/sbml/<sbml_id>/reactions/<rxn_id>/
def data_sbml_reaction_species(request, sbml_id, rxn_id):
    sbml = get_object_or_404(SBMLTemplate, pk=sbml_id)
    rlist = sbml.load_reactions()
    found = [r for r in rlist if rxn_id == r.getId()]
    if len(found):
        all_species = [
            rxn.getSpecies() for rxn in found[0].getListOfReactants()
            ] + [
            rxn.getSpecies() for rxn in found[0].getListOfProducts()
            ]
        matched = MetaboliteSpecies.objects.filter(
            species__in=all_species,
            sbml_template_id=sbml_id,
        ).select_related(
            'measurement_type',
        )
        matched_json = {m.species: m.measurement_type.to_json() for m in matched}
        unmatched = [s for s in all_species if s not in matched_json]
        # old EDD tries to generate SBML species names for all metabolites and match
        # below is the inverse; take a species name, try to extract short_name, and search
        guessed_json = {}

        def sub_symbol(name):
            name = re.sub(r'_DASH_', '-', name)
            name = re.sub(r'_LPAREN_', '(', name)
            name = re.sub(r'_RPAREN_', ')', name)
            name = re.sub(r'_LSQBKT_', '[', name)
            name = re.sub(r'_RSQBKT_', ']', name)
            return name
        for s in unmatched:
            match = re.search(r'^(?:M_)?(\w+?)(?:_c_?)?$', s)
            if match:
                candidate_names = [match.group(1), sub_symbol(match.group(1)), ]
                guessed = Metabolite.objects.filter(short_name__in=candidate_names)
                guessed_json.update({s: m.to_json() for m in guessed})
        # make sure actual matches take precedence
        guessed_json.update(matched_json)
        return JsonResponse(
            guessed_json,
            encoder=utilities.JSONEncoder,
            safe=False,
            )
    raise Http404("Could not find reaction")


# /data/sbml/<sbml_id>/reactions/<rxn_id>/compute/ -- POST ONLY --
def data_sbml_compute(request, sbml_id, rxn_id):
    sbml = get_object_or_404(SBMLTemplate, pk=sbml_id)
    rlist = sbml.load_reactions()
    found = [r for r in rlist if rxn_id == r.getId()]
    spp = request.POST.getlist('species', [])
    if len(found):
        def sumMetaboliteStoichiometries(species, info):
            total = 0
            for sp in species:
                try:
                    m = MetaboliteSpecies.objects.get(
                        species=sp.getSpecies(),
                        sbml_template_id=sbml_id,
                    ).select_related('measurement_type__metabolite')
                    total += sp.getStoichiometry() * m.measurement_type.metabolite.carbon_count
                    info.push(
                        {
                            "metaboliteName": sp.getSpecies(),
                            "stoichiometry": sp.getStoichiometry(),
                            "carbonCount": m.measurement_type.metabolite.carbon_count,
                        })
                except Exception:
                    pass
            return total
        reactants = [r for r in found[0].getListOfReactants() if r.getSpecies() in spp]
        products = [r for r in found[0].getListOfProducts() if r.getSpecies() in spp]
        reactant_info = []
        product_info = []
        biomass = sumMetaboliteStoichiometries(reactants, reactant_info)
        biomass -= sumMetaboliteStoichiometries(products, product_info)
        info = json.dumps(
            {
                "reaction_id": rxn_id,
                "reactants": reactant_info,
                "products": product_info,
            },
            cls=utilities.JSONEncoder)
        sbml.biomass_calculation = biomass
        sbml.biomass_calculation_info = info
        sbml.save()
        return JsonResponse(biomass, encoder=utilities.JSONEncoder, safe=False)
    raise Http404("Could not find reaction")


# /data/strains/
def data_strains(request):
    return JsonResponse({"EDDData": get_edddata_strains()}, encoder=utilities.JSONEncoder)


# /data/metadata/
def data_metadata(request):
    return JsonResponse(
        {
            "EDDData": {
                "MetadataTypes":
                    {m.id: m.to_json() for m in MetadataType.objects.all()},
            }
        },
        encoder=utilities.JSONEncoder)


# /data/carbonsources/
def data_carbonsources(request):
    return JsonResponse({"EDDData": get_edddata_carbon_sources()}, encoder=utilities.JSONEncoder)


# /download/<file_id>/
def download(request, file_id):
    model = Attachment.objects.get(pk=file_id)
    if not model.user_can_read(request.user):
        raise PermissionDenied(_("You do not have access to data associated with this study."))
    response = HttpResponse(model.file.read(), content_type=model.mime_type)
    response['Content-Disposition'] = 'attachment; filename="%s"' % model.filename
    return response


# TODO should only delete on POST, write a confirm delete page with a form to resubmit as POST
def delete_file(request, file_id):
    redirect_url = request.GET.get("redirect", None)
    if redirect_url is None:
        raise SuspiciousOperation(_("Missing redirect URL."))
    model = Attachment.objects.get(pk=file_id)
    if not model.user_can_delete(request.user):
        raise PermissionDenied(_("You do not have permission to remove files associated with "
                                 "this study."))
    model.delete()
    return redirect(redirect_url)


meta_pattern = re.compile(r'(\w*)MetadataType$')


# /search
def search(request):
    """ Naive implementation of model-independent server-side autocomplete backend,
        paired with EDDAutocomplete.js on the client side. Call out to Solr or ICE where
        needed. """
    return model_search(request, request.GET["model"])


AUTOCOMPLETE_VIEW_LOOKUP = {
    'GenericOrMetabolite': autocomplete.search_metaboliteish,
    'Group': autocomplete.search_group,
    'MeasurementCompartment': autocomplete.search_compartment,
    'MetaboliteExchange': autocomplete.search_sbml_exchange,
    'MetaboliteSpecies': autocomplete.search_sbml_species,
    'Registry': autocomplete.search_strain,
    'Strain': autocomplete.search_strain,
    'StudyWritable': autocomplete.search_study_writable,
    'StudyLine': autocomplete.search_study_lines,
    'User': autocomplete.search_user,
}


# /search/<model_name>/
def model_search(request, model_name):
    searcher = AUTOCOMPLETE_VIEW_LOOKUP.get(model_name, None)

    try:
        if searcher:
            return searcher(request)
        elif meta_pattern.match(model_name):
            match = meta_pattern.match(model_name)
            return autocomplete.search_metadata(request, match.group(1))
        else:
            return autocomplete.search_generic(request, model_name)

    except ValidationError as v:
        return JsonResponse(v.message, status=400)<|MERGE_RESOLUTION|>--- conflicted
+++ resolved
@@ -24,7 +24,6 @@
 from requests import codes
 from rest_framework.exceptions import MethodNotAllowed
 
-<<<<<<< HEAD
 from main.importer.experiment_desc.constants import (
     ALLOW_DUPLICATE_NAMES_PARAM,
     BAD_FILE_CATEGORY,
@@ -35,17 +34,8 @@
     UNPREDICTED_ERROR,
     UNSUPPORTED_FILE_TYPE,
 )
-from main.importer.experiment_desc.importer import _build_response_content, ImportErrorSummary
-=======
-from main.importer.experiment_desc.constants import (INTERNAL_SERVER_ERROR, UNPREDICTED_ERROR,
-                                                     BAD_REQUEST, UNSUPPORTED_FILE_TYPE,
-                                                     BAD_FILE_CATEGORY,
-                                                     ALLOW_DUPLICATE_NAMES_PARAM,
-                                                     IGNORE_ICE_RELATED_ERRORS_PARAM,
-                                                     DRY_RUN_PARAM, INTERNAL_EDD_ERROR_CATEGORY)
 from main.importer.experiment_desc.importer import (_build_response_content, ImportErrorSummary,
                                                     ExperimentDescriptionOptions)
->>>>>>> 4bc42661
 from . import autocomplete, models as edd_models, redis
 from .export.forms import ExportOptionForm, ExportSelectionForm, WorklistForm
 from .export.sbml import SbmlExport
@@ -1431,18 +1421,8 @@
     importer = CombinatorialCreationImporter(study, user)
     try:
         with transaction.atomic(savepoint=False):
-<<<<<<< HEAD
-            status_code, reply_content = importer.do_import(
-                file,
-                allow_duplicate_names,
-                dry_run,
-                ignore_ice_related_errors,
-                excel_filename=filename
-            )
-=======
             status_code, reply_content = (
                 importer.do_import(request, options, excel_filename=file_name))
->>>>>>> 4bc42661
         logger.debug('Reply content: %s' % json.dumps(reply_content))
         return JsonResponse(reply_content, status=status_code)
 
