# coding: utf-8
from __future__ import unicode_literals

import collections
import json
import logging
import re

from builtins import str
from django.conf import settings
from django.contrib import messages
from django.core.exceptions import ValidationError
from django.core.urlresolvers import reverse
from django.db import transaction
from django.db.models import Count, Prefetch, Q
from django.http import (
    Http404, HttpResponse, HttpResponseNotAllowed, HttpResponseRedirect, JsonResponse,
)
from django.http.response import HttpResponseForbidden, HttpResponseBadRequest
from django.shortcuts import render, get_object_or_404, redirect
from django.template import RequestContext
from django.template.defaulttags import register
from django.utils.safestring import mark_safe
from django.utils.translation import ugettext_lazy as _
from django.views import generic
from django.views.decorators.csrf import ensure_csrf_cookie
from io import BytesIO

from . import autocomplete
from .importer import (
    TableImport, import_rna_seq, import_rnaseq_edgepro, interpret_edgepro_data,
    interpret_raw_rna_seq_data,
)
from .export.forms import (ExportOptionForm, ExportSelectionForm,  WorklistForm,)
from .export.sbml import SbmlExport
from .export.table import ExportSelection, TableExport, WorklistExport
from .forms import (
    AssayForm, CreateAttachmentForm, CreateCommentForm, CreateStudyForm, LineForm, MeasurementForm,
    MeasurementValueFormSet,
)
from .models import (
    Assay, Attachment, Line, Measurement, MeasurementType, MeasurementValue, Metabolite,
    MetaboliteSpecies, MetadataType, Protocol, SBMLTemplate, Study, StudyPermission, Update,
)
from .signals import study_modified
from .solr import StudySearch
from .utilities import (
    JSONDecimalEncoder, get_edddata_carbon_sources, get_edddata_measurement, get_edddata_misc,
    get_edddata_strains, get_edddata_study, get_edddata_users,
)

logger = logging.getLogger(__name__)


@register.filter(name='lookup')
def lookup(dictionary, key):
    """
    Utility template filter, as Django forbids argument passing in templates. Used for filtering
    out values, e.g. for metadata, of list has EDDObject items and type is a MetadataType:
    {%% for obj in list %%}
    {{ obj.metadata|lookup:type }}
    {%% endfor %%}
    """
    return dictionary.get(key, settings.TEMPLATE_STRING_IF_INVALID)


@register.filter(name='formula')
def formula(molecular_formula):
    """ Convert the molecular formula to a list of dictionaries giving each element and its count.
        This is used in HTML views with <sub> tags. """
    elements = re.findall("([A-Z][a-z]{0,2})([1-9][0-9]*)?", molecular_formula)
    return mark_safe(
        "".join(['%s%s' % (e, '<sub>%s</sub>' % c if c != '' else c) for e, c in elements])
        )


def load_study(request, study_id, permission_type=['R', 'W', ]):
    """ Loads a study as a request user; throws a 404 if the study does not exist OR if no valid
        permissions are set for the user on the study. """
    if request.user.is_superuser:
        return get_object_or_404(Study, pk=study_id)
    return get_object_or_404(
        Study.objects.distinct(),
        Study.user_permission_q(request.user, permission_type),
        pk=study_id,
    )


class StudyCreateView(generic.edit.CreateView):
    """
    View for request to create a study, and the index page.
    """
    form_class = CreateStudyForm
    template_name = 'main/index.html'

    def form_valid(self, form):
        update = Update.load_request_update(self.request)
        study = form.instance
        study.active = True     # defaults to True, but being explicit
        study.created = update
        study.updated = update
        return generic.edit.CreateView.form_valid(self, form)

    def get_context_data(self, **kwargs):
        context = super(StudyCreateView, self).get_context_data(**kwargs)
        context['can_create'] = Study.user_can_create(self.request.user)
        return context

    def get_success_url(self):
        return reverse('main:detail', kwargs={'pk': self.object.pk})


class StudyDetailView(generic.DetailView):
    """ Study details page, displays line/assay data. """
    model = Study
    template_name = 'main/detail.html'

    def get_context_data(self, **kwargs):
        context = super(StudyDetailView, self).get_context_data(**kwargs)
        context['edit_study'] = CreateStudyForm(instance=self.get_object(), prefix='study')
        context['new_assay'] = AssayForm(prefix='assay')
        context['new_attach'] = CreateAttachmentForm()
        context['new_comment'] = CreateCommentForm()
        context['new_line'] = LineForm(prefix='line')
        context['new_measurement'] = MeasurementForm(prefix='measurement')
        context['writable'] = self.get_object().user_can_write(self.request.user)
        return context

    def get_object(self, queryset=None):
        """ Overrides the base method to curry if there is no filtering queryset. """
        # already looked up object and no filter needed, return previous object
        if hasattr(self, '_detail_object') and queryset is None:
            return self._detail_object
        # call parents
        obj = super(StudyDetailView, self).get_object(queryset)
        # save parents result if no filtering queryset
        if queryset is None:
            self._detail_object = obj
        return obj

    def get_queryset(self):
        qs = super(StudyDetailView, self).get_queryset()
        if self.request.user.is_superuser:
            return qs
        return qs.filter(Study.user_permission_q(
            self.request.user, (StudyPermission.READ, StudyPermission.WRITE, ),
        )).distinct()

    def handle_assay(self, request, context, *args, **kwargs):
        assay_id = request.POST.get('assay-assay_id', None)
        assay = self._get_assay(assay_id) if assay_id else None
        if assay:
            form = AssayForm(request.POST, instance=assay, lines=[assay.line_id], prefix='assay')
        else:
            ids = request.POST.getlist('lineId', [])
            form = AssayForm(request.POST, lines=ids, prefix='assay')
            if len(ids) == 0:
                form.add_error(None, ValidationError(
                    _('Must select at least one line to add Assay'),
                    code='no-lines-selected'
                    ))
        context['new_assay'] = form
        if form.is_valid():
            form.save()
            return True
        return False

    def handle_assay_action(self, request, context, *args, **kwargs):
        assay_action = request.POST.get('assay_action', None)
        can_write = self.object.user_can_write(request.user)
        form_valid = False
        # allow any who can view to export
        if assay_action == 'export':
            export_type = request.POST.get('export', 'csv')
            if export_type == 'sbml':
                return SbmlView.as_view()
            else:
                return ExportView.as_view()
        # but not edit
        elif not can_write:
            messages.error(request, 'You do not have permission to modify this study.')
        elif assay_action == 'mark':
            form_valid = self.handle_assay_mark(request)
        elif assay_action == 'delete':
            form_valid = self.handle_measurement_delete(request)
        elif assay_action == 'edit':
            return self.handle_measurement_edit(request)
        elif assay_action == 'update':
            return self.handle_measurement_update(request, context)
        else:
            messages.error(request, 'Unknown assay action %s' % (assay_action))
        return form_valid

    def handle_assay_mark(self, request):
        ids = request.POST.getlist('assayId', [])
        study = self.get_object()
        disable = request.POST.get('disable', None)
        if disable == 'true':
            active = False
        elif disable == 'false':
            active = True
        else:
            messages.error(request, 'Invalid action specified, doing nothing')
            return True
        count = Assay.objects.filter(pk__in=ids, line__study=study).update(active=active)
        messages.success(request, 'Updated %(count)s Assays' % {
            'count': count,
            })
        return True

    def handle_attach(self, request, context, *args, **kwargs):
        form = CreateAttachmentForm(request.POST, request.FILES, edd_object=self.get_object())
        if form.is_valid():
            form.save()
            return True
        else:
            context['new_attach'] = form
        return False

    def handle_clone(self, request, context, *args, **kwargs):
        ids = request.POST.getlist('lineId', [])
        study = self.get_object()
        cloned = 0
        for line_id in ids:
            line = self._get_line(line_id)
            if line:
                # easy way to clone is just pretend to fill out add line form
                initial = LineForm.initial_from_model(line)
                # update name to indicate which is the clone
                initial['name'] = initial['name'] + ' clone'
                clone = LineForm(initial, study=study)
                if clone.is_valid():
                    clone.save()
                    cloned += 1
        messages.success(request, 'Cloned %(cloned)s of %(total)s Lines' % {
            'cloned': cloned,
            'total': len(ids),
            })
        return True

    def handle_comment(self, request, context, *args, **kwargs):
        form = CreateCommentForm(request.POST, edd_object=self.get_object())
        if form.is_valid():
            form.save()
            return True
        else:
            context['new_comment'] = form
        return False

    def handle_disable(self, request):
        ids = request.POST.getlist('lineId', [])
        study = self.get_object()
        disable = request.POST.get('disable', 'true')
        active = disable == 'false'
        count = Line.objects.filter(study=study, id__in=ids).update(active=active)
        messages.success(request, '%s %s Lines' % ('Enabled' if active else 'Disabled', count))
        return True

    def handle_group(self, request, context, *args, **kwargs):
        ids = request.POST.getlist('lineId', [])
        study = self.get_object()
        if len(ids) > 1:
            first = ids[0]
            count = Line.objects.filter(study=study, pk__in=ids).update(replicate_id=first)
            messages.success(request, 'Grouped %s Lines' % count)
            return True
        messages.error(request, 'Must select more than one Line to group.')
        return False

    def handle_line(self, request, context, *args, **kwargs):
        ids = [v for v in request.POST.get('line-ids', '').split(',') if v.strip() != '']
        if len(ids) == 0:
            return self.handle_line_new(request, context)
        elif len(ids) == 1:
            return self.handle_line_edit(request, context, ids[0])
        else:
            return self.handle_line_bulk(request, ids)
        return False

    def handle_line_action(self, request, context, *args, **kwargs):
        can_write = self.object.user_can_write(request.user)
        line_action = request.POST.get('line_action', None)
        form_valid = False
        # allow any who can view to export
        if line_action == 'export':
            export_type = request.POST.get('export', 'csv')
            return self._get_export_types().get(export_type, ExportView.as_view())
        # but not edit
        elif not can_write:
            messages.error(request, 'You do not have permission to modify this study.')
        elif line_action == 'edit':
            form_valid = self.handle_disable(request)
        else:
            messages.error(request, 'Unknown line action %s' % (line_action))
        return form_valid

    def handle_line_bulk(self, request, ids):
        study = self.get_object()
        total = len(ids)
        saved = 0
        for value in ids:
            logger.info('\tprocessing line bulk edit for %s', value)
            line = self._get_line(value)
            if line:
                form = LineForm(request.POST, instance=line, prefix='line', study=study)
                form.check_bulk_edit()  # removes fields having disabled bulk edit checkbox
                if form.is_valid():
                    form.save()
                    saved += 1
                else:
                    for error in form.errors.values():
                        messages.warning(request, error)
                    logger.info('Errors: %s', form.errors)
        messages.success(request, 'Saved %(saved)s of %(total)s Lines' % {
            'saved': saved,
            'total': total,
            })
        return True

    def handle_line_edit(self, request, context, pk):
        study = self.get_object()
        line = self._get_line(pk)
        if line:
            form = LineForm(request.POST, instance=line, prefix='line', study=study)
            context['new_line'] = form
            if form.is_valid():
                form.save()
                messages.success(request, "Saved Line '%(name)s'" % {'name': form['name'].value()})
                return True
        else:
            messages.error(request, 'Failed to load line for editing.')
        return False

    def handle_line_new(self, request, context):
        form = LineForm(request.POST, prefix='line', study=self.get_object())
        if form.is_valid():
            form.save()
            messages.success(request, "Added Line '%(name)s" % {'name': form['name'].value()})
            return True
        else:
            context['new_line'] = form
        return False

    def handle_measurement(self, request, context, *args, **kwargs):
        ids = request.POST.getlist('assayId', [])
        form = MeasurementForm(request.POST, assays=ids, prefix='measurement')
        if len(ids) == 0:
            form.add_error(None, ValidationError(
                _('Must select at least one assay to add Measurement'),
                code='no-assays-selected'
                ))
        context['new_measurement'] = form
        if form.is_valid():
            form.save()
            return True
        return False

    def handle_measurement_delete(self, request):
        assay_ids = request.POST.getlist('assayId', [])
        measure_ids = request.POST.getlist('meaurementId', [])
        # "deleting" by setting active to False
        Measurement.objects.filter(
            Q(assay_id__in=assay_ids) | Q(pk__in=measure_ids)
        ).update(
            active=False
        )
        return True

    def handle_measurement_edit(self, request):
        assay_ids = request.POST.getlist('assayId', [])
        measure_ids = request.POST.getlist('measurementId', [])
        measures = Measurement.objects.filter(
            Q(assay_id__in=assay_ids) | Q(id__in=measure_ids),
        ).select_related(
            'assay__line', 'assay__protocol__name', 'measurement_type',
        ).order_by(
            'assay__line_id', 'assay_id',
        ).prefetch_related(
            Prefetch('measurementvalue_set', queryset=MeasurementValue.objects.order_by('x'))
        )
        # map sequence of measurements to structure of unique lines/assays
        lines = {}
        for m in measures:
            a = m.assay
            l = a.line
            line_dict = lines.setdefault(l.id, {'line': l, 'assays': {}, })
            assay_dict = line_dict['assays'].setdefault(a.id, {
                'assay': a,
                'measures': collections.OrderedDict(),
                })
            assay_dict['measures'][m.id] = {
                'measure': m,
                'form': MeasurementValueFormSet(
                    instance=m, prefix=str(m.id), queryset=m.measurementvalue_set.order_by('x')),
                }
        return self.handle_measurement_edit_response(request, lines, measures)

    def handle_measurement_edit_response(self, request, lines, measures):
        return render(
            request,
            'main/edit_measurement.html',
            context={
                'lines': lines,
                'measures': ','.join(['%s' % m.pk for m in measures]),
                'study': self.object,
            },
            context_instance=RequestContext(request),
            )

    def handle_measurement_update(self, request, context):
        measure_ids = request.POST.get('measureId', '')
        measures = Measurement.objects.filter(
            id__in=measure_ids.split(',')
        ).select_related(
            'assay__line', 'assay__protocol__name', 'measurement_type',
        ).order_by(
            'assay__line_id', 'assay_id',
        ).prefetch_related(
            Prefetch('measurementvalue_set', queryset=MeasurementValue.objects.order_by('x'))
        )
        is_valid = True
        # map sequence of measurements to structure of unique lines/assays
        lines = {}
        for m in measures:
            a = m.assay
            l = a.line
            line_dict = lines.setdefault(l.id, {'line': l, 'assays': {}, })
            assay_dict = line_dict['assays'].setdefault(a.id, {
                'assay': a,
                'measures': collections.OrderedDict(),
                })
            aform = MeasurementValueFormSet(
                request.POST or None,
                instance=m,
                prefix=str(m.id),
                queryset=m.measurementvalue_set.order_by('x'),
                )
            if aform.is_valid():
                aform.save()
            else:
                is_valid = False
            assay_dict['measures'][m.id] = {
                'measure': m,
                'form': aform,
                }
        if not is_valid:
            return self.handle_measurement_edit_response(request, lines, measures)
        return self.post_response(request, context, True)

    def handle_unknown(self, request, context, *args, **kwargs):
        messages.error(
            request, 'Unknown action, or you do not have permission to modify this study.'
        )
        return False

    def handle_update(self, request, context, *args, **kwargs):
        study = self.get_object()
        form = CreateStudyForm(request.POST or None, instance=study, prefix='study')
        if form.is_valid():
            self.object = form.save()  # make sure we're updating the view object
            return True
        return False

    def post(self, request, *args, **kwargs):
        self.object = self.get_object()
        action = request.POST.get('action', None)
        context = self.get_context_data(object=self.object, action=action, request=request)
        can_write = self.object.user_can_write(request.user)
        # actions that may not require write permissions
        action_lookup = {
            'assay_action': self.handle_assay_action,
            'comment': self.handle_comment,
            'line_action': self.handle_line_action,
        }
        # actions that require write permissions
        writable_lookup = {
            'assay': self.handle_assay,
            'attach': self.handle_attach,
            'clone': self.handle_clone,
            'group': self.handle_group,
            'line': self.handle_line,
            'measurement': self.handle_measurement,
            'update': self.handle_update,
        }
        if can_write:
            action_lookup.update(writable_lookup)
        # find appropriate handler function for the submitted action
        view_or_valid = action_lookup.get(action, self.handle_unknown)(
            request, context, *args, **kwargs
        )
        if type(view_or_valid) == bool:
            # boolean means a response to same page, with flag noting whether form was valid
            return self.post_response(request, context, view_or_valid)
        else:
            # otherwise got a view function, call it
            return view_or_valid(request, *args, **kwargs)

    def post_response(self, request, context, form_valid):
        if form_valid:
            study_modified.send(sender=self.__class__, study=self.object)
            return HttpResponseRedirect(reverse('main:detail', kwargs={'pk': self.object.pk}))
        return self.render_to_response(context)

    def _get_assay(self, assay_id):
        study = self.get_object()
        try:
            return Assay.objects.get(pk=assay_id, line__study=study)
        except Assay.DoesNotExist:
            logger.warning('Failed to load assay,study combo %s,%s' % (assay_id, study.pk))
        return None

    def _get_export_types(self):
        return {
            'csv': ExportView.as_view(),
            'sbml': SbmlView.as_view(),
            'worklist': WorklistView.as_view(),
        }

    def _get_line(self, line_id):
        study = self.get_object()
        try:
            return Line.objects.get(pk=line_id, study=study)
        except Line.DoesNotExist:
            logger.warning('Failed to load (line, study) combo (%s,%s)' % (line_id, study.pk))
        return None


class EDDExportView(generic.TemplateView):
    """ Base view for exporting EDD information. """
    def __init__(self, *args, **kwargs):
        super(EDDExportView, self).__init__(*args, **kwargs)
        self._export = None
        self._selection = ExportSelection(None)

    def get(self, request, *args, **kwargs):
        context = self.get_context_data(**kwargs)
        context.update(self.init_forms(request, request.GET))
        return self.render_to_response(context)

    def get_context_data(self, **kwargs):
        context = super(EDDExportView, self).get_context_data(**kwargs)
        return context

    def get_selection(self):
        return self._selection
    selection = property(get_selection)

    def get_template_names(self):
        """ Override in child classes to specify alternate templates. """
        return ['main/export.html', ]

    def init_forms(self, request, payload):
        select_form = ExportSelectionForm(data=payload, user=request.user)
        try:
            self._selection = select_form.get_selection()
        except Exception as e:
            logger.exception("Failed to validate forms for export: %s", e)
        return {
            'download': payload.get('action', None) == 'download',
            'select_form': select_form,
            'selection': self.selection,
        }

    def post(self, request, *args, **kwargs):
        context = self.get_context_data(**kwargs)
        context.update(self.init_forms(request, request.POST))
        return self.render_to_response(context)

    def render_to_response(self, context, **kwargs):
        if context.get('download', False) and self._export:
            response = HttpResponse(self._export.output(), content_type='text/csv')
            # set download filename as the first name in the exported studies
            study = self._export.selection.studies[0]
            response['Content-Disposition'] = 'attachment; filename="%s.csv"' % study.name
            return response
        return super(EDDExportView, self).render_to_response(context, **kwargs)


class ExportView(EDDExportView):
    """ View to export EDD information in a table/CSV format. """
    def init_forms(self, request, payload):
        context = super(ExportView, self).init_forms(request, payload)
        context.update(
            option_form=None,
            output='',
        )
        try:
            initial = ExportOptionForm.initial_from_user_settings(request.user)
            option_form = ExportOptionForm(data=payload, initial=initial, selection=self.selection)
            context.update(option_form=option_form)
            if option_form.is_valid():
                self._export = TableExport(self.selection, option_form.options, None)
                context.update(output=self._export.output())
        except Exception as e:
            logger.exception("Failed to validate forms for export: %s", e)
        return context


class WorklistView(EDDExportView):
    """ View to export lines in a worklist template. """
    def get_template_names(self):
        """ Override in child classes to specify alternate templates. """
        return ['main/worklist.html', ]

    def init_forms(self, request, payload):
        context = super(WorklistView, self).init_forms(request, payload)
        worklist_form = WorklistForm()
        context.update(
            defaults_form=worklist_form.defaults_form,
            flush_form=worklist_form.flush_form,
            output='',
            worklist_form=worklist_form,
        )
        try:
            worklist_form = WorklistForm(data=payload)
            context.update(
                defaults_form=worklist_form.defaults_form,
                flush_form=worklist_form.flush_form,
                worklist_form=worklist_form,
            )
            if worklist_form.is_valid():
                self._export = WorklistExport(
                    self.selection,
                    worklist_form.options,
                    worklist_form.worklist,
                )
                context.update(output=self._export.output())
        except Exception as e:
            logger.exception("Failed to validate forms for export: %s", e)
        return context


class SbmlView(EDDExportView):
    def __init__(self, *args, **kwargs):
        super(SbmlView, self).__init__(*args, **kwargs)
        self.sbml_export = None

    def get_template_names(self):
        """ Override in child classes to specify alternate templates. """
        return ['main/sbml_export.html', ]

    def init_forms(self, request, payload):
        context = super(SbmlView, self).init_forms(request, payload)
        self.sbml_export = SbmlExport(self.selection)
        return self.sbml_export.init_forms(payload, context)

    def render_to_response(self, context, **kwargs):
        download = context.get('download', False)
        if download and self.sbml_export:
            match_form = context.get('match_form', None)
            time_form = context.get('time_form', None)
            if match_form and time_form and match_form.is_valid() and time_form.is_valid():
                time = time_form.cleaned_data['time_select']
                response = HttpResponse(
                    self.sbml_export.output(time, match_form.cleaned_data),
                    content_type='application/sbml+xml'
                )
                # set download filename
                filename = time_form.cleaned_data['filename']
                response['Content-Disposition'] = 'attachment; filename="%s"' % filename
                return response
        return super(SbmlView, self).render_to_response(context, **kwargs)


# /study/<study_id>/lines/
def study_lines(request, study):
    """ Request information on lines in a study. """
    obj = load_study(request, study)
    return JsonResponse(Line.objects.filter(study=obj), encoder=JSONDecimalEncoder)


# /study/<study_id>/measurements/<protocol_id>/
def study_measurements(request, study, protocol):
    """ Request measurement data in a study. """
    obj = load_study(request, study)
    measure_types = MeasurementType.objects.filter(
        measurement__assay__line__study=obj,
        measurement__assay__protocol_id=protocol,
        ).distinct()
    # stash QuerySet to use in both measurements and total_measures below
    qmeasurements = Measurement.objects.filter(
        assay__line__study=obj,
        assay__protocol_id=protocol,
        active=True,
        assay__active=True,
        assay__line__active=True,
        )
    # Limit the measurements returned to keep browser performant
    measurements = qmeasurements.order_by('id')[:5000]
    total_measures = qmeasurements.values('assay_id').annotate(count=Count('assay_id'))
    measure_list = list(measurements)
    if len(measure_list):
        # only try to pull values when we have measurement objects
        values = MeasurementValue.objects.filter(
            measurement__assay__line__study=obj,
            measurement__assay__protocol_id=protocol,
            measurement__active=True,
            measurement__assay__active=True,
            measurement__assay__line__active=True,
            measurement__pk__range=(measure_list[0].id, measure_list[-1].id),
        )
    else:
        values = []
    value_dict = collections.defaultdict(list)
    for v in values:
        value_dict[v.measurement_id].append((v.x, v.y))
    payload = {
        'total_measures': {
            x['assay_id']: x.get('count', 0) for x in total_measures if 'assay_id' in x
        },
        'types': {t.pk: t.to_json() for t in measure_types},
        'measures': [m.to_json() for m in measure_list],
        'data': value_dict,
    }
    return JsonResponse(payload, encoder=JSONDecimalEncoder)


# /study/<study_id>/measurements/<protocol_id>/<assay_id>/
def study_assay_measurements(request, study, protocol, assay):
    """ Request measurement data in a study, for a single assay. """
    obj = load_study(request, study)
    measure_types = MeasurementType.objects.filter(
        measurement__assay__line__study=obj,
        measurement__assay__protocol_id=protocol,
        measurement__assay=assay,
        ).distinct()
    # stash QuerySet to use in both measurements and total_measures below
    qmeasurements = Measurement.objects.filter(
        assay__line__study_id=study,
        assay__protocol_id=protocol,
        assay=assay,
        active=True,
        assay__active=True,
        assay__line__active=True,
        )
    # Limit the measurements returned to keep browser performant
    measurements = qmeasurements.order_by('id')[:5000]
    total_measures = qmeasurements.values('assay_id').annotate(count=Count('assay_id'))
    measure_list = list(measurements)
    values = MeasurementValue.objects.filter(
        measurement__assay__line__study_id=study,
        measurement__assay__protocol_id=protocol,
        measurement__assay=assay,
        measurement__active=True,
        measurement__assay__active=True,
        measurement__assay__line__active=True,
        measurement__id__range=(measure_list[0].id, measure_list[-1].id),
        )
    value_dict = collections.defaultdict(list)
    for v in values:
        value_dict[v.measurement_id].append((v.x, v.y))
    payload = {
        'total_measures': {
            x['assay_id']: x.get('count', 0) for x in total_measures if 'assay_id' in x
        },
        'types': {t.pk: t.to_json() for t in measure_types},
        'measures': map(lambda m: m.to_json(), measure_list),
        'data': value_dict,
    }
    return JsonResponse(payload, encoder=JSONDecimalEncoder)


# /study/search/
def study_search(request):
    """ View function handles incoming requests to search solr """
    solr = StudySearch(ident=request.user)
    query = request.GET.get('q', 'active:true')
    opt = request.GET.copy()
    opt['edismax'] = True
    data = solr.query(query=query, options=opt)
    # loop through results and attach URL to each
    query_response = data['response']
    for doc in query_response['docs']:
        doc['url'] = reverse('main:detail', kwargs={'pk': doc['id']})
    return JsonResponse(query_response, encoder=JSONDecimalEncoder)


# /study/<study_id>/edddata/
def study_edddata(request, study):
    """
    Various information (both global and study-specific) that populates the
    EDDData JS object on the client.
    """
    model = load_study(request, study)
    data_misc = get_edddata_misc()
    data_study = get_edddata_study(model)
    data_study.update(data_misc)
    return JsonResponse(data_study, encoder=JSONDecimalEncoder)


# /study/<study_id>/assaydata/
def study_assay_table_data(request, study):
    """ Request information on assays associated with a study. """
    model = load_study(request, study)
    # FIXME filter protocols?
    protocols = Protocol.objects.all()
    lines = model.line_set.all()
    return JsonResponse({
        "ATData": {
            "existingProtocols": {p.id: p.name for p in protocols},
            "existingLines": [{"n": l.name, "id": l.id} for l in lines],
            "existingAssays": model.get_assays_by_protocol(),
        },
        "EDDData": get_edddata_study(model),
    }, encoder=JSONDecimalEncoder)


# /study/<study_id>/map/
def study_map(request, study):
    """ Request information on metabolic map associated with a study. """
    obj = load_study(request, study)
    try:
        mmap = SBMLTemplate.objects.get(study=obj)
        return JsonResponse(
            {
                "name": mmap.name,
                "id": mmap.pk,
                "biomassCalculation": mmap.biomass_calculation,
            },
            encoder=JSONDecimalEncoder,
        )
    except SBMLTemplate.DoesNotExist as e:
        return JsonResponse({"name": "", "biomassCalculation": -1, }, encoder=JSONDecimalEncoder)
    except Exception as e:
        raise e


def permissions(request, study):
    """
    Implements the REST-style view for /study/<study>/permissions/
    :param request: the HttpRequest
    :param study: the study primary key
    :return: the response
    """
    logger.info('Start of main.views.permissions(request, study)')
    study_model = load_study(request, study)
    if request.method == 'HEAD':
        return HttpResponse(status=200)
    elif request.method == 'GET':
        return JsonResponse([p.to_json() for p in study_model.get_combined_permission()])
    elif request.method == 'PUT' or request.method == 'POST':
        if not study_model.user_can_write(request.user):
            return HttpResponseForbidden("You do not have permission to modify this study.")
        try:
            perms = json.loads(request.POST['data'])
<<<<<<< HEAD
            for perm in perms:
                user = perm.get('user', None)
                group = perm.get('group', None)
                everyone = perm.get('public', None)
                ptype = perm.get('type', StudyPermission.NONE)
                manager = None
                lookup = {}
                if group is not None:
                    lookup = {'group_id': group.get('id', 0), 'study_id': study}
                    manager = obj.grouppermission_set.filter(**lookup)
                elif user is not None:
                    lookup = {'user_id': user.get('id', 0), 'study_id': study}
                    manager = obj.userpermission_set.filter(**lookup)
                elif everyone is not None:
                    lookup = {'study_id': study}
                    manager = obj.everyonepermission_set.filter(**lookup)
                if manager is None:
                    logger.warning('Invalid permission type for add')
                elif ptype == StudyPermission.NONE:
                    manager.delete()
                else:
                    lookup['permission_type'] = ptype
                    manager.update_or_create(**lookup)
        except Exception as e:
            logger.exception('Error modifying study (%s) permissions: %s', study, e)
=======
            with transaction.atomic():  # make requested changes as a group, or not at all
                for perm in perms:
                    user = perm.get('user', None)
                    group = perm.get('group', None)
                    ptype = perm.get('type', StudyPermission.NONE)
                    manager = None
                    lookup = {}
                    if group is not None:
                        lookup = {'group_id': group.get('id', 0), 'study_id': study_model.pk}
                        manager = study_model.grouppermission_set.filter(**lookup)
                    elif user is not None:
                        lookup = {'user_id': user.get('id', 0), 'study_id': study_model.pk}
                        manager = study_model.userpermission_set.filter(**lookup)
                    if manager is None:
                        logger.warning('Invalid permission type for add')
                    elif ptype == StudyPermission.NONE:
                        manager.delete()
                    else:
                        logger.error('*** Updating user permissions : %s' % str(lookup))  # TODO:
                        #  remove debug stmt
                        lookup['permission_type'] = ptype
                        manager.update_or_create(**lookup)
        except Exception as e:
            logger.exception('Error modifying study (%s) permissions: %s' % (study, str(e)))
>>>>>>> 1c97204d
            return HttpResponse(status=500)
        return HttpResponse(status=204)
    elif request.method == 'DELETE':
        if not study_model.user_can_write(request.user):
            return HttpResponseForbidden("You do not have permission to modify this study.")
        try:
<<<<<<< HEAD
            obj.everyonepermission_set.all().delete()
            obj.grouppermission_set.all().delete()
            obj.userpermission_set.all().delete()
        except Exception as e:
            logger.exception('Error deleting study (%s) permissions: %s', study, e)
=======
            with transaction.atomic():
                study_model.grouppermission_set.all().delete()
                study_model.userpermission_set.all().delete()
        except Exception as e:
            logger.exception('Error deleting study (%s) permissions: %s' % (study, str(e)))
>>>>>>> 1c97204d
            return HttpResponse(status=500)
        return HttpResponse(status=204)
    else:
        return HttpResponseNotAllowed(['HEAD', 'GET', 'PUT', 'POST', 'DELETE', ])


# /study/<study_id>/import
# FIXME should have trailing slash?
@ensure_csrf_cookie
def study_import_table(request, study):
    """ View for importing tabular assay data (replaces AssayTableData.cgi). """
    model = load_study(request, study, permission_type=['W', ])
    # FIXME filter protocols?
    protocols = Protocol.objects.order_by('name')
    if (request.method == "POST"):
        if logger.isEnabledFor(logging.DEBUG):
            logger.debug('\n'.join([
                '%(key)s : %(value)s' % {'key': key, 'value': request.POST[key]}
                for key in sorted(request.POST)
            ]))
        try:
            table = TableImport(model, request.user, request=request)
            added = table.import_data(request.POST)
            messages.success(request, 'Imported %s measurement values.' % added)
        except ValueError as e:
            logger.exception('Import failed: %s', e)
            messages.error(request, e)
    return render(
        request,
        "main/import.html",
        context={
            "study": model,
            "protocols": protocols,
        },
    )


# /utilities/parsefile
# To reach this function, files are sent from the client by the Utl.FileDropZone class (in Utl.ts).
def utilities_parse_import_file(request):
    """ Attempt to process posted data as either a TSV or CSV file or Excel spreadsheet and
        extract a table of data automatically. """
    # These are embedded by the filedrop.js class. Here for reference.
    # file_name = request.META.get('HTTP_X_FILE_NAME')
    # file_size = request.META.get('HTTP_X_FILE_SIZE')
    # file_type = request.META.get('HTTP_X_FILE_TYPE')
    # file_date = request.META.get('HTTP_X_FILE_DATE')

    # In requests from OS X clients, we can use the file_type value. For example, a modern Excel
    # document is reported as "application/vnd.openxmlformats-officedocument.spreadsheetml.sheet",
    # and it's consistent across Safari, Firefox, and Chrome. However, on Windows XP, file_type is
    # always blank, so we need to fall back to file name extensions like ".xlsx" and ".xls".

    # The Utl.JS.guessFileType() function in Utl.ts applies logic like this to guess the type, and
    # that guess is sent along in a custom header:
    edd_file_type = request.META.get('HTTP_X_EDD_FILE_TYPE')
    edd_import_mode = request.META.get('HTTP_X_EDD_IMPORT_MODE')

    if edd_import_mode == "biolector":
        try:
            from edd_utils.parsers import biolector
            # We pass the request directly along, so it can be read as a stream by the parser
            result = biolector.getRawImportRecordsAsJSON(request, 0)
            return JsonResponse({
                "file_type": "xml",
                "file_data": result,
            })
        except ImportError as e:
            return JsonResponse({
                "python_error": "jbei_tools module required to handle XML table input."
            })
    if edd_file_type == "excel":
        try:
            from edd_utils.parsers import excel
            data = request.read()
            result = excel.import_xlsx_tables(file=BytesIO(data))
            return JsonResponse({
                "file_type": "xlsx",
                "file_data": result,
            })
        except ImportError as e:
            return JsonResponse({
                "python_error": "jbei_tools module required to handle Excel table input."
            })
        except ValueError as e:
            return JsonResponse({"python_error": str(e)})
        except Exception as e:
            return JsonResponse({
                "file_type": "csv",
                "file_data": data,
            })
    if edd_import_mode == "hplc":
        try:
            from edd_utils.parsers.hplc import (
                getRawImportRecordsAsJSON, HPLC_Parse_Missing_Argument_Exception,
                HPLC_Parse_No_Header_Exception, HPLC_Parse_Misaligned_Blocks_Exception
                )
            try:
                result = getRawImportRecordsAsJSON(request)
                return JsonResponse({
                    "file_type": "hplc",
                    "file_data": result,
                })
                # TODO: better exception messages.
            except HPLC_Parse_Missing_Argument_Exception as e:
                return JsonResponse({
                    "python_exception": "HPLC parsing failed: input stream None"
                })
            except HPLC_Parse_No_Header_Exception as e:
                return JsonResponse({
                    "python_exception": "HPLC parsing failed: unable to find header!"
                })
            except HPLC_Parse_Misaligned_Blocks_Exception as e:
                return JsonResponse({
                    "python_exception": "HPLC parsing failed: mismatched row count amoung blocks!"
                })
        except ImportError as e:
            logger.exception('Failed to load module %s', e)
            return JsonResponse({
                "python_error": "jbei_tools module required to handle HPLC file input."
            })

    return JsonResponse({
        "python_error": "The uploaded file could not be interpreted as either an Excel "
                        "spreadsheet or an XML file.  Please check that the contents are "
                        "formatted correctly. (Word documents are not allowed!)"})


# /study/<study_id>/import/rnaseq
# FIXME should have trailing slash?
@ensure_csrf_cookie
def study_import_rnaseq(request, study):
    """ View for importing multiple sets of RNA-seq measurements in various simple tabular formats
        defined by us.  Handles both GET and POST. """
    messages = {}
    model = load_study(request, study, permission_type=['W', ])
    lines = model.line_set.all()
    if request.method == "POST":
        try:
            result = import_rna_seq.from_form(request, model)
            messages["success"] = "Added %d measurements in %d assays." % (
                result.n_assay, result.n_meas)
        except ValueError as e:
            messages["error"] = str(e)
    return render(
        request,
        "main/import_rnaseq.html",
        context={
            "messages": messages,
            "study": model,
            "lines": lines,
        },
    )


# /study/<study_id>/import/rnaseq/edgepro
# FIXME should have trailing slash?
@ensure_csrf_cookie
def study_import_rnaseq_edgepro(request, study):
    """ View for importing a single set of RNA-seq measurements from the EDGE-pro pipeline,
        attached to an existing Assay.  Handles both GET and POST. """
    messages = {}
    model = load_study(request, study, permission_type=['W', ])
    assay_id = None
    if request.method == "GET":
        assay_id = request.POST.get("assay", None)
    elif request.method == "POST":
        assay_id = request.POST.get("assay", None)
        try:
            if assay_id is None or assay_id == "":
                raise ValueError("Assay ID required for form submission.")
            result = import_rnaseq_edgepro.from_form(request=request, study=model)
            messages["success"] = result.format_message()
        except ValueError as e:
            messages["error"] = str(e)
    protocol = Protocol.objects.get(name="Transcriptomics")
    assays_ = Assay.objects.filter(
        protocol=protocol,
        line__study=study,
    ).prefetch_related(
        "measurement_set",
    ).select_related(
        "line",
        "protocol",
    )
    assay_info = []
    for assay in assays_:
        assay_info.append({
            "id": assay.id,
            "long_name": assay.long_name,
            "n_meas": assay.measurement_set.count(),
        })
    return render(
        request,
        "main/import_rnaseq_edgepro.html",
        context={
            "selected_assay_id": assay_id,
            "assays": assay_info,
            "messages": messages,
            "study": model,
        },
    )


# /study/<study_id>/import/rnaseq/parse
# FIXME should have trailing slash?
def study_import_rnaseq_parse(request, study):
    """ Parse raw data from an uploaded text file, and return JSON object of processed result.
        Result is identical to study_import_rnaseq_process, but this method is invoked by
        drag-and-drop of a file (via filedrop.js). """
    model = load_study(request, study, permission_type=['W', ])
    referrer = request.META['HTTP_REFERER']
    result = None
    # XXX slightly gross: using HTTP_REFERER to dictate choice of parsing
    # functions
    try:
        if "edgepro" in referrer:
            result = interpret_edgepro_data(raw_data=request.read())
            result['format'] = "edgepro"
        else:
            result = interpret_raw_rna_seq_data(raw_data=request.read(), study=model)
            result['format'] = "generic"
    except ValueError as e:
        return JsonResponse({"python_error": str(e)})
    else:
        return JsonResponse(result)


# /study/<study_id>/import/rnaseq/process
# FIXME should have trailing slash?
def study_import_rnaseq_process(request, study):
    """ Process form submission containing either a file or text field, and return JSON object of
        processed result. """
    model = load_study(request, study, permission_type=['W', ])
    assert(request.method == "POST")
    try:
        data = request.POST.get("data", "").strip()
        file_name = None
        if data == "":
            data_file = request.FILES.get("file_name", None)
            if (data_file is None):
                raise ValueError("Either a text file or pasted table is "
                                 "required as input.")
            data = data_file.read()
            file_name = data_file.name
        result = None
        if request.POST.get("format") == "htseq-combined":
            result = interpret_raw_rna_seq_data(raw_data=data, study=model, file_name=file_name)
        elif request.POST.get("format") == "edgepro":
            result = interpret_edgepro_data(raw_data=data, study=model, file_name=file_name)
        else:
            raise ValueError("Format needs to be specified!")
    except ValueError as e:
        return JsonResponse({"python_error": str(e)})
    except Exception as e:
        logger.error('Exception in RNASeq import process: %s', e)
    else:
        return JsonResponse(result)


# /data/users
def data_users(request):
    return JsonResponse({"EDDData": get_edddata_users()}, encoder=JSONDecimalEncoder)


# /data/misc
def data_misc(request):
    return JsonResponse({"EDDData": get_edddata_misc()}, encoder=JSONDecimalEncoder)


# /data/measurements
def data_measurements(request):
    data_meas = get_edddata_measurement()
    data_misc = get_edddata_misc()
    data_meas.update(data_misc)
    return JsonResponse({"EDDData": data_meas}, encoder=JSONDecimalEncoder)


# /data/sbml/
def data_sbml(request):
    all_sbml = SBMLTemplate.objects.all()
    return JsonResponse(
        [sbml.to_json() for sbml in all_sbml],
        encoder=JSONDecimalEncoder,
        safe=False,
        )


# /data/sbml/<sbml_id>/
def data_sbml_info(request, sbml_id):
    sbml = get_object_or_404(SBMLTemplate, pk=sbml_id)
    return JsonResponse(sbml.to_json(), encoder=JSONDecimalEncoder)


# /data/sbml/<sbml_id>/reactions/
def data_sbml_reactions(request, sbml_id):
    sbml = get_object_or_404(SBMLTemplate, pk=sbml_id)
    rlist = sbml.load_reactions()
    return JsonResponse(
        [{
            "metabolicMapID": sbml_id,
            "reactionName": r.getName(),
            "reactionID": r.getId(),
        } for r in rlist if 'biomass' in r.getId()],
        encoder=JSONDecimalEncoder,
        safe=False,
        )


# /data/sbml/<sbml_id>/reactions/<rxn_id>/
def data_sbml_reaction_species(request, sbml_id, rxn_id):
    sbml = get_object_or_404(SBMLTemplate, pk=sbml_id)
    rlist = sbml.load_reactions()
    found = [r for r in rlist if rxn_id == r.getId()]
    if len(found):
        all_species = [
            rxn.getSpecies() for rxn in found[0].getListOfReactants()
            ] + [
            rxn.getSpecies() for rxn in found[0].getListOfProducts()
            ]
        matched = MetaboliteSpecies.objects.filter(
            species__in=all_species,
            sbml_template_id=sbml_id,
        ).select_related(
            'measurement_type',
        )
        matched_json = {m.species: m.measurement_type.to_json() for m in matched}
        unmatched = [s for s in all_species if s not in matched_json]
        # old EDD tries to generate SBML species names for all metabolites and match
        # below is the inverse; take a species name, try to extract short_name, and search
        guessed_json = {}

        def sub_symbol(name):
            name = re.sub(r'_DASH_', '-', name)
            name = re.sub(r'_LPAREN_', '(', name)
            name = re.sub(r'_RPAREN_', ')', name)
            name = re.sub(r'_LSQBKT_', '[', name)
            name = re.sub(r'_RSQBKT_', ']', name)
            return name
        for s in unmatched:
            match = re.search(r'^(?:M_)?(\w+?)(?:_c_?)?$', s)
            if match:
                candidate_names = [match.group(1), sub_symbol(match.group(1)), ]
                guessed = Metabolite.objects.filter(short_name__in=candidate_names)
                guessed_json.update({s: m.to_json() for m in guessed})
        # make sure actual matches take precedence
        guessed_json.update(matched_json)
        return JsonResponse(
            guessed_json,
            encoder=JSONDecimalEncoder,
            safe=False,
            )
    raise Http404("Could not find reaction")


# /data/sbml/<sbml_id>/reactions/<rxn_id>/compute/ -- POST ONLY --
def data_sbml_compute(request, sbml_id, rxn_id):
    sbml = get_object_or_404(SBMLTemplate, pk=sbml_id)
    rlist = sbml.load_reactions()
    found = [r for r in rlist if rxn_id == r.getId()]
    spp = request.POST.getlist('species', [])
    if len(found):
        def sumMetaboliteStoichiometries(species, info):
            total = 0
            for sp in species:
                try:
                    m = MetaboliteSpecies.objects.get(
                        species=sp.getSpecies(),
                        sbml_template_id=sbml_id,
                    ).select_related('measurement_type__metabolite')
                    total += sp.getStoichiometry() * m.measurement_type.metabolite.carbon_count
                    info.push(
                        {
                            "metaboliteName": sp.getSpecies(),
                            "stoichiometry": sp.getStoichiometry(),
                            "carbonCount": m.measurement_type.metabolite.carbon_count,
                        })
                except Exception:
                    pass
            return total
        reactants = [r for r in found[0].getListOfReactants() if r.getSpecies() in spp]
        products = [r for r in found[0].getListOfProducts() if r.getSpecies() in spp]
        reactant_info = []
        product_info = []
        biomass = sumMetaboliteStoichiometries(reactants, reactant_info)
        biomass -= sumMetaboliteStoichiometries(products, product_info)
        info = json.dumps(
            {
                "reaction_id": rxn_id,
                "reactants": reactant_info,
                "products": product_info,
            },
            cls=JSONDecimalEncoder)
        sbml.biomass_calculation = biomass
        sbml.biomass_calculation_info = info
        sbml.save()
        return JsonResponse(biomass, encoder=JSONDecimalEncoder, safe=False)
    raise Http404("Could not find reaction")


# /data/strains
def data_strains(request):
    return JsonResponse({"EDDData": get_edddata_strains()}, encoder=JSONDecimalEncoder)


# /data/metadata
def data_metadata(request):
    return JsonResponse(
        {
            "EDDData": {
                "MetadataTypes":
                    {m.id: m.to_json() for m in MetadataType.objects.all()},
            }
        },
        encoder=JSONDecimalEncoder)


# /data/carbonsources
def data_carbonsources(request):
    return JsonResponse({"EDDData": get_edddata_carbon_sources()}, encoder=JSONDecimalEncoder)


# /download/<file_id>
def download(request, file_id):
    model = Attachment.objects.get(pk=file_id)
    if not model.user_can_read(request.user):
        return HttpResponseForbidden("You do not have access to data associated with this study.")
    response = HttpResponse(model.file.read(), content_type=model.mime_type)
    response['Content-Disposition'] = 'attachment; filename="%s"' % model.filename
    return response


# TODO should only delete on POST, write a confirm delete page with a form to resubmit as POST
def delete_file(request, file_id):
    redirect_url = request.GET.get("redirect", None)
    if redirect_url is None:
        return HttpResponseBadRequest("Missing redirect URL.")
    model = Attachment.objects.get(pk=file_id)
    if not model.user_can_delete(request.user):
        return HttpResponseForbidden(
            "You do not have permission to remove files associated with this study.")
    model.delete()
    return redirect(redirect_url)


meta_pattern = re.compile(r'(\w*)MetadataType$')


# /search
def search(request):
    """ Naive implementation of model-independent server-side autocomplete backend,
        paired with autocomplete2.js on the client side. Call out to Solr or ICE where
        needed. """
    return model_search(request, request.GET["model"])


AUTOCOMPLETE_VIEW_LOOKUP = {
    'GenericOrMetabolite': autocomplete.search_metaboliteish,
    'Group': autocomplete.search_group,
    'MeasurementCompartment': autocomplete.search_compartment,
    'MetaboliteExchange': autocomplete.search_sbml_exchange,
    'MetaboliteSpecies': autocomplete.search_sbml_species,
    'Strain': autocomplete.search_strain,
    'StudyWrite': autocomplete.search_study_writable,
    'User': autocomplete.search_user,
}


# /search/<model_name>/
def model_search(request, model_name):
    searcher = AUTOCOMPLETE_VIEW_LOOKUP.get(model_name, None)
    if searcher:
        return searcher(request)
    elif meta_pattern.match(model_name):
        match = meta_pattern.match(model_name)
        return autocomplete.search_metadata(request, match.group(1))
    else:
        return autocomplete.search_generic(request, model_name)<|MERGE_RESOLUTION|>--- conflicted
+++ resolved
@@ -843,37 +843,11 @@
             return HttpResponseForbidden("You do not have permission to modify this study.")
         try:
             perms = json.loads(request.POST['data'])
-<<<<<<< HEAD
-            for perm in perms:
-                user = perm.get('user', None)
-                group = perm.get('group', None)
-                everyone = perm.get('public', None)
-                ptype = perm.get('type', StudyPermission.NONE)
-                manager = None
-                lookup = {}
-                if group is not None:
-                    lookup = {'group_id': group.get('id', 0), 'study_id': study}
-                    manager = obj.grouppermission_set.filter(**lookup)
-                elif user is not None:
-                    lookup = {'user_id': user.get('id', 0), 'study_id': study}
-                    manager = obj.userpermission_set.filter(**lookup)
-                elif everyone is not None:
-                    lookup = {'study_id': study}
-                    manager = obj.everyonepermission_set.filter(**lookup)
-                if manager is None:
-                    logger.warning('Invalid permission type for add')
-                elif ptype == StudyPermission.NONE:
-                    manager.delete()
-                else:
-                    lookup['permission_type'] = ptype
-                    manager.update_or_create(**lookup)
-        except Exception as e:
-            logger.exception('Error modifying study (%s) permissions: %s', study, e)
-=======
             with transaction.atomic():  # make requested changes as a group, or not at all
                 for perm in perms:
                     user = perm.get('user', None)
                     group = perm.get('group', None)
+                    everyone = perm.get('public', None)
                     ptype = perm.get('type', StudyPermission.NONE)
                     manager = None
                     lookup = {}
@@ -883,37 +857,30 @@
                     elif user is not None:
                         lookup = {'user_id': user.get('id', 0), 'study_id': study_model.pk}
                         manager = study_model.userpermission_set.filter(**lookup)
+                    elif everyone is not None:
+                        lookup = {'study_id': study}
+                        manager = study_model.everyonepermission_set.filter(**lookup)
                     if manager is None:
                         logger.warning('Invalid permission type for add')
                     elif ptype == StudyPermission.NONE:
                         manager.delete()
                     else:
-                        logger.error('*** Updating user permissions : %s' % str(lookup))  # TODO:
-                        #  remove debug stmt
                         lookup['permission_type'] = ptype
                         manager.update_or_create(**lookup)
         except Exception as e:
-            logger.exception('Error modifying study (%s) permissions: %s' % (study, str(e)))
->>>>>>> 1c97204d
+            logger.exception('Error modifying study (%s) permissions: %s', study, e)
             return HttpResponse(status=500)
         return HttpResponse(status=204)
     elif request.method == 'DELETE':
         if not study_model.user_can_write(request.user):
             return HttpResponseForbidden("You do not have permission to modify this study.")
         try:
-<<<<<<< HEAD
-            obj.everyonepermission_set.all().delete()
-            obj.grouppermission_set.all().delete()
-            obj.userpermission_set.all().delete()
-        except Exception as e:
-            logger.exception('Error deleting study (%s) permissions: %s', study, e)
-=======
             with transaction.atomic():
+                study_model.everyonepermission_set.all().delete()
                 study_model.grouppermission_set.all().delete()
                 study_model.userpermission_set.all().delete()
         except Exception as e:
-            logger.exception('Error deleting study (%s) permissions: %s' % (study, str(e)))
->>>>>>> 1c97204d
+            logger.exception('Error deleting study (%s) permissions: %s', study, e)
             return HttpResponse(status=500)
         return HttpResponse(status=204)
     else:
