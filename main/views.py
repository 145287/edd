--- conflicted
+++ resolved
@@ -13,13 +13,9 @@
 from main.forms import CreateStudyForm
 from main.models import Study, Update, Protocol, Measurement, MeasurementType
 from main.solr import StudySearch
-<<<<<<< HEAD
-from main.utilities import get_edddata_study, get_edddata_misc, JSONDecimalEncoder
-=======
 from main.utilities import get_edddata_study, get_edddata_misc, \
-    get_selected_lines
+    get_selected_lines, JSONDecimalEncoder
 import main.sbml_export
->>>>>>> bbb595c0
 import main.data_export
 from io import BytesIO
 import json
