# coding: utf-8
from __future__ import unicode_literals

import arrow
import json
import logging
import os.path
import re
import uuid
import warnings
from builtins import len, str
from collections import defaultdict
from django import forms
from django.conf import settings
from django.contrib.auth import get_user_model
from django.contrib.postgres.fields import ArrayField, HStoreField
from django.core.exceptions import ValidationError
from django.db import models
from django.db.models import F, Func, Q
from django.template.defaultfilters import slugify
from django.utils.encoding import python_2_unicode_compatible
from django.utils.translation import ugettext_lazy as _, ugettext as _u
from functools import reduce
from itertools import chain
from six import string_types
from threadlocals.threadlocals import get_current_request
from uuid import uuid4

from jbei.rest.clients.edd.constants import (
    METADATA_CONTEXT_ASSAY, METADATA_CONTEXT_LINE, METADATA_CONTEXT_STUDY,
)
from .export import table


logger = logging.getLogger(__name__)


class VarCharField(models.TextField):
    """ Take advantage of postgres VARCHAR = TEXT, to have unlimited CharField, using TextInput
        widget. """
    def formfield(self, **kwargs):
        defaults = {'widget': forms.TextInput}
        defaults.update(kwargs)
        return super(VarCharField, self).formfield(**defaults)


class UpdateManager(models.Manager):
    def get_queryset(self):
        return super(UpdateManager, self).get_queryset().select_related('mod_by')


class EDDSerialize(object):
    """ Mixin class for EDD models supporting JSON serialization. """
    def get_attr_depth(self, attr_name, depth, default=None):
        # check for id attribute does not trigger database call
        id_attr = '%s_id' % attr_name
        if hasattr(self, id_attr) and getattr(self, id_attr):
            if depth > 0:
                return getattr(self, attr_name).to_json(depth=depth-1)
            return getattr(self, id_attr)
        return default

    def to_json(self, depth=0):
        """ Converts object to a dict appropriate for JSON serialization. If the depth argument
            is positive, the dict will expand links to other objects, rather than inserting a
            database identifier. """
        return {
            'id': self.pk,
            'klass': self.__class__.__name__,
        }


@python_2_unicode_compatible
class Update(models.Model, EDDSerialize):
    """ A user update; referenced from other models that track creation and/or modification.
        Views get an Update object by calling main.models.Update.load_request_update(request) to
        lazy-load a request-scoped Update object model. """
    class Meta:
        db_table = 'update_info'
    mod_time = models.DateTimeField(
        auto_now_add=True,
        editable=False,
        help_text=_('Timestamp of the update.'),
        verbose_name=_('Modified'),
    )
    mod_by = models.ForeignKey(
        settings.AUTH_USER_MODEL,
        editable=False,
        help_text=_('The user performing the update.'),
        on_delete=models.PROTECT,
        null=True,
        verbose_name=_('User'),
    )
    path = models.TextField(
        blank=True,
        help_text=_('URL path used to trigger this update.'),
        null=True,
        verbose_name=_('URL Path'),
    )
    origin = models.TextField(
        blank=True,
        help_text=_('Host origin of the request triggering this update.'),
        null=True,
        verbose_name=_('Origin Host'),
    )

    # references to self.mod_by potentially creates LOTS of queries
    # custom manager will always select_related('mod_by')
    objects = UpdateManager()

    def __str__(self):
        try:
            time = arrow.get(self.mod_time).humanize()
        except Exception:
            time = self.mod_time
        return '%s by %s' % (time, self.mod_by)

    @classmethod
    def load_update(cls, user=None, path=None):
        """ Sometimes there will be actions happening outside the context of a request; use this
            factory to create an Update object in those cases.
            :param user: the user responsible for the update; None will be replaced with the
                system user.
            :param path: the path added to the update; it would be a good idea to put e.g. the
                script name and arguments here.
            :return: an Update instance persisted to the database
        """
        request = get_current_request()
        if request is None:
            mod_by = user
            if mod_by is None:
                mod_by = User.system_user()
            update = cls(mod_time=arrow.utcnow(),
                         mod_by=mod_by,
                         path=path,
                         origin='localhost')
            # TODO this save may be too early?
            update.save()
        else:
            update = cls.load_request_update(request)
        return update

    @classmethod
    def load_request_update(cls, request):
        """ Load an existing Update object associated with a request, or create a new one. """
        rhost = '%s; %s' % (
            request.META.get('REMOTE_ADDR', None),
            request.META.get('REMOTE_HOST', ''))
        if not hasattr(request, 'update_obj'):
            update = cls(mod_time=arrow.utcnow(),
                         mod_by=request.user,
                         path=request.get_full_path(),
                         origin=rhost)
            # TODO this save may be too early?
            update.save()
            request.update_obj = update
        else:
            update = request.update_obj
        return update

    @property
    def initials(self):
        if self.mod_by_id is None:
            return None
        return self.mod_by.initials

    @property
    def full_name(self):
        if self.mod_by_id is None:
            return None
        return ' '.join([self.mod_by.first_name, self.mod_by.last_name, ])

    @property
    def email(self):
        if self.mod_by_id is None:
            return None
        return self.mod_by.email

    def to_json(self, depth=0):
        """ Converts object to a dict appropriate for JSON serialization. If the depth argument
            is positive, the dict will expand links to other objects, rather than inserting a
            database identifier. """
        return {
            "time": arrow.get(self.mod_time).timestamp,
            "user": self.get_attr_depth('mod_by', depth),
        }

    def format_timestamp(self, format_string="%Y-%m-%d %I:%M%p"):
        """ Convert the datetime (mod_time) to a human-readable string, including conversion from
            UTC to local time zone. """
        return arrow.get(self.mod_time).to('local').strftime(format_string)


@python_2_unicode_compatible
class Datasource(models.Model):
    """ Defines an outside source for bits of data in the system. Initially developed to track
        where basic metabolite information originated (e.g. BIGG, KEGG, manual input). """
    name = models.CharField(
        help_text=_('The source used for information on a measurement type.'),
        max_length=255,
        verbose_name=_('Datasource'),
    )
    url = models.CharField(
        blank=True,
        default='',
        help_text=_('URL of the source.'),
        max_length=255,
        verbose_name=_('URL'),
    )
    download_date = models.DateField(
        auto_now=True,
        help_text=_('Date when information was accessed and copied.'),
        verbose_name=_('Download Date'),
    )
    created = models.ForeignKey(
        Update,
        editable=False,
        help_text=_('Update object logging the creation of this Datasource.'),
        on_delete=models.PROTECT,
        related_name='datasource',
        verbose_name=_('Created'),
    )

    def __str__(self):
        return '%s <%s>' % (self.name, self.url)

    def save(self, *args, **kwargs):
        if self.created_id is None:
            update = kwargs.get('update', None)
            if update is None:
                update = Update.load_update()
            self.created = update
        super(Datasource, self).save(*args, **kwargs)


@python_2_unicode_compatible
class Comment(models.Model):
    """ Text blob attached to an EDDObject by a given user at a given time/Update. """
    class Meta:
        db_table = 'comment'
    object_ref = models.ForeignKey(
        'EDDObject',
        on_delete=models.CASCADE,
        related_name='comments',
    )
    body = models.TextField(
        help_text=_('Content of the comment.'),
        verbose_name=_('Comment'),
    )
    created = models.ForeignKey(
        Update,
        help_text=_('Update object logging the creation of this Comment.'),
        on_delete=models.PROTECT,
        verbose_name=_('Created'),
    )

    def __str__(self):
        return self.body

    def save(self, *args, **kwargs):
        if self.created_id is None:
            update = kwargs.get('update', None)
            if update is None:
                update = Update.load_update()
            self.created = update
        super(Comment, self).save(*args, **kwargs)


@python_2_unicode_compatible
class Attachment(models.Model):
    """ File uploads attached to an EDDObject; include MIME, file name, and description. """
    class Meta:
        db_table = 'attachment'
    object_ref = models.ForeignKey(
        'EDDObject',
        on_delete=models.CASCADE,
        related_name='files',
    )
    file = models.FileField(
        help_text=_('Path to file data.'),
        max_length=255,
        upload_to='%Y/%m/%d',
        verbose_name=_('File Path'),
    )
    filename = models.CharField(
        help_text=_('Name of attachment file.'),
        max_length=255,
        verbose_name=_('File Name'),
    )
    created = models.ForeignKey(
        Update,
        help_text=_('Update used to create the attachment.'),
        on_delete=models.PROTECT,
        verbose_name=_('Created'),
    )
    description = models.TextField(
        blank=True,
        help_text=_('Description of attachment file contents.'),
        null=False,
        verbose_name=_('Description'),
    )
    mime_type = models.CharField(
        blank=True,
        help_text=_('MIME ContentType of the attachment.'),
        max_length=255,
        null=True,
        verbose_name=_('MIME'),
    )
    file_size = models.IntegerField(
        default=0,
        help_text=_('Total byte size of the attachment.'),
        verbose_name=_('Size'),
    )

    def __str__(self):
        return self.filename

    @property
    def user_initials(self):
        return self.created.initials

    @property
    def icon(self):
        from main.utilities import extensions_to_icons
        base, ext = os.path.splitext(self.filename)
        return extensions_to_icons.get(ext, "icon-generic.png")

    def user_can_delete(self, user):
        """ Verify that a user has the appropriate permissions to delete an attachment. """
        return self.object_ref.user_can_write(user)

    def user_can_read(self, user):
        """ Verify that a user has the appropriate permissions to see (that is, download) an
            attachment. """
        return self.object_ref.user_can_read(user)

    def save(self, *args, **kwargs):
        if self.created_id is None:
            update = kwargs.get('update', None)
            if update is None:
                update = Update.load_update()
            self.created = update
        self.filename = self.file.name
        self.file_size = self.file.size
        # self.file is the db field; self.file.file is the actual file
        self.mime_type = self.file.file.content_type
        super(Attachment, self).save(*args, **kwargs)


@python_2_unicode_compatible
class MetadataGroup(models.Model):
    """ Group together types of metadata with a label. """
    class Meta:
        db_table = 'metadata_group'
    group_name = models.CharField(
        help_text=_('Name of the group/class of metadata.'),
        max_length=255,
        unique=True,
        verbose_name=_('Group Name'),
    )

    def __str__(self):
        return self.group_name


@python_2_unicode_compatible
class MetadataType(models.Model, EDDSerialize):
    """ Type information for arbitrary key-value data stored on EDDObject instances. """

    # defining values to use in the for_context field
    STUDY = METADATA_CONTEXT_STUDY  # metadata stored in a Study
    LINE = METADATA_CONTEXT_LINE  # metadata stored in a Line
    ASSAY = METADATA_CONTEXT_ASSAY  # metadata stored in an Assay
    # TODO: support metadata on other EDDObject types (Protocol, Strain, Carbon Source, etc)
    CONTEXT_SET = (
        (STUDY, _('Study')),
        (LINE, _('Line')),
        (ASSAY, _('Assay')),
    )

    class Meta:
        db_table = 'metadata_type'
        unique_together = (('type_name', 'for_context', ), )
    # optionally link several metadata types into a common group
    group = models.ForeignKey(
        MetadataGroup,
        blank=True,
        help_text=_('Group for this Metadata Type'),
        null=True,
        on_delete=models.PROTECT,
        verbose_name=_('Group'),
    )
    # a default label for the type; should normally use i18n lookup for display
    type_name = models.CharField(
        help_text=_('Name for Metadata Type'),
        max_length=255,
        verbose_name=_('Name'),
    )
    # an i18n lookup for type label
    # NOTE: migration 0005_SYNBIO-1120_linked_metadata adds a partial unique index to this field
    # i.e. CREATE UNIQUE INDEX … ON metadata_type(type_i18n) WHERE type_i18n IS NOT NULL
    type_i18n = models.CharField(
        blank=True,
        help_text=_('i18n key used for naming this Metadata Type.'),
        max_length=255,
        null=True,
        verbose_name=_('i18n Key'),
    )
    # field to store metadata, or None if stored in meta_store
    type_field = models.CharField(
        blank=True,
        default=None,
        help_text=_('Model field where metadata is stored; blank stores in metadata dictionary.'),
        max_length=255,
        null=True,
        verbose_name=_('Field Name'),
    )
    # size of input text field
    input_size = models.IntegerField(
        default=6,
        help_text=_('Size of input fields for values of this Metadata Type.'),
        verbose_name=_('Input Size'),
    )
    # type of the input; support checkboxes, autocompletes, etc
    input_type = models.CharField(
        blank=True,
        help_text=_('Type of input fields for values of this Metadata Type.'),
        max_length=255,
        null=True,
        verbose_name=_('Input Type'),
    )
    # a default value to use if the field is left blank
    default_value = models.CharField(
        blank=True,
        help_text=_('Default value for this Metadata Type.'),
        max_length=255,
        verbose_name=_('Default Value'),
    )
    # lael used to prefix values
    prefix = models.CharField(
        blank=True,
        help_text=_('Prefix text appearing before values of this Metadata Type.'),
        max_length=255,
        verbose_name=_('Prefix'),
    )
    # label used to postfix values (e.g. unit specifier)
    postfix = models.CharField(
        blank=True,
        help_text=_('Postfix text appearing after values of this Metadata Type.'),
        max_length=255,
        verbose_name=_('Postfix'),
    )
    # target object for metadata
    for_context = models.CharField(
        choices=CONTEXT_SET,
        help_text=_('Type of EDD Object this Metadata Type may be added to.'),
        max_length=8,
        verbose_name=_('Context'),
    )
    # type of data saved, None defaults to a bare string
    type_class = models.CharField(
        blank=True,
        help_text=_('Type of data saved for this Metadata Type; blank saves a string type.'),
        max_length=255,
        null=True,
        verbose_name=_('Type Class'),
    )
    # linking together EDD instances will be easier later if we define UUIDs now
<<<<<<< HEAD
    uuid = models.UUIDField(editable=False, default=uuid.uuid4, unique=True)
=======
    uuid = models.UUIDField(
        editable=False,
        help_text=_('Unique identifier for this Metadata Type.'),
        unique=True,
        verbose_name=_('UUID'),
    )
>>>>>>> c382c7e3

    @classmethod
    def all_types_on_instances(cls, instances=[]):
        # grab all the keys on each instance meta_store
        all_ids = [set(o.meta_store.keys()) for o in instances if isinstance(o, EDDObject)]
        # reduce all into a set to get only unique ids
        ids = reduce(lambda a, b: a.union(b), all_ids, set())
        return MetadataType.objects.filter(
            pk__in=ids,
        ).order_by(
            Func(F('type_name'), function='LOWER'),
        )

    def load_type_class(self):
        if self.type_class is not None:
            try:
                # TODO support models outside of this module?
                mod = __import__('main.models', fromlist=[self.type_class, ])
                return getattr(mod, self.type_class)
            except AttributeError:
                warnings.warn('MetadataType %s has unknown type_class %s' %
                              (self, self.type_class, ))
        return None

    def decode_value(self, value):
        """ A postgres HStore column only supports string keys and string values. This method uses
            the definition of the MetadataType to convert a string from the database into an
            appropriate Python object. """
        try:
            if self.type_class is None:
                return value  # for compatibility, bare strings used on None types
            MetaModel = self.load_type_class()
            if MetaModel is None:
                return json.loads(value)
            return MetaModel.objects.get(pk=value)
        except Exception:
            logger.warning('Failed to decode metadata %s, returning raw value' % self)
        return value

    def encode_value(self, value):
        """ A postgres HStore column only supports string keys and string values. This method uses
            the definition of the MetadataType to convert a Python object into a string to be
            saved in the database. """
        try:
            if isinstance(value, string_types) and self.type_class is None:
                return value  # for compatibility, store strings bare
            MetaModel = self.load_type_class()
            if MetaModel is None:
                return json.dumps(value)
            elif isinstance(value, MetaModel):
                return '%s' % value.pk
        except Exception:
            logger.warning('Failed to encode metadata %s, storing string representation' % self)
        return '%s' % value

    def for_line(self):
        return (self.for_context == self.LINE)

    def for_assay(self):
        return (self.for_context == self.ASSAY)

    def for_study(self):
        return (self.for_context == self.STUDY)

    def __str__(self):
        return self.type_name

    def save(self, *args, **kwargs):
        if self.uuid is None:
            self.uuid = uuid4()
        super(MetadataType, self).save(*args, **kwargs)

    def to_json(self, depth=0):
        # TODO: refactor to have sane names in EDDDataInterface.ts
        return {
            "id": self.pk,
            "gn": self.group.group_name if self.group else None,
            "gid": self.group.id if self.group else None,
            "name": self.type_name,
            "is": self.input_size,
            "pre": self.prefix,
            "postfix": self.postfix,
            "default": self.default_value,
            "ll": self.for_line(),
            "pl": self.for_assay(),
            "context": self.for_context,
        }

    @classmethod
    def all_with_groups(cls):
        return cls.objects.select_related("group").order_by(
            Func(F('type_name'), function='LOWER'),
        )

    def is_allowed_object(self, obj):
        """ Indicate whether this metadata type can be associated with the given object based on
            the for_context attribute. """
        if isinstance(obj, Study):
            return self.for_study()
        elif isinstance(obj, Line):
            return self.for_line()
        elif isinstance(obj, Assay):
            return self.for_assay()
        return False


class EDDMetadata(models.Model):
    """ Base class for EDD models supporting metadata. """
    class Meta:
        abstract = True

    # store arbitrary metadata as a dict with hstore extension
    meta_store = HStoreField(
        blank=True,
        help_text=_('Metadata dictionary.'),
        default=dict,
        verbose_name=_('Metadata'),
    )

    def get_metadata_json(self):
        return self.meta_store

    def get_metadata_types(self):
        return MetadataType.objects.filter(pk__in=self.meta_store.keys())

    def get_metadata_dict(self):
        """ Return a Python dictionary of metadata with the keys replaced by the
            string representations of the corresponding MetadataType records. """
        metadata_types = {'%s' % mt.id: mt for mt in self.get_metadata_types()}
        metadata = {}
        for pk, value in self.meta_store.iteritems():
            metadata_type = metadata_types[pk]
            if metadata_type.prefix:
                value = metadata_type.prefix + " " + value
            if metadata_type.postfix:
                value = value + " " + metadata_type.postfix
            metadata['%s' % metadata_types[pk]] = value
        return metadata

    def metadata_add(self, metatype, value, append=True):
        """ Adds metadata to the object; by default, if there is already metadata of the same type,
            the value is appended to a list with previous value(s). Set kwarg `append` to False to
            overwrite previous values. """
        if not metatype.is_allowed_object(self):
            raise ValueError("The metadata type '%s' does not apply to %s objects." % (
                metatype.type_name, type(self)))
        if metatype.type_field is None:
            if append:
                prev = self.metadata_get(metatype)
                if hasattr(prev, 'append'):
                    prev.append(value)
                    value = prev
                elif prev is not None:
                    value = [prev, value, ]
            self.meta_store['%s' % metatype.pk] = metatype.encode_value(value)
        else:
            temp = getattr(self, metatype.type_field)
            if hasattr(temp, 'add'):
                if append:
                    temp.add(value)
                else:
                    setattr(self, metatype.type_field, [value, ])
            else:
                setattr(self, metatype.type_field, value)

    def metadata_clear(self, metatype):
        """ Removes all metadata of the type from this object. """
        if metatype.type_field is None:
            del self.meta_store['%s' % metatype.pk]
        else:
            temp = getattr(self, metatype.type_field)
            if hasattr(temp, 'clear'):
                temp.clear()
            else:
                setattr(self, metatype.type_field, None)

    def metadata_get(self, metatype, default=None):
        """ Returns the metadata on this object matching the type. """
        if metatype.type_field is None:
            value = self.meta_store.get('%s' % metatype.pk, None)
            if value is None:
                return default
            return metatype.decode_value(value)
        return getattr(self, metatype.type_field)

    def metadata_remove(self, metatype, value):
        """ Removes metadata with a value matching the argument for the type. """
        prev = self.metadata_get(metatype)
        if prev:
            if value == prev:
                self.metadata_clear(metatype)
            else:
                try:
                    prev.remove(value)
                    self.meta_store['%s' % metatype.pk] = prev
                except ValueError:
                    pass


@python_2_unicode_compatible
class EDDObject(EDDMetadata, EDDSerialize):
    """ A first-class EDD object, with update trail, comments, attachments. """
    class Meta:
        db_table = 'edd_object'
    name = models.CharField(
        help_text=_('Name of this object.'),
        max_length=255,
        verbose_name=_('Name'),
    )
    description = models.TextField(
        blank=True,
        help_text=_('Description of this object.'),
        null=True,
        verbose_name=_('Description'),
    )
    active = models.BooleanField(
        default=True,
        help_text=_('Flag showing if this object is active and displayed.'),
        verbose_name=_('Active'),
    )
    updates = models.ManyToManyField(
        Update,
        db_table='edd_object_update',
        help_text=_('List of Update objects logging changes to this object.'),
        related_name='+',
        verbose_name=_('Updates'),
    )
    # these are used often enough we should save extra queries by including as fields
    created = models.ForeignKey(
        Update,
        editable=False,
        help_text=_('Update used to create this object.'),
        on_delete=models.PROTECT,
        related_name='object_created',
        verbose_name=_('Created'),
    )
    updated = models.ForeignKey(
        Update,
        editable=False,
        help_text=_('Update used to last modify this object.'),
        on_delete=models.PROTECT,
        related_name='object_updated',
        verbose_name=_('Last Modified'),
    )
    # linking together EDD instances will be easier later if we define UUIDs now
<<<<<<< HEAD
    uuid = models.UUIDField(editable=False, default=uuid.uuid4, unique=True)
=======
    uuid = models.UUIDField(
        editable=False,
        help_text=_('Unique identifier for this object.'),
        unique=True,
        verbose_name=_('UUID'),
    )
>>>>>>> c382c7e3

    @property
    def mod_epoch(self):
        return arrow.get(self.updated.mod_time).timestamp

    @property
    def last_modified(self):
        return self.updated.format_timestamp()

    def was_modified(self):
        return self.updates.count() > 1

    @property
    def date_created(self):
        return self.created.format_timestamp()

    def get_attachment_count(self):
        if hasattr(self, '_file_count'):
            return self._file_count
        return self.files.count()

    @property
    def attachments(self):
        return self.files.all()

    @property
    def comment_list(self):
        return self.comments.order_by('created__mod_time').all()

    def get_comment_count(self):
        if hasattr(self, '_comment_count'):
            return self._comment_count
        return self.comments.count()

    @classmethod
    def metadata_type_frequencies(cls):
        return dict(
            MetadataType.objects.extra(select={
                'count': 'SELECT COUNT(1) FROM edd_object o '
                         'INNER JOIN %s x ON o.id = x.object_ref_id '
                         'WHERE o.meta_store ? metadata_type.id::varchar'
                         % cls._meta.db_table
                }).values_list('id', 'count')
            )

    def __str__(self):
        return self.name

    @classmethod
    def all_sorted_by_name(cls):
        """ Returns a query set sorted by the name field in case-insensitive order. """
        return cls.objects.order_by(Func(F('name'), function='LOWER'))

    def update_name_from_form(self, form, key):
        """ Set the 'name' field from a posted form, with error checking. """
        name = form.get(key, "").strip()
        if name == "":
            raise ValueError("%s name must not be blank." % self.__class__.__name__)
        self.name = name

    def save(self, *args, **kwargs):
        update = kwargs.get('update', None)
        if update is None:
            update = Update.load_update()
        if self.created_id is None:
            self.created = update
        if self.uuid is None:
            self.uuid = uuid4()
        self.updated = update
        super(EDDObject, self).save(*args, **kwargs)
        # must ensure EDDObject is saved *before* attempting to add to updates
        self.updates.add(self.updated)

    @classmethod
    def export_columns(cls, instances=[]):
        # only do ID and Name here, allow overrides to include e.g. metadata
        return [
            table.ColumnChoice(
                cls, 'id', _('ID'), lambda x: x.id, heading=cls.__name__ + ' ID'),
            table.ColumnChoice(
                cls, 'name', _('Name'), lambda x: x.name, heading=cls.__name__ + ' Name'),
        ]

    def to_json(self, depth=0):
        return {
            'id': self.pk,
            'name': self.name,
            'description': self.description,
            'active': self.active,
            'meta': self.get_metadata_json(),
            # Always include expanded created/updated objects instead of IDs
            'modified': self.updated.to_json(depth) if self.updated else None,
            'created': self.created.to_json(depth) if self.created else None,
        }

    # Used in study.html.  Serializing directly in the template creates strings like u'description' that
    # Javascript can't parse.
    def to_json_str(self, depth=0):
        json_dict = self.to_json(depth)
        return json.dumps(json_dict, ensure_ascii=False).encode("utf8")

    def user_can_read(self, user):
        return True

    def user_can_write(self, user):
        return user and user.is_superuser


@python_2_unicode_compatible
class Study(EDDObject):
    """ A collection of items to be studied. """
    class Meta:
        db_table = 'study'
        verbose_name_plural = 'Studies'
    object_ref = models.OneToOneField(EDDObject, parent_link=True, related_name='+')
    # contact info has two fields to support:
    # 1. linking to a specific user in EDD
    # 2. "This is data I got from 'Improving unobtanium production in Bio-Widget using foobar'
    #    published in Feb 2016 Bio-Widget Journal, paper has hpotter@hogwarts.edu as contact"
    contact = models.ForeignKey(
        settings.AUTH_USER_MODEL,
        blank=True,
        help_text=_('EDD User to contact about this study.'),
        null=True,
        on_delete=models.PROTECT,
        related_name='contact_study_set',
        verbose_name=_('Contact'),
    )
    contact_extra = models.TextField(
        help_text=_('Additional field for contact information about this study (e.g. contact is '
                    'not a User of EDD).'),
        verbose_name=_('Contact (extra)'),
    )
    metabolic_map = models.ForeignKey(
        'SBMLTemplate',
        blank=True,
        help_text=_('Metabolic map used by default in this Study.'),
        null=True,
        on_delete=models.SET_NULL,
        verbose_name=_('Metabolic Map'),
    )
    # NOTE: this is NOT a field for a definitive list of Protocols on a Study; it is for Protocols
    #   which may not have been paired with a Line in an Assay. e.g. when creating a blank Study
    #   pre-filled with the Protocols to be used. Get definitive list by doing union of this field
    #   and Protocols linked via Assay-Line-Study chain.
    protocols = models.ManyToManyField(
        'Protocol',
        blank=True,
        db_table='study_protocol',
        help_text=_('Protocols planned for use in this Study.'),
        verbose_name=_('Protocols'),
    )
    # create a slug for a more human-readable URL
    slug = models.SlugField(
        help_text=_('Slug text used in links to this Study.'),
        null=True,
        unique=True,
        verbose_name=_('Slug'),
    )

    @classmethod
    def export_columns(cls, instances=[]):
        return super(Study, cls).export_columns(instances) + [
            table.ColumnChoice(
                cls, 'contact', _('Contact'), lambda x: x.get_contact(), heading='Study Contact'),
        ]

    def __str__(self):
        return self.name

    def to_solr_json(self):
        """ Convert the Study model to a dict structure formatted for Solr JSON. """
        created = self.created
        updated = self.updated
        return {
            'id': self.pk,
            'uuid': self.uuid,
            'slug': self.slug,
            'name': self.name,
            'description': self.description,
            'creator': created.mod_by_id,
            'creator_email': created.email,
            'creator_name': created.full_name,
            'initials': created.initials,
            'contact': self.get_contact(),
            'active': self.active,
            'created': created.mod_time.strftime('%Y-%m-%dT%H:%M:%SZ'),
            'modified': updated.mod_time.strftime('%Y-%m-%dT%H:%M:%SZ'),
            'attachment_count': self.get_attachment_count(),
            'comment_count': self.get_comment_count(),
            'metabolite': [m.to_solr_value() for m in self.get_metabolite_types_used()],
            'protocol': [p.to_solr_value() for p in self.get_protocols_used()],
            'part': [s.to_solr_value() for s in self.get_strains_used()],
            'aclr': [p.__str__() for p in self.get_combined_permission() if p.is_read()],
            'aclw': [p.__str__() for p in self.get_combined_permission() if p.is_write()],
        }

    @staticmethod
    def user_permission_q(user, permission, keyword_prefix=''):
        """
        Constructs a django Q object for testing whether the specified user has the required
        permission for a study as part of a Study-related Django model query. It's important to
        note that the provided Q object will return one row for each user/group permission that
        gives the user access to the study, so clients that aren't already filtering by primary
        key will probably want to use distinct() to limit the returned results. Note that this
        only tests whether the user or group has specific
        permissions granted on the Study, not whether the user's role (e.g. 'staff', 'admin')
        gives him/her access to it. See:
            @ user_role_has_read_access(user)
            @ user_can_read(self, user)
        :param user: the user
        :param permission: the study permission type to test (e.g. StudyPermission.READ); can be
            any iterable of permissions or a single permission
        :param keyword_prefix: an optional keyword prefix to prepend to the query keyword
            arguments. For example when querying Study, the default value of '' should be used,
            or when querying for Lines, whose permissions depend on the related Study, use
            'study__' similar to other queryset keyword arguments.
        :return: true if the user has the specified permission to the study
        """
        prefix = keyword_prefix
        perm = permission
        if isinstance(permission, string_types):
            perm = (permission, )
        user_perm = '%suserpermission' % prefix
        group_perm = '%sgrouppermission' % prefix
        all_perm = '%severyonepermission' % prefix
        return (
            Q(**{
                '%s__user' % user_perm: user,
                '%s__permission_type__in' % user_perm: perm,
            }) |
            Q(**{
                '%s__group__user' % group_perm: user,
                '%s__permission_type__in' % group_perm: perm,
            }) |
            Q(**{
                '%s__permission_type__in' % all_perm: perm,
            })
        )

    @staticmethod
    def user_role_can_read(user):
        return user.is_superuser or user.is_staff

    def user_can_read(self, user):
        """ Utility method testing if a user has read access to a Study. """
        return user and (self.user_role_can_read(user) or any(p.is_read() for p in chain(
            self.userpermission_set.filter(user=user),
            self.grouppermission_set.filter(group__user=user),
            self.everyonepermission_set.all(),
        )))

    def user_can_write(self, user):
        """ Utility method testing if a user has write access to a Study. """
        return super(Study, self).user_can_write(user) or any(p.is_write() for p in chain(
            self.userpermission_set.filter(user=user),
            self.grouppermission_set.filter(group__user=user),
            self.everyonepermission_set.all(),
        ))

    @staticmethod
    def user_can_create(user):
        if hasattr(settings, 'EDD_ONLY_SUPERUSER_CREATE'):
            if settings.EDD_ONLY_SUPERUSER_CREATE == 'permission':
                return user.has_perm('main.add_study') and user.is_active
            elif settings.EDD_ONLY_SUPERUSER_CREATE:
                return user.is_superuser and user.is_active
        return True

    def get_combined_permission(self):
        """ Returns a chained iterator over all user and group permissions on a Study. """
        return chain(
            self.userpermission_set.all(),
            self.grouppermission_set.all(),
            self.everyonepermission_set.all(),
        )

    def get_contact(self):
        """ Returns the contact email, or supplementary contact information if no contact user is
            set. """
        if self.contact is None:
            return self.contact_extra
        return self.contact.email

    def get_metabolite_types_used(self):
        """ Returns a QuerySet of all Metabolites used in the Study. """
        return Metabolite.objects.filter(assay__line__study=self).distinct()

    def get_protocols_used(self):
        """ Returns a QuerySet of all Protocols used in the Study. """
        return Protocol.objects.filter(
            Q(assay__line__study=self) | Q(study=self)
        ).distinct()

    def get_strains_used(self):
        """ Returns a QuerySet of all Strains used in the Study. """
        return Strain.objects.filter(line__study=self).distinct()

    def get_assays(self):
        """ Returns a QuerySet of all Assays contained in the Study. """
        return Assay.objects.filter(line__study=self)

    def get_assays_by_protocol(self):
        """ Returns a dict mapping Protocol ID to a list of Assays the in Study using that
        Protocol. """
        assays_by_protocol = defaultdict(list)
        for assay in self.get_assays():
            assays_by_protocol[assay.protocol_id].append(assay.id)
        return assays_by_protocol

    def to_json(self, depth=0):
        json_dict = super(Study, self).to_json(depth=depth)
        contact = self.get_attr_depth('contact', depth, default={})
        if isinstance(contact, dict):
            contact['extra'] = self.contact_extra
        else:
            contact = {'id': contact, 'extra': self.contact_extra}
        json_dict.update({
            'contact': contact,
            'metabolic_map': self.get_attr_depth('metabolic_map', depth),
        })
        return json_dict

    def save(self, *args, **kwargs):
        # build the slug: use profile initials, study name; if needed, partial UUID, counter
        if self.slug is None:
            if self.uuid is None:
                self.uuid = uuid4()
            self.slug = self._build_slug(self.name, self.uuid.hex)
        # now we can continue save
        super(Study, self).save(*args, **kwargs)

    def _build_slug(self, name=None, uuid=None):
        """ Builds a slug for this Study; by default uses initials-study-name. If there is a
            collision, append truncated UUID; if there is still a collision, keep incrementing
            a counter and trying new slugs. """
        max_length = self._meta.get_field('slug').max_length
        frag_length = 4
        name = name if name is not None else self.name if self.name else ''
        base_slug = self._slug_append(self.name)
        slug = base_slug
        # test uniqueness, add more stuff to end if not unique
        if self._slug_exists(base_slug):
            # try with last 4 of UUID appended, trimming off space if needed
            uuid = uuid if uuid is not None else self.uuid.hex if self.uuid else ''
            base_slug = self._slug_append(
                base_slug[:max_length - (frag_length + 1)],
                uuid[-frag_length:],
            )
            slug = base_slug
            i = 1
            # keep incrementing number at end if even partial UUID causes collision
            while self._slug_exists(slug):
                slug = self._slug_append(
                    base_slug[:max_length - (len(str(i)) + 1)],
                    i,
                )
                i += 1
        return slug

    def _slug_append(self, *items):
        max_length = self._meta.get_field('slug').max_length
        base = ' '.join((str(i) for i in items))
        return slugify(base)[:max_length]

    def _slug_exists(self, slug):
        return Study.objects.filter(slug=slug).exists()


@python_2_unicode_compatible
class StudyPermission(models.Model):
    """ Access given for a *specific* study instance, rather than for object types provided by
        Django. """
    class Meta:
        abstract = True
    NONE = 'N'
    READ = 'R'
    WRITE = 'W'
    TYPE_CHOICE = (
        (NONE, _('None')),
        (READ, _('Read')),
        (WRITE, _('Write')),
    )
    study = models.ForeignKey(
        Study,
        help_text=_('Study this permission applies to.'),
        on_delete=models.CASCADE,
        verbose_name=_('Study'),
    )
    permission_type = models.CharField(
        choices=TYPE_CHOICE,
        default=NONE,
        help_text=_('Type of permission.'),
        max_length=8,
        verbose_name=_('Permission'),
    )

    def applies_to_user(self, user):
        """ Test if permission applies to given user.
            Base class will always return False, override in child classes.
            Arguments:
                user: to be tested, model from django.contrib.auth.models.User
            Returns:
                True if StudyPermission applies to the User """
        return False

    def get_type_label(self):
        return dict(self.TYPE_CHOICE).get(self.permission_type, '?')

    def get_who_label(self):
        return '?'

    def is_read(self):
        """ Test if the permission grants read privileges.
            Returns:
                True if permission grants read """
        return self.permission_type == self.READ or self.permission_type == self.WRITE

    def is_write(self):
        """ Test if the permission grants write privileges.
            Returns:
                True if permission grants write """
        return self.permission_type == self.WRITE

    def __str__(self):
        return self.get_who_label()


@python_2_unicode_compatible
class UserPermission(StudyPermission):
    class Meta:
        db_table = 'study_user_permission'
    user = models.ForeignKey(
        settings.AUTH_USER_MODEL,
        help_text=_('User this permission applies to.'),
        on_delete=models.CASCADE,
        related_name='userpermission_set',
        verbose_name=_('User'),
    )

    def applies_to_user(self, user):
        return self.user == user

    def get_who_label(self):
        return self.user.get_full_name()

    def to_json(self):
        return {
            'user': {
                'id': self.user.pk,
                'name': self.user.username,
            },
            'type': self.permission_type
        }

    def __str__(self):
        return 'u:%(user)s' % {'user': self.user.username}


@python_2_unicode_compatible
class GroupPermission(StudyPermission):
    class Meta:
        db_table = 'study_group_permission'
    group = models.ForeignKey(
        'auth.Group',
        help_text=_('Group this permission applies to.'),
        on_delete=models.CASCADE,
        related_name='grouppermission_set',
        verbose_name=_('Group'),
    )

    def applies_to_user(self, user):
        return user.groups.contains(self.group)

    def get_who_label(self):
        return self.group.name

    def to_json(self):
        return {
            'group': {
                'id': self.group.pk,
                'name': self.group.name,
            },
            'type': self.permission_type
        }

    def __str__(self):
        return 'g:%(group)s' % {'group': self.group.name}


@python_2_unicode_compatible
class EveryonePermission(StudyPermission):
    class Meta:
        db_table = 'study_public_permission'

    def applies_to_user(self, user):
        return True

    def get_who_label(self):
        return _('Everyone')

    def to_json(self):
        return {
            'type': self.permission_type
        }

    def __str__(self):
        return 'g:__Everyone__'


@python_2_unicode_compatible
class Protocol(EDDObject):
    """ A defined method of examining a Line. """
    class Meta:
        db_table = 'protocol'
    CATEGORY_NONE = 'NA'
    CATEGORY_OD = 'OD'
    CATEGORY_HPLC = 'HPLC'
    CATEGORY_LCMS = 'LCMS'
    CATEGORY_RAMOS = 'RAMOS'
    CATEGORY_TPOMICS = 'TPOMICS'
    CATEGORY_CHOICE = (
        (CATEGORY_NONE, _('None')),
        (CATEGORY_OD, _('Optical Density')),
        (CATEGORY_HPLC, _('HPLC')),
        (CATEGORY_LCMS, _('LCMS')),
        (CATEGORY_RAMOS, _('RAMOS')),
        (CATEGORY_TPOMICS, _('Transcriptomics / Proteomics')),
    )

    object_ref = models.OneToOneField(EDDObject, parent_link=True, related_name='+')
    owned_by = models.ForeignKey(
        settings.AUTH_USER_MODEL,
        help_text=_('Owner / maintainer of this Protocol'),
        on_delete=models.PROTECT,
        related_name='protocol_set',
        verbose_name=_('Owner'),
    )
    variant_of = models.ForeignKey(
        'self',
        blank=True,
        help_text=_('Link to another original Protocol used as basis for this Protocol.'),
        null=True,
        on_delete=models.PROTECT,
        related_name='derived_set',
        verbose_name=_('Variant of Protocol'),
    )
    default_units = models.ForeignKey(
        'MeasurementUnit',
        blank=True,
        help_text=_('Default units for values measured with this Protocol.'),
        null=True,
        on_delete=models.SET_NULL,
        related_name="protocol_set",
        verbose_name=_('Default Units'),
    )
    categorization = models.CharField(
        choices=CATEGORY_CHOICE,
        default=CATEGORY_NONE,
        help_text=_('Category of this Protocol.'),
        verbose_name=_('Category'),
        max_length=8,
    )

    def creator(self):
        return self.created.mod_by

    def owner(self):
        return self.owned_by

    def last_modified(self):
        return self.updated.mod_time

    def to_solr_value(self):
        return '%(id)s@%(name)s' % {'id': self.pk, 'name': self.name}

    def __str__(self):
        return self.name

    def save(self, *args, **kwargs):
        if self.name in ['', None, ]:
            raise ValueError("Protocol name required.")
        p = Protocol.objects.filter(name=self.name)

        # enforce unique protocol naming
        if ((self.id is not None and p.count() > 1) or
                (self.id is None and p.count() > 0)):
            raise ValueError("There is already a protocol named '%s'." % self.name)
        return super(Protocol, self).save(*args, **kwargs)


@python_2_unicode_compatible
class WorklistTemplate(EDDObject):
    """ Defines sets of metadata to use as a template on a Protocol. """
    class Meta:
        db_table = 'worklist_template'
    protocol = models.ForeignKey(
        Protocol,
        help_text=_('Default protocol for this Template.'),
        on_delete=models.PROTECT,
        verbose_name=_('Protocol'),
    )

    def __str__(self):
        return self.name


@python_2_unicode_compatible
class WorklistColumn(models.Model):
    """ Defines metadata defaults and layout. """
    class Meta:
        db_table = 'worklist_column'
    template = models.ForeignKey(
        WorklistTemplate,
        help_text=_('Parent Worklist Template for this column.'),
        on_delete=models.CASCADE,
        verbose_name=_('Template'),
    )
    # if meta_type is None, treat default_value as format string
    meta_type = models.ForeignKey(
        MetadataType,
        blank=True,
        help_text=_('Type of Metadata in this column.'),
        null=True,
        on_delete=models.PROTECT,
        verbose_name=_('Metadata Type'),
    )
    # if None, default to meta_type.type_name or ''
    heading = models.CharField(
        max_length=255,
        blank=True,
        help_text=_('Column header text.'),
        null=True,
        verbose_name=_('Heading'),
    )
    # potentially override the default value in templates?
    default_value = models.CharField(
        max_length=255,
        blank=True,
        help_text=_('Default value for this column.'),
        null=True,
        verbose_name=_('Default Value'),
    )
    # text to display in UI explaining how to modify column
    help_text = models.TextField(
        blank=True,
        help_text=_('UI text to display explaining how to modify this column.'),
        null=True,
        verbose_name=_('Help Text'),
    )
    # allow ordering of metadata
    ordering = models.IntegerField(
        blank=True,
        help_text=_('Order this column will appear in worklist export.'),
        null=True,
        unique=True,
        verbose_name=_('Ordering'),
    )

    def get_column(self, **kwargs):
        type_context = None

        def lookup_format(instance, **kwargs):
            return self.get_default() % self.get_format_dict(instance, **kwargs)

        def lookup_meta(instance, **kwargs):
            default = self.get_default() % kwargs
            if instance:
                return instance.metadata_get(self.meta_type, default=default)
            return default

        if self.meta_type:
            type_context = self.meta_type.for_context
            lookup = lookup_meta
        else:
            type_context = None
            lookup = lookup_format
        model = {
            MetadataType.STUDY: Study,
            MetadataType.LINE: Line,
            MetadataType.ASSAY: Assay,
        }.get(type_context, None)
        return table.ColumnChoice(
            model, 'worklist_column_%s' % self.pk, str(self), lookup,
        )

    def get_default(self):
        if self.default_value:
            return self.default_value
        elif self.meta_type:
            return self.meta_type.default_value
        return ''

    def get_format_dict(self, instance, *args, **kwargs):
        """ Build dict used in format string for columns that use it. This implementation re-uses
            EDDObject.to_json(), in a flattened format. """
        # Must import inside method to avoid circular import
        from .utilities import flatten_json
        fmt_dict = flatten_json(instance.to_json(depth=1) if instance else {})
        # add in: date
        # TODO: pass in tz based on user profile?
        fmt_dict.update(today=arrow.now().format('YYYYMMDD'))
        fmt_dict.update(**kwargs)
        return fmt_dict

    def __str__(self):
        if self.heading:
            return self.heading
        return str(self.meta_type)


class LineProperty(object):
    """ Base class for EDDObject instances tied to a Line. """
    @property
    def n_lines(self):
        return self.line_set.count()

    @property
    def n_studies(self):
        lines = self.line_set.all()
        return len(set([l.study_id for l in lines]))


@python_2_unicode_compatible
class Strain(EDDObject, LineProperty):
    """ A link to a strain/part in the JBEI ICE Registry. """
    class Meta:
        db_table = 'strain'
    object_ref = models.OneToOneField(EDDObject, parent_link=True)
<<<<<<< HEAD
    registry_id = models.UUIDField(blank=True, null=True)  # value comes from ICE
    registry_url = models.URLField(max_length=255, blank=True, null=True)
=======
    registry_id = models.UUIDField(
        blank=True,
        help_text=_('The unique ID of this strain in the ICE Registry.'),
        null=True,
        verbose_name=_('Registry UUID'),
    )
    registry_url = models.URLField(
        blank=True,
        help_text=_('The URL of this strain in the ICE Registry.'),
        max_length=255,
        null=True,
        verbose_name=_('Registry URL'),
    )
>>>>>>> c382c7e3

    def __str__(self):
        return self.name

    def to_solr_value(self):
        return '%(id)s@%(name)s' % {'id': self.registry_id, 'name': self.name}

    def to_json(self, depth=0):
        json_dict = super(Strain, self).to_json(depth)
        json_dict.update({
            'registry_id': self.registry_id,
            'registry_url': self.registry_url,
            })
        return json_dict

    @staticmethod
    def user_can_change(user):
        return user.has_perm('edd.change_strain')

    @staticmethod
    def user_can_create(user):
        return user.has_perm('edd.add_strain')

    @staticmethod
    def user_can_delete(user):
        return user.has_perm('edd.delete_strain')


@python_2_unicode_compatible
class CarbonSource(EDDObject, LineProperty):
    """ Information about carbon sources, isotope labeling. """
    class Meta:
        db_table = 'carbon_source'
    object_ref = models.OneToOneField(EDDObject, parent_link=True)
    # Labeling is description of isotope labeling used in carbon source
    labeling = models.TextField(
        help_text=_('Description of labeling isotopes in this Carbon Source.'),
        verbose_name=_('Labeling'),
    )
    volume = models.DecimalField(
        decimal_places=5,
        help_text=_('Volume of solution added as a Carbon Source.'),
        max_digits=16,
        verbose_name=_('Volume'),
    )

    def to_json(self, depth=0):
        json_dict = super(CarbonSource, self).to_json(depth)
        json_dict.update({
            'labeling': self.labeling,
            'volume': self.volume,
            'initials': self.created.initials,  # TODO: see if this is used, maybe replace
        })
        return json_dict

    def __str__(self):
        return "%s (%s)" % (self.name, self.labeling)


@python_2_unicode_compatible
class Line(EDDObject):
    """ A single item to be studied (contents of well, tube, dish, etc). """
    class Meta:
        db_table = 'line'
    study = models.ForeignKey(
        Study,
        help_text=_('The Study containing this Line.'),
        on_delete=models.CASCADE,
        verbose_name=_('Study'),
    )
    control = models.BooleanField(
        default=False,
        help_text=_('Flag indicating whether the sample for this Line is a control.'),
        verbose_name=_('Control'),
    )
    replicate = models.ForeignKey(
        'self',
        blank=True,
        help_text=_('Indicates that this Line is a (biological) replicate of another Line.'),
        null=True,
        on_delete=models.PROTECT,
        verbose_name=_('Replicate'),
    )

    object_ref = models.OneToOneField(EDDObject, parent_link=True, related_name='+')
    contact = models.ForeignKey(
        settings.AUTH_USER_MODEL,
        blank=True,
        help_text=_('EDD User to contact about this Line.'),
        null=True,
        on_delete=models.PROTECT,
        related_name='line_contact_set',
        verbose_name=_('Contact'),
    )
    contact_extra = models.TextField(
        help_text=_('Additional field for contact information about this Line (e.g. contact is '
                    'not a User of EDD).'),
        verbose_name=_('Contact (extra)'),
    )
    experimenter = models.ForeignKey(
        settings.AUTH_USER_MODEL,
        blank=True,
        help_text=_('EDD User that set up the experimental conditions of this Line.'),
        null=True,
        on_delete=models.PROTECT,
        related_name='line_experimenter_set',
        verbose_name=_('Experimenter'),
    )
    carbon_source = models.ManyToManyField(
        CarbonSource,
        blank=True,
        db_table='line_carbon_source',
        help_text=_('Carbon source(s) used in this Line.'),
        verbose_name=_('Carbon Source(s)'),
    )
    protocols = models.ManyToManyField(
        Protocol,
        help_text=_('Protocol(s) used to Assay this Line.'),
        through='Assay',
        verbose_name=_('Protocol(s)'),
    )
    strains = models.ManyToManyField(
        Strain,
        blank=True,
        db_table='line_strain',
        help_text=_('Strain(s) used in this Line.'),
        verbose_name=_('Strain(s)'),
    )

    @classmethod
    def export_columns(cls, instances=[]):
        types = MetadataType.all_types_on_instances(instances)
        return super(Line, cls).export_columns(instances) + [
            table.ColumnChoice(
                cls, 'control', _('Control'), lambda x: 'T' if x.control else 'F'),
            table.ColumnChoice(
                # TODO export should handle multi-valued fields better than this
                cls, 'strain', _('Strain'),
                lambda x: '|'.join([s.name for s in x.strains.all()])),
            table.ColumnChoice(
                # TODO export should handle multi-valued fields better than this
                cls, 'csource_name', _('Carbon Source'),
                lambda x: '|'.join([c.name for c in x.carbon_source.all()])),
            table.ColumnChoice(
                # TODO export should handle multi-valued fields better than this
                cls, 'csource_label', _('Carbon Labeling'),
                lambda x: '|'.join([c.labeling for c in x.carbon_source.all()])),
            table.ColumnChoice(
                cls, 'experimenter', _('Experimenter'),
                lambda x: x.experimenter.email if x.experimenter else '',
                heading=_('Line Experimenter')),
            table.ColumnChoice(
                cls, 'contact', _('Contact'),
                lambda x: x.contact.email if x.contact else '',
                heading=_('Line Contact')),
        ] + [
            table.ColumnChoice(
                cls, 'meta.%s' % t.id, t.type_name,
                lambda x: x.meta_store.get('%s' % t.id, ''))
            for t in types
        ]

    def __str__(self):
        return self.name

    def to_json(self, depth=0):
        json_dict = super(Line, self).to_json(depth)
        # for backward-compatibility, add the 'extra' item to contact dict
        contact = self.get_attr_depth('contact', depth, default={})
        if isinstance(contact, dict):
            contact['extra'] = self.contact_extra
        else:
            contact = {'user_id': contact, 'extra': self.contact_extra}
        json_dict.update({
            'control': self.control,
            'replicate': self.replicate_id,
            'contact': contact,
            'experimenter': self.get_attr_depth('experimenter', depth),
            'strain': [s.pk for s in self.strains.all()],
            'carbon': [c.pk for c in self.carbon_source.all()],
        })
        if depth > 0:
            json_dict.update(study=self.study_id)
        return json_dict

    @property
    def primary_strain_name(self):
        strains = self.strains.all()
        return strains[0].name if len(strains) > 0 else None

    @property
    def strain_ids(self):
        """ String representation of associated strains; used in views. """
        return ",".join([s.name for s in self.strains.all()])

    @property
    def carbon_source_info(self):
        """ String representation of carbon source(s) with labeling included; used in views. """
        return ",".join(['%s' % cs for cs in self.carbon_source.all()])

    @property
    def carbon_source_name(self):
        """ String representation of carbon source(s); used in views. """
        return ",".join([cs.name for cs in self.carbon_source.all()])

    @property
    def carbon_source_labeling(self):
        """ String representation of labeling (if any); used in views. """
        return ",".join([cs.labeling for cs in self.carbon_source.all()])

    def new_assay_number(self, protocol):
        """ Given a Protocol name, fetch all matching child Assays, attempt to convert their names
            into integers, and return the next highest integer for creating a new assay.  (This
            will result in duplication of names for Assays of different protocols under the same
            Line, but the frontend displays Assay.long_name, which should be unique.) """
        if isinstance(protocol, string_types):  # assume Protocol.name
            protocol = Protocol.objects.get(name=protocol)
        assays = self.assay_set.filter(protocol=protocol)
        existing_assay_numbers = []
        for assay in assays:
            try:
                existing_assay_numbers.append(int(assay.name))
            except ValueError:
                pass
        assay_start_id = 1
        if len(existing_assay_numbers) > 0:
            assay_start_id = max(existing_assay_numbers) + 1
        return assay_start_id

    def user_can_read(self, user):
        return self.study.user_can_read(user)

    def user_can_write(self, user):
        return self.study.user_can_write(user)


@python_2_unicode_compatible
class MeasurementType(models.Model, EDDSerialize):
    """ Defines the type of measurement being made. A generic measurement only has name and short
        name; if the type is a metabolite, the metabolite attribute will contain additional
        metabolite info. """
    class Meta:
        db_table = 'measurement_type'

    class Group(object):
        """ Note that when a new group type is added here, code will need to be updated elsewhere,
            including the Javascript/Typescript front end.
            Look for the string 'MeasurementGroupCode' in comments."""
        GENERIC = '_'
        METABOLITE = 'm'
        GENEID = 'g'
        PROTEINID = 'p'
        PHOSPHOR = 'h'
        GROUP_CHOICE = (
            (GENERIC, _('Generic')),
            (METABOLITE, _('Metabolite')),
            (GENEID, _('Gene Identifier')),
            (PROTEINID, _('Protein Identifer')),
            (PHOSPHOR, _('Phosphor')),
        )

    type_name = models.CharField(
        help_text=_('Name of this Measurement Type.'),
        max_length=255,
        verbose_name=_('Measurement Type'),
    )
    short_name = models.CharField(
        blank=True,
        help_text=_('Short name used as an ID for the Measurement Type in SBML output.'),
        max_length=255,
        null=True,
        verbose_name=_('Short Name'),
    )
    type_group = models.CharField(
        choices=Group.GROUP_CHOICE,
        default=Group.GENERIC,
        help_text=_('Class of data for this Measurement Type.'),
        max_length=8,
        verbose_name=_('Type Group'),
    )
    type_source = models.ForeignKey(
        Datasource,
        blank=True,
        help_text=_('Datasource used for characterizing this Measurement Type.'),
        null=True,
        on_delete=models.PROTECT,
        verbose_name=_('Datasource'),
    )
    # linking together EDD instances will be easier later if we define UUIDs now
<<<<<<< HEAD
    uuid = models.UUIDField(editable=False, default=uuid.uuid4, unique=True)
=======
    uuid = models.UUIDField(
        editable=False,
        help_text=_('Unique ID for this Measurement Type.'),
        unique=True,
        verbose_name=_('UUID'),
    )
>>>>>>> c382c7e3

    def save(self, *args, **kwargs):
        if self.uuid is None:
            self.uuid = uuid4()
        super(MeasurementType, self).save(*args, **kwargs)

    def to_solr_value(self):
        return '%(id)s@%(name)s' % {'id': self.pk, 'name': self.type_name}

    def to_solr_json(self):
        """ Convert the MeasurementType model to a dict structure formatted for Solr JSON. """
        source_name = None
        # Check if this is coming from a child MeasurementType, and ref the base type
        if hasattr(self, 'measurementtype_ptr'):
            mtype = self.measurementtype_ptr
        # check for annotated source attribute on self and base type
        if hasattr(self, '_source_name'):
            source_name = self._source_name
        elif hasattr(mtype, '_source_name'):
            source_name = mtype._source_name
        elif self.type_source:
            source_name = self.type_source.name
        return {
            'id': self.id,
            'uuid': self.uuid,
            'name': self.type_name,
            'code': self.short_name,
            'family': self.type_group,
            # use the annotated attr if present, otherwise must make a new query
            'source': source_name,
        }

    def to_json(self, depth=0):
        return {
            "id": self.pk,
            "uuid": self.uuid,
            "name": self.type_name,
            "sn": self.short_name,
            "family": self.type_group,
        }

    def __str__(self):
        return self.type_name

    def is_metabolite(self):
        return self.type_group == MeasurementType.Group.METABOLITE

    def is_protein(self):
        return self.type_group == MeasurementType.Group.PROTEINID

    def is_gene(self):
        return self.type_group == MeasurementType.Group.GENEID

    def is_phosphor(self):
        return self.type_group == MeasurementType.Group.PHOSPHOR

    @classmethod
    def proteins(cls):
        """ Return all instances of protein measurements. """
        return cls.objects.filter(type_group=MeasurementType.Group.PROTEINID)

    @classmethod
    def proteins_by_name(cls):
        """ Generate a dictionary of proteins keyed by name. """
        return {p.type_name: p for p in cls.proteins().order_by("type_name")}

    @classmethod
    def create_protein(cls, type_name, short_name=None):
        return cls.objects.create(
            type_name=type_name,
            short_name=short_name,
            type_group=MeasurementType.Group.PROTEINID
        )


@python_2_unicode_compatible
class Metabolite(MeasurementType):
    """ Defines additional metadata on a metabolite measurement type; charge, carbon count, molar
        mass, and molecular formula.
        TODO: aliases for metabolite type_name/short_name
        TODO: datasource; BiGG vs JBEI-created records
        TODO: links to kegg files? """
    class Meta:
        db_table = 'metabolite'
    charge = models.IntegerField(
        help_text=_('The charge of this molecule.'),
        verbose_name=_('Charge'),
    )
    carbon_count = models.IntegerField(
        help_text=_('Count of carbons present in this molecule.'),
        verbose_name=_('Carbon Count'),
    )
    molar_mass = models.DecimalField(
        decimal_places=5,
        help_text=_('Molar mass of this molecule.'),
        max_digits=16,
        verbose_name=_('Molar Mass'),
    )
    molecular_formula = models.TextField(
        help_text=_('Formula string defining this molecule.'),
        verbose_name=_('Formula'),
    )
    tags = ArrayField(
        VarCharField(),
        default=[],
        help_text=_('List of tags for classifying this molecule.'),
        verbose_name=_('Tags'),
    )

    carbon_pattern = re.compile(r'C(\d*)')

    def __str__(self):
        return self.type_name

    def is_metabolite(self):
        return True

    def to_json(self, depth=0):
        """ Export a serializable dictionary. """
        return dict(super(Metabolite, self).to_json(), **{
            # FIXME the alternate names pointed to by the 'ans' key are
            # supposed to come from the 'alternate_metabolite_type_names'
            # table in the old EDD, but this is actually empty.  Do we need it?
            "ans": "",
            "f": self.molecular_formula,
            "mm": float(self.molar_mass),
            "cc": self.carbon_count,
            "chg": self.charge,
            "chgn": self.charge,  # TODO find anywhere in typescript using this and fix it
            "kstr": ",".join(self.tags),  # TODO find anywhere in typescript using this and fix
            "tags": self.tags,
        })

    def to_solr_json(self):
        """ Convert the MeasurementType model to a dict structure formatted for Solr JSON. """
        return dict(super(Metabolite, self).to_solr_json(), **{
            'm_charge': self.charge,
            'm_carbons': self.carbon_count,
            'm_mass': self.molar_mass,
            'm_formula': self.molecular_formula,
            'm_tags': list(self.tags),
        })

    def save(self, *args, **kwargs):
        if self.carbon_count is None:
            self.carbon_count = self.extract_carbon_count()
        # force METABOLITE group
        self.type_group = MeasurementType.Group.METABOLITE
        super(Metabolite, self).save(*args, **kwargs)

    def extract_carbon_count(self):
        count = 0
        for match in self.carbon_pattern.finditer(self.molecular_formula):
            c = match.group(1)
            count = count + (int(c) if c else 1)
        return count


@python_2_unicode_compatible
class GeneIdentifier(MeasurementType):
    """ Defines additional metadata on gene identifier transcription measurement type. """
    class Meta:
        db_table = 'gene_identifier'
    location_in_genome = models.TextField(
        blank=True,
        help_text=_('Location of this Gene in the organism genome.'),
        verbose_name=_('Location'),
        null=True,
    )
    positive_strand = models.BooleanField(
        default=True,
        help_text=_('Flag indicating if transcript is positive (sense).'),
        verbose_name=_('Positive'),
    )
    location_start = models.IntegerField(
        blank=True,
        help_text=_('Offset location for gene start.'),
        verbose_name=_('Start'),
        null=True,
    )
    location_end = models.IntegerField(
        blank=True,
        help_text=_('Offset location for gene end.'),
        verbose_name=_('End'),
        null=True,
    )
    gene_length = models.IntegerField(
        blank=True,
        help_text=_('Length of the gene nucleotides.'),
        verbose_name=_('Length'),
        null=True,
    )

    @classmethod
    def by_name(cls):
        """ Generate a dictionary of genes keyed by name. """
        return {g.type_name: g for g in cls.objects.order_by("type_name")}

    def __str__(self):
        return self.type_name

    def save(self, *args, **kwargs):
        # force GENEID group
        self.type_group = MeasurementType.Group.GENEID
        super(GeneIdentifier, self).save(*args, **kwargs)


@python_2_unicode_compatible
class ProteinIdentifier(MeasurementType):
    """ Defines additional metadata on gene identifier transcription measurement type. """
    class Meta:
        db_table = 'protein_identifier'
    # protein names use:
    #   type_name = human-readable name; e.g. AATM_RABIT
    #   short_name = accession code ID portion; e.g. P12345
    #   accession_id = "full" accession ID if available; e.g. sp|P12345|AATM_RABIT
    #       if "full" version unavailable, repeat the short_name
    accession_id = VarCharField(
        blank=True,
        help_text=_('Accession ID for protein characterized in e.g. UniProt.'),
        null=True,
        verbose_name=_('Accession ID')
    )
    length = models.IntegerField(
        blank=True,
        help_text=_('sequence length'),
        null=True,
        verbose_name=_('Length'),
    )
    mass = models.DecimalField(
        blank=True,
        decimal_places=5,
        help_text=_('of unprocessed protein, in Daltons'),
        max_digits=16,
        null=True,
        verbose_name=_('Mass'),
    )

    accession_pattern = re.compile(
        r'(?:[a-z]{2}\|)?'  # optional identifier for SwissProt or TrEMBL
        r'([OPQ][0-9][A-Z0-9]{3}[0-9]|[A-NR-Z][0-9](?:[A-Z][A-Z0-9]{2}[0-9]){1,2})'  # the ID
        r'(?:\|(\w+))?'  # optional name
    )

    def to_solr_json(self):
        """ Convert the MeasurementType model to a dict structure formatted for Solr JSON. """
        return dict(super(ProteinIdentifier, self).to_solr_json(), **{
            'p_length': self.length,
            'p_mass': self.mass,
        })

    @classmethod
    def load_or_create(cls, measurement_name, datasource):
        # extract Uniprot accession data from the measurement name, if present
        accession_match = cls.accession_pattern.match(measurement_name)
        uniprot_id = accession_match.group(1) if accession_match else None

        # search for proteins matching the name. we're fairly permissive during lookup to account
        # for some small percentage of protein names that don't follow the Uniprot pattern, as well
        # as legacy proteins in EDD's database
        name_match_criteria = Q(type_name=measurement_name)

        if getattr(settings, 'ALLOW_PERMISSIVE_PROTEIN_MATCHING', False):
            name_match_criteria = name_match_criteria | Q(short_name=measurement_name)
            if uniprot_id:
                name_match_criteria = name_match_criteria | Q(short_name=uniprot_id)
        # force query to LIMIT 2
        proteins = models.ProteinIdentifier.objects.filter(name_match_criteria)[:2]

        if len(proteins) > 1:
            # fail if protein couldn't be uniquely matched
            raise ValidationError(
                _u('More than one match was found for protein name "%(type_name)s".') % {
                    'type_name': measurement_name,
                }
            )
        elif len(proteins) == 0:
            # try to create a new protein
            # enforce ProteinIdentifier naming conventions for new ProteinIdentifiers,
            # if configured. this isn't as good as looking them up in Uniprot, but should
            # help as a stopgap to curate our protein entries
            if settings.REQUIRE_UNIPROT_ACCESSION_IDS and not accession_match:
                raise ValidationError(
                    _u('Protein name "%(type_name)s" is not a valid UniProt accession id.') % {
                        'type_name': measurement_name,
                    }
                )
            logger.info('Creating a new ProteinIdentifier for %(name)s' % {
                'name': measurement_name,
            })
            if datasource.pk is None:
                datasource.save()
            # create the new protein id
            if accession_match:
                type_name = accession_match.group(2)
                type_name = measurement_name if type_name is None else type_name
                accession_id = measurement_name
            else:
                type_name = measurement_name
                accession_id = uniprot_id
            # FIXME: this blindly creates a new type; should try external lookups first?
            p = models.ProteinIdentifier.objects.create(
                type_name=type_name,
                short_name=uniprot_id,
                accession_id=accession_id,
                type_source=datasource,
            )
            return p
        return proteins[0]

    @classmethod
    def match_accession_id(cls, text):
        """
        Tests whether the input text matches the pattern of a Uniprot accession id, and if so,
        extracts & returns the required identifier portion of the text, less optional prefix/suffix
        allowed by the pattern.
        :param text: the text to match
        :return: the Uniprot identifier if the input text matched the accession id pattern,
        or the entire input string if not
        """
        match = cls.accession_pattern.match(text)
        if match:
            return match.group(1)
        return text

    def __str__(self):
        return self.type_name

    def save(self, *args, **kwargs):
        # force PROTEINID group
        self.type_group = MeasurementType.Group.PROTEINID
        super(ProteinIdentifier, self).save(*args, **kwargs)


@python_2_unicode_compatible
class Phosphor(MeasurementType):
    """ Defines metadata for phosphorescent measurements """
    class Meta:
        db_table = 'phosphor_type'
    excitation_wavelength = models.DecimalField(
        blank=True,
        decimal_places=5,
        help_text=_('Excitation wavelength for the material.'),
        max_digits=16,
        null=True,
        verbose_name=_('Excitation'),
    )
    emission_wavelength = models.DecimalField(
        blank=True,
        decimal_places=5,
        help_text=_('Emission wavelength for the material.'),
        max_digits=16,
        null=True,
        verbose_name=_('Emission'),
    )
    reference_type = models.ForeignKey(
        MeasurementType,
        blank=True,
        help_text=_('Link to another Measurement Type used as a reference for this type.'),
        null=True,
        on_delete=models.PROTECT,
        related_name='phosphor_set',
        verbose_name=_('Reference'),
    )

    def __str__(self):
        return self.type_name

    def save(self, *args, **kwargs):
        # force PHOSPHOR group
        self.type_group = MeasurementType.Group.PHOSPHOR
        super(Phosphor, self).save(*args, **kwargs)


@python_2_unicode_compatible
class MeasurementUnit(models.Model):
    """ Defines a unit type and metadata on measurement values. """
    class Meta:
        db_table = 'measurement_unit'
    unit_name = models.CharField(
        help_text=_('Name for unit of measurement.'),
        max_length=255,
        unique=True,
        verbose_name=_('Name'),
    )
    display = models.BooleanField(
        default=True,
        help_text=_('Flag indicating the units should be displayed along with values.'),
        verbose_name=_('Display'),
    )
    alternate_names = models.CharField(
        blank=True,
        help_text=_('Alternative names for the unit.'),
        max_length=255,
        null=True,
        verbose_name=_('Alternate Names'),
    )
    type_group = models.CharField(
        choices=MeasurementType.Group.GROUP_CHOICE,
        default=MeasurementType.Group.GENERIC,
        help_text=_('Type of measurement for which this unit is used.'),
        verbose_name=_('Group'),
        max_length=8,
    )

    # TODO: this should be somehow rolled up into the unit definition
    conversion_dict = {
        'g/L': lambda y, metabolite: 1000 * y / metabolite.molar_mass,
        'mg/L': lambda y, metabolite: y / metabolite.molar_mass,
        'µg/L': lambda y, metabolite: y / 1000 / metabolite.molar_mass,
        'Cmol/L': lambda y, metabolite: 1000 * y / metabolite.carbon_count,
        'mol/L': lambda y, metabolite: 1000 * y,
        'uM': lambda y, metabolite: y / 1000,
        'mol/L/hr': lambda y, metabolite: 1000 * y,
        'mM': lambda y, metabolite: y,
        'mol/L/hr': lambda y, metabolite: 1000 * y,
    }

    def to_json(self):
        return {"id": self.pk, "name": self.unit_name, }

    @property
    def group_name(self):
        return dict(MeasurementType.Group.GROUP_CHOICE)[self.type_group]

    @classmethod
    def all_sorted(cls):
        return cls.objects.filter(display=True).order_by(Func(F('unit_name'), function='LOWER'))

    def __str__(self):
        return self.unit_name


@python_2_unicode_compatible
class Assay(EDDObject):
    """ An examination of a Line, containing the Protocol and set of Measurements. """
    class Meta:
        db_table = 'assay'
    object_ref = models.OneToOneField(EDDObject, parent_link=True)
    line = models.ForeignKey(
        Line,
        help_text=_('The Line used for this Assay.'),
        on_delete=models.CASCADE,
        verbose_name=_('Line'),
    )
    protocol = models.ForeignKey(
        Protocol,
        help_text=_('The Protocol used to create this Assay.'),
        on_delete=models.PROTECT,
        verbose_name=_('Protocol'),
    )
    experimenter = models.ForeignKey(
        settings.AUTH_USER_MODEL,
        blank=True,
        help_text=_('EDD User that set up the experimental conditions of this Assay.'),
        null=True,
        on_delete=models.PROTECT,
        related_name='assay_experimenter_set',
        verbose_name=_('Experimenter'),
    )
    measurement_types = models.ManyToManyField(
        MeasurementType,
        help_text=_('The Measurement Types contained in this Assay.'),
        through='Measurement',
        verbose_name=_('Measurement Types'),
    )

    def __str__(self):
        return self.name

    @property
    def long_name(self):
        return "%s-%s-%s" % (self.line.name, self.protocol.name, self.name)

    def to_json(self, depth=0):
        json_dict = super(Assay, self).to_json(depth)
        json_dict.update({
            'lid': self.get_attr_depth('line', depth),
            'pid': self.get_attr_depth('protocol', depth),
            'experimenter': self.get_attr_depth('experimenter', depth),
        })
        return json_dict


@python_2_unicode_compatible
class Measurement(EDDMetadata, EDDSerialize):
    """ A plot of data points for an (assay, measurement type) pair. """
    class Meta:
        db_table = 'measurement'

    class Compartment(object):
        """ Enumeration of localized compartments applying to the measurement.
            UNKNOWN = default; no specific localization
            INTRACELLULAR = measurement inside of a cell, in cytosol
            EXTRACELLULAR = measurement outside of a cell
        """
        UNKNOWN, INTRACELLULAR, EXTRACELLULAR = map(str, range(3))
        short_names = ["", "IC", "EC"]
        names = [_("N/A"), _("Intracellular/Cytosol (Cy)"), _("Extracellular"), ]
        CHOICE = [(str(i), cn) for i, cn in enumerate(names)]

        @classmethod
        def to_json(cls):
            return {
                i: {"name": str(cls.names[i]), "sn": cls.short_names[i]}
                for i in range(3)
            }

    class Format(object):
        """ Enumeration of formats measurement values can take.
            SCALAR = single timepoint X value, single measurement Y value (one item array)
            VECTOR = single timepoint X value, vector measurement Y value (mass-distribution, index
                by labeled carbon count; interpret each value as ratio with sum of all values)
            HISTOGRAM = single timepoint X value, vector measurement Y value (bins with counts of
                population measured within bin value, bin size/range set via y_units)
            SIGMA = single timepoint X value, 3-item-list Y value (average, variance, sample size)
        """
        SCALAR, VECTOR, HISTOGRAM, SIGMA = map(str, range(4))
        names = [_('scalar'), _('vector'), _('histogram'), _('sigma'), ]
        CHOICE = [(str(i), n) for i, n in enumerate(names)]

    assay = models.ForeignKey(
        Assay,
        help_text=_('The Assay creating this Measurement.'),
        on_delete=models.CASCADE,
        verbose_name=_('Assay'),
    )
    experimenter = models.ForeignKey(
        settings.AUTH_USER_MODEL,
        blank=True,
        help_text=_('EDD User that set up the experimental conditions of this Measurement.'),
        null=True,
        on_delete=models.PROTECT,
        related_name='measurement_experimenter_set',
        verbose_name=_('Experimenter'),
    )
    measurement_type = models.ForeignKey(
        MeasurementType,
        help_text=_('The type of item measured for this Measurement.'),
        on_delete=models.PROTECT,
        verbose_name=_('Type'),
    )
    x_units = models.ForeignKey(
        MeasurementUnit,
        help_text=_('The units of the X-axis for this Measurement.'),
        on_delete=models.PROTECT,
        related_name='+',
        verbose_name=_('X Units'),
    )
    y_units = models.ForeignKey(
        MeasurementUnit,
        help_text=_('The units of the Y-axis for this Measurement.'),
        on_delete=models.PROTECT,
        related_name='+',
        verbose_name=_('Y Units'),
    )
    update_ref = models.ForeignKey(
        Update,
        help_text=_('The Update triggering the setting of this Measurement.'),
        on_delete=models.PROTECT,
        verbose_name=_('Updated'),
    )
    active = models.BooleanField(
        default=True,
        help_text=_('Flag indicating this Measurement is active and should be displayed.'),
        verbose_name=_('Active'),
    )
    compartment = models.CharField(
        choices=Compartment.CHOICE,
        default=Compartment.UNKNOWN,
        help_text=_('Compartment of the cell for this Measurement.'),
        verbose_name=_('Compartment'),
        max_length=1,
    )
    measurement_format = models.CharField(
        choices=Format.CHOICE,
        default=Format.SCALAR,
        help_text=_('Enumeration of value formats for this Measurement.'),
        verbose_name=_('Format'),
        max_length=2,
    )

    @classmethod
    def export_columns(cls):
        return [
            table.ColumnChoice(
                cls, 'type', _('Measurement Type'), lambda x: x.name),
            table.ColumnChoice(
                cls, 'comp', _('Compartment'), lambda x: x.compartment_symbol),
            table.ColumnChoice(
                cls, 'mod', _('Measurement Updated'), lambda x: x.update_ref.mod_time),
            table.ColumnChoice(
                cls, 'x_units', _('X Units'),
                lambda x: x.x_units.unit_name if x.x_units.display else ''),
            table.ColumnChoice(
                cls, 'y_units', _('Y Units'),
                lambda x: x.y_units.unit_name if x.y_units.display else ''),
        ]

    def to_json(self, depth=0):
        return {
            "id": self.pk,
            "assay": self.get_attr_depth('assay', depth),
            "type": self.get_attr_depth('measurement_type', depth),
            "comp": self.compartment,
            "format": self.measurement_format,
            # including points here is extremely inefficient
            # better to directly filter MeasurementValue and map to parent IDs later
            # "values": map(lambda p: p.to_json(), self.measurementvalue_set.all()),
            "x_units": self.x_units_id,
            "y_units": self.y_units_id,
            "meta": self.get_metadata_json(),
        }

    def __str__(self):
        return 'Measurement{%d}{%s}' % (self.assay.id, self.measurement_type)

    # may not be the best method name, if we ever want to support other
    # types of data as vectors in the future
    def is_carbon_ratio(self):
        return (self.measurement_format == Measurement.Format.VECTOR)

    def valid_data(self):
        """ Data for which the y-value is defined (non-NULL, non-blank). """
        mdata = list(self.data())
        return [md for md in mdata if md.is_defined()]

    def is_extracellular(self):
        return self.compartment == Measurement.Compartment.EXTRACELLULAR

    def data(self):
        """ Return the data associated with this measurement. """
        return self.measurementvalue_set.all()

    @property
    def name(self):
        """ alias for self.measurement_type.type_name """
        return self.measurement_type.type_name

    @property
    def short_name(self):
        """ alias for self.measurement_type.short_name """
        return self.measurement_type.short_name

    @property
    def compartment_symbol(self):
        return Measurement.Compartment.short_names[int(self.compartment)]

    @property
    def full_name(self):
        """ measurement compartment plus measurement_type.type_name """
        lookup = dict(Measurement.Compartment.CHOICE)
        return (lookup.get(self.compartment) + " " + self.name).strip()

    # TODO also handle vectors
    def extract_data_xvalues(self, defined_only=False):
        qs = self.measurementvalue_set.all()
        if defined_only:
            qs = qs.exclude(Q(y=None) | Q(y__len=0))
        # first index unpacks single value from tuple; second index unpacks first value from X
        return map(lambda x: x[0][0], qs.values_list('x'))

    # this shouldn't need to handle vectors
    def interpolate_at(self, x):
        assert (self.measurement_format == Measurement.Format.SCALAR)
        from main.utilities import interpolate_at
        return interpolate_at(self.valid_data(), x)

    @property
    def y_axis_units_name(self):
        """ Human-readable units for Y-axis.  Not intended for repeated/bulk use, since it
            involves a foreign key lookup. """
        return self.y_units.unit_name

    def is_concentration_measurement(self):
        return (self.y_axis_units_name in ["mg/L", "g/L", "mol/L", "mM", "uM", "Cmol/L", ])

    def save(self, *args, **kwargs):
        update = kwargs.get('update', None)
        # only call Update.load_update() if an update was *not* explicitly passed in
        if update is None:
            update = Update.load_update()
        self.update_ref = update
        super(Measurement, self).save(*args, **kwargs)


@python_2_unicode_compatible
class MeasurementValue(models.Model):
    """ Pairs of ((x0, x1, ... , xn), (y0, y1, ... , ym)) values as part of a measurement """
    class Meta:
        db_table = 'measurement_value'
    measurement = models.ForeignKey(
        Measurement,
        help_text=_('The Measurement containing this point of data.'),
        on_delete=models.CASCADE,
        verbose_name=_('Measurement'),
    )
    x = ArrayField(
        models.DecimalField(max_digits=16, decimal_places=5),
        help_text=_('X-axis value(s) for this point.'),
        verbose_name=_('X'),
    )
    y = ArrayField(
        models.DecimalField(max_digits=16, decimal_places=5),
        help_text=_('Y-axis value(s) for this point.'),
        verbose_name=_('Y'),
    )
    updated = models.ForeignKey(
        Update,
        help_text=_('The Update triggering the setting of this point.'),
        on_delete=models.PROTECT,
        verbose_name=_('Updated'),
    )

    def __str__(self):
        return '(%s, %s)' % (self.x, self.y)

    @property
    def fx(self):
        return float(self.x[0]) if self.x else None

    @property
    def fy(self):
        return float(self.y[0]) if self.y else None

    def to_json(self):
        return {
            "id": self.pk,
            "x": self.x,
            "y": self.y,
        }

    def is_defined(self):
        return (self.y is not None and len(self.y) > 0)

    def save(self, *args, **kwargs):
        update = kwargs.get('update', None)
        # only call Update.load_update() if an update was *not* explicitly passed in
        if update is None:
            update = Update.load_update()
        self.updated = update
        super(MeasurementValue, self).save(*args, **kwargs)


@python_2_unicode_compatible
class SBMLTemplate(EDDObject):
    """ Container for information used in SBML export. """
    class Meta:
        db_table = "sbml_template"
    object_ref = models.OneToOneField(EDDObject, parent_link=True)
    biomass_calculation = models.DecimalField(
        default=-1,
        decimal_places=5,
        help_text=_('The calculated multiplier converting OD to weight of biomass.'),
        verbose_name=_('Biomass Factor'),
        max_digits=16,
    )
    biomass_calculation_info = models.TextField(
        default='',
        help_text=_('Additional information on biomass calculation.'),
        verbose_name=_('Biomass Calculation'),
    )
    biomass_exchange_name = models.TextField(
        help_text=_('The reaction name in the model for Biomass.'),
        verbose_name=_('Biomass Reaction'),
    )
    # FIXME would like to limit this to attachments only on parent EDDObject, and remove null=True
    sbml_file = models.ForeignKey(
        Attachment,
        blank=True,
        help_text=_('The Attachment containing the SBML model file.'),
        null=True,
        on_delete=models.PROTECT,
        verbose_name=_('SBML Model'),
    )

    def __str__(self):
        return self.name

    @property
    def xml_file(self):
        return self.sbml_file

    def load_reactions(self):
        read_sbml = self.parseSBML()
        if read_sbml.getNumErrors() > 0:
            log = read_sbml.getErrorLog()
            for i in range(read_sbml.getNumErrors()):
                logger.error("--- SBML ERROR --- %s" % log.getError(i).getMessage())
            raise Exception("Could not load SBML")
        model = read_sbml.getModel()
        rlist = model.getListOfReactions()
        return rlist

    def parseSBML(self):
        if not hasattr(self, '_sbml_document'):
            # self.sbml_file = ForeignKey
            # self.sbml_file.file = FileField on Attachment
            # self.sbml_file.file.file = File object on FileField
            contents = self.sbml_file.file.file.read()
            import libsbml
            self._sbml_document = libsbml.readSBMLFromString(contents)
        return self._sbml_document

    def save(self, *args, **kwargs):
        # may need to do a post-save signal; get sbml attachment and save in sbml_file
        super(SBMLTemplate, self).save(*args, **kwargs)

    def to_json(self, depth=0):
        return {
            "id": self.pk,
            "name": self.name,
            "biomassCalculation": self.biomass_calculation,
        }


@python_2_unicode_compatible
class MetaboliteExchange(models.Model):
    """ Mapping for a metabolite to an exchange defined by a SBML template. """
    class Meta:
        db_table = "measurement_type_to_exchange"
        index_together = (
            ("sbml_template", "reactant_name"),  # reactants not unique, but should be searchable
            ("sbml_template", "exchange_name"),  # index implied by unique, making explicit
        )
        unique_together = (
            ("sbml_template", "exchange_name"),
            ("sbml_template", "measurement_type"),
        )
    sbml_template = models.ForeignKey(
        SBMLTemplate,
        help_text=_('The SBML Model containing this exchange reaction.'),
        on_delete=models.CASCADE,
        verbose_name=_('SBML Model'),
    )
    measurement_type = models.ForeignKey(
        MeasurementType,
        blank=True,
        help_text=_('Measurement type linked to this exchange reaction in the model.'),
        null=True,
        on_delete=models.CASCADE,
        verbose_name=_('Measurement Type'),
    )
    reactant_name = VarCharField(
        help_text=_('The reactant name used in for this exchange reaction.'),
        verbose_name=_('Reactant Name'),
    )
    exchange_name = VarCharField(
        help_text=_('The exchange name used in the model.'),
        verbose_name=_('Exchange Name'),
    )

    def __str__(self):
        return self.exchange_name


@python_2_unicode_compatible
class MetaboliteSpecies(models.Model):
    """ Mapping for a metabolite to an species defined by a SBML template. """
    class Meta:
        db_table = "measurement_type_to_species"
        index_together = (
            ("sbml_template", "species"),  # index implied by unique, making explicit
        )
        unique_together = (
            ("sbml_template", "species"),
            ("sbml_template", "measurement_type"),
        )
    sbml_template = models.ForeignKey(
        SBMLTemplate,
        help_text=_('The SBML Model defining this species link to a Measurement Type.'),
        on_delete=models.PROTECT,
        verbose_name=_('SBML Model'),
    )
    measurement_type = models.ForeignKey(
        MeasurementType,
        blank=True,
        help_text=_('Mesurement type linked to this species in the model.'),
        on_delete=models.CASCADE,
        null=True,
        verbose_name=_('Measurement Type'),
    )
    species = VarCharField(
        help_text=_('Species name used in the model for this metabolite.'),
        verbose_name=_('Species'),
    )

    def __str__(self):
        return self.species


# XXX MONKEY PATCHING
def guess_initials(user):
    return (user.first_name or '')[:1] + (user.last_name or '')[:1]


def User_profile(self):
    try:
        from edd.profile.models import UserProfile
        try:
            return self.userprofile
        except UserProfile.DoesNotExist:
            return UserProfile.objects.create(user=self, initials=guess_initials(self))
    except:
        logger.exception('Failed to load a profile object for %s', self)
        return None


def User_initials(self):
    return self.profile.initials if self.profile else _u('?')


def User_institution(self):
    if self.profile and self.profile.institutions.count():
        return self.profile.institutions.all()[:1][0].institution_name
    return None


def User_institutions(self):
    if self.profile:
        return self.profile.institutions.all()
    return []


def User_to_json(self, depth=0):
    # FIXME this may be excessive - how much does the frontend actually need?
    return {
        "id": self.pk,
        "uid": self.username,
        "email": self.email,
        "initials": self.initials,
        "name": self.get_full_name(),
        "institution": self.institution,
        "description": "",
        "lastname": self.last_name,
        "groups": None,
        "firstname": self.first_name,
        "disabled": not self.is_active
    }


def User_system_user(cls):
    return cls.objects.get(username='system')


def User_to_solr_json(self):
    format_string = '%Y-%m-%dT%H:%M:%SZ'
    return {
        'id': self.pk,
        'username': self.username,
        # TODO add full name to profile, to override default first+[SPACE]+last
        'fullname': self.get_full_name(),
        'name': [self.first_name, self.last_name, ],
        'email': self.email,
        'initials': self.initials,
        'group': ['@'.join(('%s' % g.pk, g.name)) for g in self.groups.all()],
        'institution': ['@'.join(('%s' % i.pk, i.institution_name)) for i in self.institutions],
        'date_joined': self.date_joined.strftime(format_string),
        'last_login': None if self.last_login is None else self.last_login.strftime(format_string),
        'is_active': self.is_active,
        'is_staff': self.is_staff,
        'is_superuser': self.is_superuser,
    }

# this will get replaced by the actual model as soon as the app is initialized
User = None


def patch_user_model():
    global User
    User = get_user_model()
    User.add_to_class("profile", property(User_profile))
    User.add_to_class("to_json", User_to_json)
    User.add_to_class("to_solr_json", User_to_solr_json)
    User.add_to_class("initials", property(User_initials))
    User.add_to_class("institution", property(User_institution))
    User.add_to_class("institutions", property(User_institutions))
    User.system_user = classmethod(User_system_user)<|MERGE_RESOLUTION|>--- conflicted
+++ resolved
@@ -466,16 +466,12 @@
         verbose_name=_('Type Class'),
     )
     # linking together EDD instances will be easier later if we define UUIDs now
-<<<<<<< HEAD
-    uuid = models.UUIDField(editable=False, default=uuid.uuid4, unique=True)
-=======
     uuid = models.UUIDField(
         editable=False,
         help_text=_('Unique identifier for this Metadata Type.'),
         unique=True,
         verbose_name=_('UUID'),
     )
->>>>>>> c382c7e3
 
     @classmethod
     def all_types_on_instances(cls, instances=[]):
@@ -721,16 +717,12 @@
         verbose_name=_('Last Modified'),
     )
     # linking together EDD instances will be easier later if we define UUIDs now
-<<<<<<< HEAD
-    uuid = models.UUIDField(editable=False, default=uuid.uuid4, unique=True)
-=======
     uuid = models.UUIDField(
         editable=False,
         help_text=_('Unique identifier for this object.'),
         unique=True,
         verbose_name=_('UUID'),
     )
->>>>>>> c382c7e3
 
     @property
     def mod_epoch(self):
@@ -1460,10 +1452,6 @@
     class Meta:
         db_table = 'strain'
     object_ref = models.OneToOneField(EDDObject, parent_link=True)
-<<<<<<< HEAD
-    registry_id = models.UUIDField(blank=True, null=True)  # value comes from ICE
-    registry_url = models.URLField(max_length=255, blank=True, null=True)
-=======
     registry_id = models.UUIDField(
         blank=True,
         help_text=_('The unique ID of this strain in the ICE Registry.'),
@@ -1477,7 +1465,6 @@
         null=True,
         verbose_name=_('Registry URL'),
     )
->>>>>>> c382c7e3
 
     def __str__(self):
         return self.name
@@ -1767,16 +1754,12 @@
         verbose_name=_('Datasource'),
     )
     # linking together EDD instances will be easier later if we define UUIDs now
-<<<<<<< HEAD
-    uuid = models.UUIDField(editable=False, default=uuid.uuid4, unique=True)
-=======
     uuid = models.UUIDField(
         editable=False,
         help_text=_('Unique ID for this Measurement Type.'),
         unique=True,
         verbose_name=_('UUID'),
     )
->>>>>>> c382c7e3
 
     def save(self, *args, **kwargs):
         if self.uuid is None:
