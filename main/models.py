# coding: utf-8
from __future__ import unicode_literals

import arrow
import json
import logging
import os.path
import re
import warnings

from builtins import str
from collections import defaultdict
from django import forms
from django.conf import settings
from django.contrib.auth import get_user_model
from django.contrib.postgres.fields import ArrayField, HStoreField
from django.core.exceptions import ValidationError
from django.db import models
from django.db.models import F, Func, Q
from django.template.defaultfilters import slugify
from django.utils.encoding import python_2_unicode_compatible
from django.utils.translation import ugettext_lazy as _, ugettext as _u
from functools import reduce
from itertools import chain
from six import string_types
from threadlocals.threadlocals import get_current_request
from uuid import uuid4

from jbei.rest.clients.edd.constants import (
    METADATA_CONTEXT_ASSAY, METADATA_CONTEXT_LINE, METADATA_CONTEXT_STUDY,
)
from .export import table

UNIT_TEST_FIXTURE_USERNAME = 'unit_test_user'


logger = logging.getLogger(__name__)


class VarCharField(models.TextField):
    """ Take advantage of postgres VARCHAR = TEXT, to have unlimited CharField, using TextInput
        widget. """
    def formfield(self, **kwargs):
        defaults = {'widget': forms.TextInput}
        defaults.update(kwargs)
        return super(VarCharField, self).formfield(**defaults)


class UpdateManager(models.Manager):
    def get_queryset(self):
        return super(UpdateManager, self).get_queryset().select_related('mod_by')


class EDDSerialize(object):
    """ Mixin class for EDD models supporting JSON serialization. """
    def get_attr_depth(self, attr_name, depth, default=None):
        # check for id attribute does not trigger database call
        id_attr = '%s_id' % attr_name
        if hasattr(self, id_attr) and getattr(self, id_attr):
            if depth > 0:
                return getattr(self, attr_name).to_json(depth=depth-1)
            return getattr(self, id_attr)
        return default

    def to_json(self, depth=0):
        """ Converts object to a dict appropriate for JSON serialization. If the depth argument
            is positive, the dict will expand links to other objects, rather than inserting a
            database identifier. """
        return {
            'id': self.pk,
            'klass': self.__class__.__name__,
        }


@python_2_unicode_compatible
class Update(models.Model, EDDSerialize):
    """ A user update; referenced from other models that track creation and/or modification.
        Views get an Update object by calling main.models.Update.load_request_update(request) to
        lazy-load a request-scoped Update object model. """
    class Meta:
        db_table = 'update_info'
    mod_time = models.DateTimeField(
        auto_now_add=True,
        editable=False,
        help_text=_('Timestamp of the update.'),
        verbose_name=_('Modified'),
    )
    mod_by = models.ForeignKey(
        settings.AUTH_USER_MODEL,
        editable=False,
        help_text=_('The user performing the update.'),
        null=True,
        on_delete=models.PROTECT,
        verbose_name=_('User'),
    )
    path = models.TextField(
        blank=True,
        help_text=_('URL path used to trigger this update.'),
        null=True,
        verbose_name=_('URL Path'),
    )
    origin = models.TextField(
        blank=True,
        help_text=_('Host origin of the request triggering this update.'),
        null=True,
        verbose_name=_('Origin Host'),
    )

    # references to self.mod_by potentially creates LOTS of queries
    # custom manager will always select_related('mod_by')
    objects = UpdateManager()

    def __str__(self):
        try:
            time = arrow.get(self.mod_time).humanize()
        except Exception:
            time = self.mod_time
        return '%s by %s' % (time, self.mod_by)

    @classmethod
    def is_unit_test_update(cls):
        """
        Tests whether the current data change originated in a well-formed unit test.
        :return:
        """
        request = get_current_request()

        if request is not None:
            return False

        return User.objects.filter(username=UNIT_TEST_FIXTURE_USERNAME).count() == 1


    @classmethod
    def load_update(cls, user=None, path=None):
        """ Sometimes there will be actions happening outside the context of a request; use this
            factory to create an Update object in those cases.
            :param user: the user responsible for the update; None will be replaced with the
                system user.
            :param path: the path added to the update; it would be a good idea to put e.g. the
                script name and arguments here.
            :return: an Update instance persisted to the database
        """
        """
        Creates a new Update attributed to the request's current user, or to the specified user when
        called from outside the context of an HttpRequest.
        :param user: the User to attribute the update to (ignored when a request is found)
        :param path:
        :return:
        """
        request = get_current_request()

        # gracefully handle updates made via the command line or via the ORM (e.g. in unit tests),
        # where no request / user credentials are present
        if request is None:
            mod_by = user
            if mod_by is None:
                mod_by = User.system_user()
            logger.debug('Update.load_update(): request is None')  # TODO: remove debug stmt
            if user is None:

                # first check for the 'system' user, which should only exist externally to the unit
                # tests (so it's the normal case in production)
                system_username = 'system'
                user = User.objects.filter(username=system_username)
                if user:
                    logger.warn(
                        'No request or user was associated with this model creation/update. '
                        'Attributing it to the "%s" user on the assumption the change was made'
                        'from the Python shell.' % system_username)
                else:
                    user = User.objects.get(username=UNIT_TEST_FIXTURE_USERNAME)
                    logger.warn(
                        'No request or user was associated with this model creation/update. '
                        'Attributing it to the %s user on the assumption the change was made'
                        'in unit test code.' % UNIT_TEST_FIXTURE_USERNAME)
            else:  # TODO: remove debug block
                logger.debug('Update.load_update(): user parameter is %s ' % str(user))

            update = cls(mod_time=arrow.utcnow(),
                         mod_by=mod_by,
                         path=path,
                         origin='localhost')
            # TODO this save may be too early?
            update.save()
        else:
            logger.debug('Update.load_update(): request is NOT None')  # TODO: remove debug stmt
            update = cls.load_request_update(request)
        return update

    @classmethod
    def load_request_update(cls, request):
        """ Load an existing Update object associated with a request, or create a new one. """
        rhost = '%s; %s' % (
            request.META.get('REMOTE_ADDR', None),
            request.META.get('REMOTE_HOST', ''))
        if not hasattr(request, 'update_obj'):
            update = cls(mod_time=arrow.utcnow(),
                         mod_by=request.user,
                         path=request.get_full_path(),
                         origin=rhost)
            # TODO this save may be too early?
            update.save()
            request.update_obj = update
        else:
            update = request.update_obj
        return update

    @property
    def initials(self):
        if self.mod_by_id is None:
            return None
        return self.mod_by.initials

    @property
    def full_name(self):
        if self.mod_by_id is None:
            return None
        return ' '.join([self.mod_by.first_name, self.mod_by.last_name, ])

    @property
    def email(self):
        if self.mod_by_id is None:
            return None
        return self.mod_by.email

    def to_json(self, depth=0):
        """ Converts object to a dict appropriate for JSON serialization. If the depth argument
            is positive, the dict will expand links to other objects, rather than inserting a
            database identifier. """
        return {
            "time": arrow.get(self.mod_time).timestamp,
            "user": self.get_attr_depth('mod_by', depth),
        }

    def format_timestamp(self, format_string="%Y-%m-%d %I:%M%p"):
        """ Convert the datetime (mod_time) to a human-readable string, including conversion from
            UTC to local time zone. """
        return arrow.get(self.mod_time).to('local').strftime(format_string)


@python_2_unicode_compatible
class Datasource(models.Model):
    """ Defines an outside source for bits of data in the system. Initially developed to track
        where basic metabolite information originated (e.g. BIGG, KEGG, manual input). """
    name = models.CharField(
        help_text=_('The source used for information on a measurement type.'),
        max_length=255,
        verbose_name=_('Datasource'),
    )
    url = models.CharField(
        blank=True,
        default='',
        help_text=_('URL of the source.'),
        max_length=255,
        verbose_name=_('URL'),
    )
    download_date = models.DateField(
        auto_now=True,
        help_text=_('Date when information was accessed and copied.'),
        verbose_name=_('Download Date'),
    )
    created = models.ForeignKey(
        Update,
        editable=False,
        help_text=_('Update object logging the creation of this Datasource.'),
        on_delete=models.PROTECT,
        related_name='datasource',
        verbose_name=_('Created'),
    )

    def __str__(self):
        return '%s <%s>' % (self.name, self.url)

    def save(self, *args, **kwargs):
        if self.created_id is None:
            update = kwargs.get('update', None)
            if update is None:
                update = Update.load_update()
            self.created = update
        super(Datasource, self).save(*args, **kwargs)


@python_2_unicode_compatible
class Comment(models.Model):
    """ Text blob attached to an EDDObject by a given user at a given time/Update. """
    class Meta:
        db_table = 'comment'
    object_ref = models.ForeignKey(
        'EDDObject',
        on_delete=models.CASCADE,
        related_name='comments',
    )
    body = models.TextField(
        help_text=_('Content of the comment.'),
        verbose_name=_('Comment'),
    )
    created = models.ForeignKey(
        Update,
        help_text=_('Update object logging the creation of this Comment.'),
        on_delete=models.PROTECT,
        verbose_name=_('Created'),
    )

    def __str__(self):
        return self.body

    def save(self, *args, **kwargs):
        if self.created_id is None:
            update = kwargs.get('update', None)
            if update is None:
                update = Update.load_update()
            self.created = update
        super(Comment, self).save(*args, **kwargs)


@python_2_unicode_compatible
class Attachment(models.Model):
    """ File uploads attached to an EDDObject; include MIME, file name, and description. """
    class Meta:
        db_table = 'attachment'
    object_ref = models.ForeignKey(
        'EDDObject',
        on_delete=models.CASCADE,
        related_name='files',
    )
    file = models.FileField(
        help_text=_('Path to file data.'),
        max_length=255,
        upload_to='%Y/%m/%d',
        verbose_name=_('File Path'),
    )
    filename = models.CharField(
        help_text=_('Name of attachment file.'),
        max_length=255,
        verbose_name=_('File Name'),
    )
    created = models.ForeignKey(
        Update,
        help_text=_('Update used to create the attachment.'),
        on_delete=models.PROTECT,
        verbose_name=_('Created'),
    )
    description = models.TextField(
        blank=True,
        help_text=_('Description of attachment file contents.'),
        null=False,
        verbose_name=_('Description'),
    )
    mime_type = models.CharField(
        blank=True,
        help_text=_('MIME ContentType of the attachment.'),
        max_length=255,
        null=True,
        verbose_name=_('MIME'),
    )
    file_size = models.IntegerField(
        default=0,
        help_text=_('Total byte size of the attachment.'),
        verbose_name=_('Size'),
    )

    def __str__(self):
        return self.filename

    @property
    def user_initials(self):
        return self.created.initials

    @property
    def icon(self):
        from main.utilities import extensions_to_icons
        base, ext = os.path.splitext(self.filename)
        return extensions_to_icons.get(ext, "icon-generic.png")

    def user_can_delete(self, user):
        """ Verify that a user has the appropriate permissions to delete an attachment. """
        return self.object_ref.user_can_write(user)

    def user_can_read(self, user):
        """ Verify that a user has the appropriate permissions to see (that is, download) an
            attachment. """
        return self.object_ref.user_can_read(user)

    def save(self, *args, **kwargs):
        if self.created_id is None:
            update = kwargs.get('update', None)
            if update is None:
                update = Update.load_update()
            self.created = update
        self.filename = self.file.name
        self.file_size = self.file.size
        # self.file is the db field; self.file.file is the actual file
        self.mime_type = self.file.file.content_type
        super(Attachment, self).save(*args, **kwargs)


@python_2_unicode_compatible
class MetadataGroup(models.Model):
    """ Group together types of metadata with a label. """
    class Meta:
        db_table = 'metadata_group'
    group_name = models.CharField(
        help_text=_('Name of the group/class of metadata.'),
        max_length=255,
        unique=True,
        verbose_name=_('Group Name'),
    )

    def __str__(self):
        return self.group_name


@python_2_unicode_compatible
class MetadataType(models.Model, EDDSerialize):
    """ Type information for arbitrary key-value data stored on EDDObject instances. """

    # defining values to use in the for_context field
    STUDY = METADATA_CONTEXT_STUDY  # metadata stored in a Study
    LINE = METADATA_CONTEXT_LINE  # metadata stored in a Line
    ASSAY = METADATA_CONTEXT_ASSAY  # metadata stored in an Assay
    # TODO: support metadata on other EDDObject types (Protocol, Strain, Carbon Source, etc)
    CONTEXT_SET = (
        (STUDY, _('Study')),
        (LINE, _('Line')),
        (ASSAY, _('Assay')),
    )

    class Meta:
        db_table = 'metadata_type'
        unique_together = (('type_name', 'for_context', ), )
    # optionally link several metadata types into a common group
    group = models.ForeignKey(
        MetadataGroup,
        blank=True,
        help_text=_('Group for this Metadata Type'),
        null=True,
        on_delete=models.PROTECT,
        verbose_name=_('Group'),
    )
    # a default label for the type; should normally use i18n lookup for display
    type_name = models.CharField(
        help_text=_('Name for Metadata Type'),
        max_length=255,
        verbose_name=_('Name'),
    )
    # an i18n lookup for type label
    # NOTE: migration 0005_SYNBIO-1120_linked_metadata adds a partial unique index to this field
    # i.e. CREATE UNIQUE INDEX … ON metadata_type(type_i18n) WHERE type_i18n IS NOT NULL
    type_i18n = models.CharField(
        blank=True,
        help_text=_('i18n key used for naming this Metadata Type.'),
        max_length=255,
        null=True,
        verbose_name=_('i18n Key'),
    )
    # field to store metadata, or None if stored in meta_store
    type_field = models.CharField(
        blank=True,
        default=None,
        help_text=_('Model field where metadata is stored; blank stores in metadata dictionary.'),
        max_length=255,
        null=True,
        verbose_name=_('Field Name'),
    )
    # size of input text field
    input_size = models.IntegerField(
        default=6,
        help_text=_('Size of input fields for values of this Metadata Type.'),
        verbose_name=_('Input Size'),
    )
    # type of the input; support checkboxes, autocompletes, etc
    input_type = models.CharField(
        blank=True,
        help_text=_('Type of input fields for values of this Metadata Type.'),
        max_length=255,
        null=True,
        verbose_name=_('Input Type'),
    )
    # a default value to use if the field is left blank
    default_value = models.CharField(
        blank=True,
        help_text=_('Default value for this Metadata Type.'),
        max_length=255,
        verbose_name=_('Default Value'),
    )
    # lael used to prefix values
    prefix = models.CharField(
        blank=True,
        help_text=_('Prefix text appearing before values of this Metadata Type.'),
        max_length=255,
        verbose_name=_('Prefix'),
    )
    # label used to postfix values (e.g. unit specifier)
    postfix = models.CharField(
        blank=True,
        help_text=_('Postfix text appearing after values of this Metadata Type.'),
        max_length=255,
        verbose_name=_('Postfix'),
    )
    # target object for metadata
    for_context = models.CharField(
        choices=CONTEXT_SET,
        help_text=_('Type of EDD Object this Metadata Type may be added to.'),
        max_length=8,
        verbose_name=_('Context'),
    )
    # type of data saved, None defaults to a bare string
    type_class = models.CharField(
        blank=True,
        help_text=_('Type of data saved for this Metadata Type; blank saves a string type.'),
        max_length=255,
        null=True,
        verbose_name=_('Type Class'),
    )
    # linking together EDD instances will be easier later if we define UUIDs now
    uuid = models.UUIDField(
        editable=False,
        help_text=_('Unique identifier for this Metadata Type.'),
        unique=True,
        verbose_name=_('UUID'),
    )

    @classmethod
    def all_types_on_instances(cls, instances=[]):
        # grab all the keys on each instance meta_store
        all_ids = [set(o.meta_store.keys()) for o in instances if isinstance(o, EDDObject)]
        # reduce all into a set to get only unique ids
        ids = reduce(lambda a, b: a.union(b), all_ids, set())
        return MetadataType.objects.filter(
            pk__in=ids,
        ).order_by(
            Func(F('type_name'), function='LOWER'),
        )

    def load_type_class(self):
        if self.type_class is not None:
            try:
                # TODO support models outside of this module?
                mod = __import__('main.models', fromlist=[self.type_class, ])
                return getattr(mod, self.type_class)
            except AttributeError:
                warnings.warn('MetadataType %s has unknown type_class %s' %
                              (self, self.type_class, ))
        return None

    def decode_value(self, value):
        """ A postgres HStore column only supports string keys and string values. This method uses
            the definition of the MetadataType to convert a string from the database into an
            appropriate Python object. """
        try:
            if self.type_class is None:
                return value  # for compatibility, bare strings used on None types
            MetaModel = self.load_type_class()
            if MetaModel is None:
                return json.loads(value)
            return MetaModel.objects.get(pk=value)
        except Exception:
            logger.warning('Failed to decode metadata %s, returning raw value' % self)
        return value

    def encode_value(self, value):
        """ A postgres HStore column only supports string keys and string values. This method uses
            the definition of the MetadataType to convert a Python object into a string to be
            saved in the database. """
        try:
            if isinstance(value, string_types) and self.type_class is None:
                return value  # for compatibility, store strings bare
            MetaModel = self.load_type_class()
            if MetaModel is None:
                return json.dumps(value)
            elif isinstance(value, MetaModel):
                return '%s' % value.pk
        except Exception:
            logger.warning('Failed to encode metadata %s, storing string representation' % self)
        return '%s' % value

    def for_line(self):
        return (self.for_context == self.LINE)

    def for_assay(self):
        return (self.for_context == self.ASSAY)

    def for_study(self):
        return (self.for_context == self.STUDY)

    def __str__(self):
        return self.type_name

    def save(self, *args, **kwargs):
        if self.uuid is None:
            self.uuid = uuid4()
        super(MetadataType, self).save(*args, **kwargs)

    def to_json(self, depth=0):
        # TODO: refactor to have sane names in EDDDataInterface.ts
        return {
            "id": self.pk,
            "gn": self.group.group_name if self.group else None,
            "gid": self.group.id if self.group else None,
            "name": self.type_name,
            "is": self.input_size,
            "pre": self.prefix,
            "postfix": self.postfix,
            "default": self.default_value,
            "ll": self.for_line(),
            "pl": self.for_assay(),
            "context": self.for_context,
        }

    @classmethod
    def all_with_groups(cls):
        return cls.objects.select_related("group").order_by(
            Func(F('type_name'), function='LOWER'),
        )

    def is_allowed_object(self, obj):
        """ Indicate whether this metadata type can be associated with the given object based on
            the for_context attribute. """
        if isinstance(obj, Study):
            return self.for_study()
        elif isinstance(obj, Line):
            return self.for_line()
        elif isinstance(obj, Assay):
            return self.for_assay()
        return False


class EDDMetadata(models.Model):
    """ Base class for EDD models supporting metadata. """
    class Meta:
        abstract = True

    # store arbitrary metadata as a dict with hstore extension
    meta_store = HStoreField(
        blank=True,
        help_text=_('Metadata dictionary.'),
        default=dict,
        verbose_name=_('Metadata'),
    )

    def get_metadata_json(self):
        return self.meta_store

    def get_metadata_types(self):
        return MetadataType.objects.filter(pk__in=self.meta_store.keys())

    def get_metadata_dict(self):
        """ Return a Python dictionary of metadata with the keys replaced by the
            string representations of the corresponding MetadataType records. """
        metadata_types = {'%s' % mt.id: mt for mt in self.get_metadata_types()}
        metadata = {}
        for pk, value in self.meta_store.iteritems():
            metadata_type = metadata_types[pk]
            if metadata_type.prefix:
                value = metadata_type.prefix + " " + value
            if metadata_type.postfix:
                value = value + " " + metadata_type.postfix
            metadata['%s' % metadata_types[pk]] = value
        return metadata

    def metadata_add(self, metatype, value, append=True):
        """ Adds metadata to the object; by default, if there is already metadata of the same type,
            the value is appended to a list with previous value(s). Set kwarg `append` to False to
            overwrite previous values. """
        if not metatype.is_allowed_object(self):
            raise ValueError("The metadata type '%s' does not apply to %s objects." % (
                metatype.type_name, type(self)))
        if metatype.type_field is None:
            if append:
                prev = self.metadata_get(metatype)
                if hasattr(prev, 'append'):
                    prev.append(value)
                    value = prev
                elif prev is not None:
                    value = [prev, value, ]
            self.meta_store['%s' % metatype.pk] = metatype.encode_value(value)
        else:
            temp = getattr(self, metatype.type_field)
            if hasattr(temp, 'add'):
                if append:
                    temp.add(value)
                else:
                    setattr(self, metatype.type_field, [value, ])
            else:
                setattr(self, metatype.type_field, value)

    def metadata_clear(self, metatype):
        """ Removes all metadata of the type from this object. """
        if metatype.type_field is None:
            del self.meta_store['%s' % metatype.pk]
        else:
            temp = getattr(self, metatype.type_field)
            if hasattr(temp, 'clear'):
                temp.clear()
            else:
                setattr(self, metatype.type_field, None)

    def metadata_get(self, metatype, default=None):
        """ Returns the metadata on this object matching the type. """
        if metatype.type_field is None:
            value = self.meta_store.get('%s' % metatype.pk, None)
            if value is None:
                return default
            return metatype.decode_value(value)
        return getattr(self, metatype.type_field)

    def metadata_remove(self, metatype, value):
        """ Removes metadata with a value matching the argument for the type. """
        prev = self.metadata_get(metatype)
        if prev:
            if value == prev:
                self.metadata_clear(metatype)
            else:
                try:
                    prev.remove(value)
                    self.meta_store['%s' % metatype.pk] = prev
                except ValueError:
                    pass


@python_2_unicode_compatible
class EDDObject(EDDMetadata, EDDSerialize):
    """ A first-class EDD object, with update trail, comments, attachments. """
    class Meta:
        db_table = 'edd_object'
    name = models.CharField(
        help_text=_('Name of this object.'),
        max_length=255,
        verbose_name=_('Name'),
    )
    description = models.TextField(
        blank=True,
        help_text=_('Description of this object.'),
        null=True,
        verbose_name=_('Description'),
    )
    active = models.BooleanField(
        default=True,
        help_text=_('Flag showing if this object is active and displayed.'),
        verbose_name=_('Active'),
    )
    updates = models.ManyToManyField(
        Update,
        db_table='edd_object_update',
        help_text=_('List of Update objects logging changes to this object.'),
        related_name='+',
        verbose_name=_('Updates'),
    )
    # these are used often enough we should save extra queries by including as fields
    created = models.ForeignKey(
        Update,
        editable=False,
        help_text=_('Update used to create this object.'),
        on_delete=models.PROTECT,
        related_name='object_created',
        verbose_name=_('Created'),
    )
    updated = models.ForeignKey(
        Update,
        editable=False,
        help_text=_('Update used to last modify this object.'),
        on_delete=models.PROTECT,
        related_name='object_updated',
        verbose_name=_('Last Modified'),
    )
    # linking together EDD instances will be easier later if we define UUIDs now
    uuid = models.UUIDField(
        editable=False,
        help_text=_('Unique identifier for this object.'),
        unique=True,
        verbose_name=_('UUID'),
    )

    @property
    def mod_epoch(self):
        return arrow.get(self.updated.mod_time).timestamp

    @property
    def last_modified(self):
        return self.updated.format_timestamp()

    def was_modified(self):
        return self.updates.count() > 1

    @property
    def date_created(self):
        return self.created.format_timestamp()

    def get_attachment_count(self):
        if hasattr(self, '_file_count'):
            return self._file_count
        return self.files.count()

    @property
    def attachments(self):
        return self.files.all()

    @property
    def comment_list(self):
        return self.comments.order_by('created__mod_time').all()

    def get_comment_count(self):
        if hasattr(self, '_comment_count'):
            return self._comment_count
        return self.comments.count()

    @classmethod
    def metadata_type_frequencies(cls):
        return dict(
            MetadataType.objects.extra(select={
                'count': 'SELECT COUNT(1) FROM edd_object o '
                         'INNER JOIN %s x ON o.id = x.object_ref_id '
                         'WHERE o.meta_store ? metadata_type.id::varchar'
                         % cls._meta.db_table
                }).values_list('id', 'count')
            )

    def __str__(self):
        return self.name

    @classmethod
    def all_sorted_by_name(cls):
        """ Returns a query set sorted by the name field in case-insensitive order. """
        return cls.objects.order_by(Func(F('name'), function='LOWER'))

    def ensure_update(self, update=None):
        if update is None:
            update = Update.load_update()
        if self.created_id is None:
            self.created = update
        self.updated = update
        return update

    def ensure_uuid(self):
        if self.uuid is None:
            self.uuid = uuid4()
        return self.uuid

    def update_name_from_form(self, form, key):
        """ Set the 'name' field from a posted form, with error checking. """
        name = form.get(key, "").strip()
        if name == "":
            raise ValueError("%s name must not be blank." % self.__class__.__name__)
        self.name = name

    def save(self, *args, **kwargs):
        self.ensure_update(kwargs.get('update', None))
        self.ensure_uuid()
        super(EDDObject, self).save(*args, **kwargs)
        # must ensure EDDObject is saved *before* attempting to add to updates
        self.updates.add(self.updated)

    @classmethod
    def export_columns(cls, instances=[]):
        # only do ID and Name here, allow overrides to include e.g. metadata
        return [
            table.ColumnChoice(
                cls, 'id', _('ID'), lambda x: x.id, heading=cls.__name__ + ' ID'),
            table.ColumnChoice(
                cls, 'name', _('Name'), lambda x: x.name, heading=cls.__name__ + ' Name'),
        ]

    def to_json(self, depth=0):
        return {
            'id': self.pk,
            'name': self.name,
            'description': self.description,
            'active': self.active,
            'meta': self.get_metadata_json(),
            # Always include expanded created/updated objects instead of IDs
            'modified': self.updated.to_json(depth) if self.updated else None,
            'created': self.created.to_json(depth) if self.created else None,
        }

    def to_json_str(self, depth=0):
        """
        Used in overview.html.  Serializing directly in the template creates strings like
        "u'description'" that Javascript can't parse.
        """
        json_dict = self.to_json(depth)
        return json.dumps(json_dict, ensure_ascii=False).encode("utf8")

    def user_can_read(self, user):
        return Trueh

    def user_can_write(self, user):
        return user and user.is_superuser


@python_2_unicode_compatible
class Study(EDDObject):
    """ A collection of items to be studied. """
    class Meta:
        db_table = 'study'
        verbose_name_plural = 'Studies'
    object_ref = models.OneToOneField(EDDObject, parent_link=True, related_name='+')
    # contact info has two fields to support:
    # 1. linking to a specific user in EDD
    # 2. "This is data I got from 'Improving unobtanium production in Bio-Widget using foobar'
    #    published in Feb 2016 Bio-Widget Journal, paper has hpotter@hogwarts.edu as contact"
    contact = models.ForeignKey(
        settings.AUTH_USER_MODEL,
        blank=True,
        help_text=_('EDD User to contact about this study.'),
        null=True,
        on_delete=models.PROTECT,
        related_name='contact_study_set',
        verbose_name=_('Contact'),
    )
    contact_extra = models.TextField(
        help_text=_('Additional field for contact information about this study (e.g. contact is '
                    'not a User of EDD).'),
        verbose_name=_('Contact (extra)'),
    )
    metabolic_map = models.ForeignKey(
        'SBMLTemplate',
        blank=True,
        help_text=_('Metabolic map used by default in this Study.'),
        null=True,
        on_delete=models.SET_NULL,
        verbose_name=_('Metabolic Map'),
    )
    # NOTE: this is NOT a field for a definitive list of Protocols on a Study; it is for Protocols
    #   which may not have been paired with a Line in an Assay. e.g. when creating a blank Study
    #   pre-filled with the Protocols to be used. Get definitive list by doing union of this field
    #   and Protocols linked via Assay-Line-Study chain.
    protocols = models.ManyToManyField(
        'Protocol',
        blank=True,
        db_table='study_protocol',
        help_text=_('Protocols planned for use in this Study.'),
        verbose_name=_('Protocols'),
    )
    # create a slug for a more human-readable URL
    slug = models.SlugField(
        help_text=_('Slug text used in links to this Study.'),
        null=True,
        unique=True,
        verbose_name=_('Slug'),
    )

    @classmethod
    def export_columns(cls, instances=[]):
        return super(Study, cls).export_columns(instances) + [
            table.ColumnChoice(
                cls, 'contact', _('Contact'), lambda x: x.get_contact(), heading='Study Contact'),
        ]

    def __str__(self):
        return self.name

    def to_solr_json(self):
        """ Convert the Study model to a dict structure formatted for Solr JSON. """
        created = self.created
        updated = self.updated
        return {
            'id': self.pk,
            'uuid': self.uuid,
            'slug': self.slug,
            'name': self.name,
            'description': self.description,
            'creator': created.mod_by_id,
            'creator_email': created.email,
            'creator_name': created.full_name,
            'initials': created.initials,
            'contact': self.get_contact(),
            'active': self.active,
            'created': created.mod_time.strftime('%Y-%m-%dT%H:%M:%SZ'),
            'modified': updated.mod_time.strftime('%Y-%m-%dT%H:%M:%SZ'),
            'attachment_count': self.get_attachment_count(),
            'comment_count': self.get_comment_count(),
            'metabolite': [m.to_solr_value() for m in self.get_metabolite_types_used()],
            'protocol': [p.to_solr_value() for p in self.get_protocols_used()],
            'part': [s.to_solr_value() for s in self.get_strains_used()],
            'aclr': [p.__str__() for p in self.get_combined_permission() if p.is_read()],
            'aclw': [p.__str__() for p in self.get_combined_permission() if p.is_write()],
        }

    @staticmethod
    def user_permission_q(user, permission, keyword_prefix=''):
        """
        Constructs a django Q object for testing whether the specified user has the required
        permission for a study as part of a Study-related Django model query. It's important to
        note that the provided Q object will return one row for each user/group permission that
        gives the user access to the study, so clients that aren't already filtering by primary
        key will probably want to use distinct() to limit the returned results. Note that this
        only tests whether the user or group has specific
        permissions granted on the Study, not whether the user's role (e.g. 'staff', 'admin')
        gives him/her access to it. See:
            @ user_role_has_read_access(user)
            @ user_can_read(self, user)
        :param user: the user
        :param permission: the study permission type to test (e.g. StudyPermission.READ); can be
            any iterable of permissions or a single permission
        :param keyword_prefix: an optional keyword prefix to prepend to the query keyword
            arguments. For example when querying Study, the default value of '' should be used,
            or when querying for Lines, whose permissions depend on the related Study, use
            'study__' similar to other queryset keyword arguments.
        :return: true if the user has the specified permission to the study
        """
        prefix = keyword_prefix
        perm = permission
        if isinstance(permission, string_types):
            perm = (permission, )
        user_perm = '%suserpermission' % prefix
        group_perm = '%sgrouppermission' % prefix
        all_perm = '%severyonepermission' % prefix
        return (
            Q(**{
                '%s__user' % user_perm: user,
                '%s__permission_type__in' % user_perm: perm,
            }) |
            Q(**{
                '%s__group__user' % group_perm: user,
                '%s__permission_type__in' % group_perm: perm,
            }) |
            Q(**{
                '%s__permission_type__in' % all_perm: perm,
            })
        )

    @staticmethod
    def user_role_can_read(user):
        """
<<<<<<< HEAD
        Tests whether the user's role alone is sufficient to grant read access to this study.
        :param user: the user
        :return: True if the user role has read access, false otherwise
=======
            Tests whether the user's role alone is sufficient to grant read access to this
            study.
            :param user: the user
            :return: True if the user role has read access, false otherwise
>>>>>>> 573e1726
        """
        return user.is_superuser

    def user_can_read(self, user):
        """ Utility method testing if a user has read access to a Study. """
        return user and (self.user_role_can_read(user) or any(p.is_read() for p in chain(
            self.userpermission_set.filter(user=user),
            self.grouppermission_set.filter(group__user=user),
            self.everyonepermission_set.all(),
        )))

    def user_can_write(self, user):
        """ Utility method testing if a user has write access to a Study. """
        return super(Study, self).user_can_write(user) or any(p.is_write() for p in chain(
            self.userpermission_set.filter(user=user),
            self.grouppermission_set.filter(group__user=user),
            self.everyonepermission_set.all(),
        ))

    @staticmethod
    def user_can_create(user):
        if hasattr(settings, 'EDD_ONLY_SUPERUSER_CREATE'):
            if settings.EDD_ONLY_SUPERUSER_CREATE == 'permission':
                return user.has_perm('main.add_study') and user.is_active
            elif settings.EDD_ONLY_SUPERUSER_CREATE:
                return user.is_superuser and user.is_active
        return True

    def get_combined_permission(self):
        """ Returns a chained iterator over all user and group permissions on a Study. """
        return chain(
            self.userpermission_set.all(),
            self.grouppermission_set.all(),
            self.everyonepermission_set.all(),
        )

    def get_contact(self):
        """ Returns the contact email, or supplementary contact information if no contact user is
            set. """
        if self.contact is None:
            return self.contact_extra
        return self.contact.email

    def get_metabolite_types_used(self):
        """ Returns a QuerySet of all Metabolites used in the Study. """
        return Metabolite.objects.filter(assay__line__study=self).distinct()

    def get_protocols_used(self):
        """ Returns a QuerySet of all Protocols used in the Study. """
        return Protocol.objects.filter(
            Q(assay__line__study=self) | Q(study=self)
        ).distinct()

    def get_strains_used(self):
        """ Returns a QuerySet of all Strains used in the Study. """
        return Strain.objects.filter(line__study=self).distinct()

    def get_assays(self):
        """ Returns a QuerySet of all Assays contained in the Study. """
        return Assay.objects.filter(line__study=self)

    def get_assays_by_protocol(self):
        """ Returns a dict mapping Protocol ID to a list of Assays the in Study using that
        Protocol. """
        assays_by_protocol = defaultdict(list)
        for assay in self.get_assays():
            assays_by_protocol[assay.protocol_id].append(assay.id)
        return assays_by_protocol

    def to_json(self, depth=0):
        json_dict = super(Study, self).to_json(depth=depth)
        contact = self.get_attr_depth('contact', depth, default={})
        if isinstance(contact, dict):
            contact['extra'] = self.contact_extra
        else:
            contact = {'id': contact, 'extra': self.contact_extra}
        json_dict.update({
            'contact': contact,
            'metabolic_map': self.get_attr_depth('metabolic_map', depth),
        })
        return json_dict

    def save(self, *args, **kwargs):
        # build the slug: use profile initials, study name; if needed, partial UUID, counter
        if self.slug is None:
            self.ensure_uuid()
            self.slug = self._build_slug(self.name, self.uuid.hex)
        # now we can continue save
        super(Study, self).save(*args, **kwargs)

    def _build_slug(self, name=None, uuid=None):
        """ Builds a slug for this Study; by default uses initials-study-name. If there is a
            collision, append truncated UUID; if there is still a collision, keep incrementing
            a counter and trying new slugs. """
        max_length = self._meta.get_field('slug').max_length
        frag_length = 4
        name = name if name is not None else self.name if self.name else ''
        base_slug = self._slug_append(self.name)
        slug = base_slug
        # test uniqueness, add more stuff to end if not unique
        if self._slug_exists(base_slug):
            # try with last 4 of UUID appended, trimming off space if needed
            uuid = uuid if uuid is not None else self.uuid.hex if self.uuid else ''
            base_slug = self._slug_append(
                base_slug[:max_length - (frag_length + 1)],
                uuid[-frag_length:],
            )
            slug = base_slug
            i = 1
            # keep incrementing number at end if even partial UUID causes collision
            while self._slug_exists(slug):
                slug = self._slug_append(
                    base_slug[:max_length - (len(str(i)) + 1)],
                    i,
                )
                i += 1
        return slug

    def _slug_append(self, *items):
        max_length = self._meta.get_field('slug').max_length
        base = ' '.join((str(i) for i in items))
        return slugify(base)[:max_length]

    def _slug_exists(self, slug):
        return Study.objects.filter(slug=slug).exists()


@python_2_unicode_compatible
class StudyPermission(models.Model):
    """ Access given for a *specific* study instance, rather than for object types provided by
        Django. """
    class Meta:
        abstract = True
    NONE = 'N'
    READ = 'R'
    WRITE = 'W'
    TYPE_CHOICE = (
        (NONE, _('None')),
        (READ, _('Read')),
        (WRITE, _('Write')),
    )
    study = models.ForeignKey(
        Study,
        help_text=_('Study this permission applies to.'),
        on_delete=models.CASCADE,
        verbose_name=_('Study'),
    )
    permission_type = models.CharField(
        choices=TYPE_CHOICE,
        default=NONE,
        help_text=_('Type of permission.'),
        max_length=8,
        verbose_name=_('Permission'),
    )

    def applies_to_user(self, user):
        """ Test if permission applies to given user.
            Base class will always return False, override in child classes.
            Arguments:
                user: to be tested, model from django.contrib.auth.models.User
            Returns:
                True if StudyPermission applies to the User """
        return False

    def get_type_label(self):
        return dict(self.TYPE_CHOICE).get(self.permission_type, '?')

    def get_who_label(self):
        return '?'

    def is_read(self):
        """ Test if the permission grants read privileges.
            Returns:
                True if permission grants read """
        return self.permission_type == self.READ or self.permission_type == self.WRITE

    def is_write(self):
        """ Test if the permission grants write privileges.
            Returns:
                True if permission grants write """
        return self.permission_type == self.WRITE

    def __str__(self):
        return self.get_who_label()


@python_2_unicode_compatible
class UserPermission(StudyPermission):
    class Meta:
        db_table = 'study_user_permission'
    user = models.ForeignKey(
        settings.AUTH_USER_MODEL,
        help_text=_('User this permission applies to.'),
        on_delete=models.CASCADE,
        related_name='userpermission_set',
        verbose_name=_('User'),
    )

    def applies_to_user(self, user):
        return self.user == user

    def get_who_label(self):
        return self.user.get_full_name()

    def to_json(self):
        return {
            'user': {
                'id': self.user.pk,
                'name': self.user.username,
            },
            'type': self.permission_type
        }

    def __str__(self):
        return 'u:%(user)s' % {'user': self.user.username}


@python_2_unicode_compatible
class GroupPermission(StudyPermission):
    class Meta:
        db_table = 'study_group_permission'
    group = models.ForeignKey(
        'auth.Group',
        help_text=_('Group this permission applies to.'),
        on_delete=models.CASCADE,
        related_name='grouppermission_set',
        verbose_name=_('Group'),
    )

    def applies_to_user(self, user):
        return user.groups.contains(self.group)

    def get_who_label(self):
        return self.group.name

    def to_json(self):
        return {
            'group': {
                'id': self.group.pk,
                'name': self.group.name,
            },
            'type': self.permission_type
        }

    def __str__(self):
        return 'g:%(group)s' % {'group': self.group.name}


@python_2_unicode_compatible
class EveryonePermission(StudyPermission):
    class Meta:
        db_table = 'study_public_permission'

    def applies_to_user(self, user):
        return True

    def get_who_label(self):
        return _('Everyone')

    def to_json(self):
        return {
            'type': self.permission_type
        }

    def __str__(self):
        return 'g:__Everyone__'


@python_2_unicode_compatible
class Protocol(EDDObject):
    """ A defined method of examining a Line. """
    class Meta:
        db_table = 'protocol'
    CATEGORY_NONE = 'NA'
    CATEGORY_OD = 'OD'
    CATEGORY_HPLC = 'HPLC'
    CATEGORY_LCMS = 'LCMS'
    CATEGORY_RAMOS = 'RAMOS'
    CATEGORY_TPOMICS = 'TPOMICS'
    CATEGORY_CHOICE = (
        (CATEGORY_NONE, _('None')),
        (CATEGORY_OD, _('Optical Density')),
        (CATEGORY_HPLC, _('HPLC')),
        (CATEGORY_LCMS, _('LCMS')),
        (CATEGORY_RAMOS, _('RAMOS')),
        (CATEGORY_TPOMICS, _('Transcriptomics / Proteomics')),
    )

    object_ref = models.OneToOneField(EDDObject, parent_link=True, related_name='+')
    owned_by = models.ForeignKey(
        settings.AUTH_USER_MODEL,
        help_text=_('Owner / maintainer of this Protocol'),
        on_delete=models.PROTECT,
        related_name='protocol_set',
        verbose_name=_('Owner'),
    )
    variant_of = models.ForeignKey(
        'self',
        blank=True,
        help_text=_('Link to another original Protocol used as basis for this Protocol.'),
        null=True,
        on_delete=models.PROTECT,
        related_name='derived_set',
        verbose_name=_('Variant of Protocol'),
    )
    default_units = models.ForeignKey(
        'MeasurementUnit',
        blank=True,
        help_text=_('Default units for values measured with this Protocol.'),
        null=True,
        on_delete=models.SET_NULL,
        related_name="protocol_set",
        verbose_name=_('Default Units'),
    )
    categorization = models.CharField(
        choices=CATEGORY_CHOICE,
        default=CATEGORY_NONE,
        help_text=_('Category of this Protocol.'),
        verbose_name=_('Category'),
        max_length=8,
    )

    def creator(self):
        return self.created.mod_by

    def owner(self):
        return self.owned_by

    def last_modified(self):
        return self.updated.mod_time

    def to_solr_value(self):
        return '%(id)s@%(name)s' % {'id': self.pk, 'name': self.name}

    def __str__(self):
        return self.name

    def save(self, *args, **kwargs):
        if self.name in ['', None, ]:
            raise ValueError("Protocol name required.")
        p = Protocol.objects.filter(name=self.name)
        if ((self.id is not None and p.count() > 1) or
                (self.id is None and p.count() > 0)):
            raise ValueError("There is already a protocol named '%s'." % self.name)
        return super(Protocol, self).save(*args, **kwargs)


@python_2_unicode_compatible
class WorklistTemplate(EDDObject):
    """ Defines sets of metadata to use as a template on a Protocol. """
    class Meta:
        db_table = 'worklist_template'
    protocol = models.ForeignKey(
        Protocol,
        help_text=_('Default protocol for this Template.'),
        on_delete=models.PROTECT,
        verbose_name=_('Protocol'),
    )

    def __str__(self):
        return self.name


@python_2_unicode_compatible
class WorklistColumn(models.Model):
    """ Defines metadata defaults and layout. """
    class Meta:
        db_table = 'worklist_column'
    template = models.ForeignKey(
        WorklistTemplate,
        help_text=_('Parent Worklist Template for this column.'),
        on_delete=models.CASCADE,
        verbose_name=_('Template'),
    )
    # if meta_type is None, treat default_value as format string
    meta_type = models.ForeignKey(
        MetadataType,
        blank=True,
        help_text=_('Type of Metadata in this column.'),
        null=True,
        on_delete=models.PROTECT,
        verbose_name=_('Metadata Type'),
    )
    # if None, default to meta_type.type_name or ''
    heading = models.CharField(
        max_length=255,
        blank=True,
        help_text=_('Column header text.'),
        null=True,
        verbose_name=_('Heading'),
    )
    # potentially override the default value in templates?
    default_value = models.CharField(
        max_length=255,
        blank=True,
        help_text=_('Default value for this column.'),
        null=True,
        verbose_name=_('Default Value'),
    )
    # text to display in UI explaining how to modify column
    help_text = models.TextField(
        blank=True,
        help_text=_('UI text to display explaining how to modify this column.'),
        null=True,
        verbose_name=_('Help Text'),
    )
    # allow ordering of metadata
    ordering = models.IntegerField(
        blank=True,
        help_text=_('Order this column will appear in worklist export.'),
        null=True,
        unique=True,
        verbose_name=_('Ordering'),
    )

    def get_column(self, **kwargs):
        type_context = None

        def lookup_format(instance, **kwargs):
            return self.get_default() % self.get_format_dict(instance, **kwargs)

        def lookup_meta(instance, **kwargs):
            default = self.get_default() % kwargs
            if instance:
                return instance.metadata_get(self.meta_type, default=default)
            return default

        if self.meta_type:
            type_context = self.meta_type.for_context
            lookup = lookup_meta
        else:
            type_context = None
            lookup = lookup_format
        model = {
            MetadataType.STUDY: Study,
            MetadataType.LINE: Line,
            MetadataType.ASSAY: Assay,
        }.get(type_context, None)
        return table.ColumnChoice(
            model, 'worklist_column_%s' % self.pk, str(self), lookup,
        )

    def get_default(self):
        if self.default_value:
            return self.default_value
        elif self.meta_type:
            return self.meta_type.default_value
        return ''

    def get_format_dict(self, instance, *args, **kwargs):
        """ Build dict used in format string for columns that use it. This implementation re-uses
            EDDObject.to_json(), in a flattened format. """
        # Must import inside method to avoid circular import
        from .utilities import flatten_json
        fmt_dict = flatten_json(instance.to_json(depth=1) if instance else {})
        # add in: date
        # TODO: pass in tz based on user profile?
        fmt_dict.update(today=arrow.now().format('YYYYMMDD'))
        fmt_dict.update(**kwargs)
        return fmt_dict

    def __str__(self):
        if self.heading:
            return self.heading
        return str(self.meta_type)


class LineProperty(object):
    """ Base class for EDDObject instances tied to a Line. """
    @property
    def n_lines(self):
        return self.line_set.count()

    @property
    def n_studies(self):
        lines = self.line_set.all()
        return len(set([l.study_id for l in lines]))


@python_2_unicode_compatible
class Strain(EDDObject, LineProperty):
    """ A link to a strain/part in the JBEI ICE Registry. """
    class Meta:
        db_table = 'strain'
    object_ref = models.OneToOneField(EDDObject, parent_link=True)
    registry_id = models.UUIDField(
        blank=True,
        help_text=_('The unique ID of this strain in the ICE Registry.'),
        null=True,
        verbose_name=_('Registry UUID'),
    )
    registry_url = models.URLField(
        blank=True,
        help_text=_('The URL of this strain in the ICE Registry.'),
        max_length=255,
        null=True,
        verbose_name=_('Registry URL'),
    )

    def __str__(self):
        return self.name

    def to_solr_value(self):
        return '%(id)s@%(name)s' % {'id': self.registry_id, 'name': self.name}

    def to_json(self, depth=0):
        json_dict = super(Strain, self).to_json(depth)
        json_dict.update({
            'registry_id': self.registry_id,
            'registry_url': self.registry_url,
            })
        return json_dict

    @staticmethod
    def user_can_change(user):
        return user.has_perm('edd.change_strain')

    @staticmethod
    def user_can_create(user):
        return user.has_perm('edd.add_strain')

    @staticmethod
    def user_can_delete(user):
        return user.has_perm('edd.delete_strain')


@python_2_unicode_compatible
class CarbonSource(EDDObject, LineProperty):
    """ Information about carbon sources, isotope labeling. """
    class Meta:
        db_table = 'carbon_source'
    object_ref = models.OneToOneField(EDDObject, parent_link=True)
    # Labeling is description of isotope labeling used in carbon source
    labeling = models.TextField(
        help_text=_('Description of labeling isotopes in this Carbon Source.'),
        verbose_name=_('Labeling'),
    )
    volume = models.DecimalField(
        decimal_places=5,
        help_text=_('Volume of solution added as a Carbon Source.'),
        max_digits=16,
        verbose_name=_('Volume'),
    )

    def to_json(self, depth=0):
        json_dict = super(CarbonSource, self).to_json(depth)
        json_dict.update({
            'labeling': self.labeling,
            'volume': self.volume,
            'initials': self.created.initials,  # TODO: see if this is used, maybe replace
        })
        return json_dict

    def __str__(self):
        return "%s (%s)" % (self.name, self.labeling)


@python_2_unicode_compatible
class Line(EDDObject):
    """ A single item to be studied (contents of well, tube, dish, etc). """
    class Meta:
        db_table = 'line'
    study = models.ForeignKey(
        Study,
        help_text=_('The Study containing this Line.'),
        on_delete=models.CASCADE,
        verbose_name=_('Study'),
    )
    control = models.BooleanField(
        default=False,
        help_text=_('Flag indicating whether the sample for this Line is a control.'),
        verbose_name=_('Control'),
    )
    replicate = models.ForeignKey(
        'self',
        blank=True,
        help_text=_('Indicates that this Line is a (biological) replicate of another Line.'),
        null=True,
        on_delete=models.PROTECT,
        verbose_name=_('Replicate'),
    )

    object_ref = models.OneToOneField(EDDObject, parent_link=True, related_name='+')
    contact = models.ForeignKey(
        settings.AUTH_USER_MODEL,
        blank=True,
        help_text=_('EDD User to contact about this Line.'),
        null=True,
        on_delete=models.PROTECT,
        related_name='line_contact_set',
        verbose_name=_('Contact'),
    )
    contact_extra = models.TextField(
        help_text=_('Additional field for contact information about this Line (e.g. contact is '
                    'not a User of EDD).'),
        verbose_name=_('Contact (extra)'),
    )
    experimenter = models.ForeignKey(
        settings.AUTH_USER_MODEL,
        blank=True,
        help_text=_('EDD User that set up the experimental conditions of this Line.'),
        null=True,
        on_delete=models.PROTECT,
        related_name='line_experimenter_set',
        verbose_name=_('Experimenter'),
    )
    carbon_source = models.ManyToManyField(
        CarbonSource,
        blank=True,
        db_table='line_carbon_source',
        help_text=_('Carbon source(s) used in this Line.'),
        verbose_name=_('Carbon Source(s)'),
    )
    protocols = models.ManyToManyField(
        Protocol,
        help_text=_('Protocol(s) used to Assay this Line.'),
        through='Assay',
        verbose_name=_('Protocol(s)'),
    )
    strains = models.ManyToManyField(
        Strain,
        blank=True,
        db_table='line_strain',
        help_text=_('Strain(s) used in this Line.'),
        verbose_name=_('Strain(s)'),
    )

    @classmethod
    def export_columns(cls, instances=[]):
        types = MetadataType.all_types_on_instances(instances)
        return super(Line, cls).export_columns(instances) + [
            table.ColumnChoice(
                cls, 'control', _('Control'), lambda x: 'T' if x.control else 'F'),
            table.ColumnChoice(
                # TODO export should handle multi-valued fields better than this
                cls, 'strain', _('Strain'),
                lambda x: '|'.join([s.name for s in x.strains.all()])),
            table.ColumnChoice(
                # TODO export should handle multi-valued fields better than this
                cls, 'csource_name', _('Carbon Source'),
                lambda x: '|'.join([c.name for c in x.carbon_source.all()])),
            table.ColumnChoice(
                # TODO export should handle multi-valued fields better than this
                cls, 'csource_label', _('Carbon Labeling'),
                lambda x: '|'.join([c.labeling for c in x.carbon_source.all()])),
            table.ColumnChoice(
                cls, 'experimenter', _('Experimenter'),
                lambda x: x.experimenter.email if x.experimenter else '',
                heading=_('Line Experimenter')),
            table.ColumnChoice(
                cls, 'contact', _('Contact'),
                lambda x: x.contact.email if x.contact else '',
                heading=_('Line Contact')),
        ] + [
            table.ColumnChoice(
                cls, 'meta.%s' % t.id, t.type_name,
                lambda x: x.meta_store.get('%s' % t.id, ''))
            for t in types
        ]

    def __str__(self):
        return self.name

    def to_json(self, depth=0):
        json_dict = super(Line, self).to_json(depth)
        # for backward-compatibility, add the 'extra' item to contact dict
        contact = self.get_attr_depth('contact', depth, default={})
        if isinstance(contact, dict):
            contact['extra'] = self.contact_extra
        else:
            contact = {'user_id': contact, 'extra': self.contact_extra}
        json_dict.update({
            'control': self.control,
            'replicate': self.replicate_id,
            'contact': contact,
            'experimenter': self.get_attr_depth('experimenter', depth),
            'strain': [s.pk for s in self.strains.all()],
            'carbon': [c.pk for c in self.carbon_source.all()],
        })
        if depth > 0:
            json_dict.update(study=self.study_id)
        return json_dict

    @property
    def primary_strain_name(self):
        strains = self.strains.all()
        return strains[0].name if len(strains) > 0 else None

    @property
    def strain_ids(self):
        """ String representation of associated strains; used in views. """
        return ",".join([s.name for s in self.strains.all()])

    @property
    def carbon_source_info(self):
        """ String representation of carbon source(s) with labeling included; used in views. """
        return ",".join(['%s' % cs for cs in self.carbon_source.all()])

    @property
    def carbon_source_name(self):
        """ String representation of carbon source(s); used in views. """
        return ",".join([cs.name for cs in self.carbon_source.all()])

    @property
    def carbon_source_labeling(self):
        """ String representation of labeling (if any); used in views. """
        return ",".join([cs.labeling for cs in self.carbon_source.all()])

    def new_assay_number(self, protocol):
        """
        Given a Protocol name, fetch all matching child Assays, and return one greater than the
        count of existing assays.
        """
        if isinstance(protocol, string_types):  # assume Protocol.name
            protocol = Protocol.objects.get(name=protocol)
        assays = self.assay_set.filter(protocol=protocol)
        return assays.count() + 1

    def user_can_read(self, user):
        return self.study.user_can_read(user)

    def user_can_write(self, user):
        return self.study.user_can_write(user)


@python_2_unicode_compatible
class MeasurementType(models.Model, EDDSerialize):
    """ Defines the type of measurement being made. A generic measurement only has name and short
        name; if the type is a metabolite, the metabolite attribute will contain additional
        metabolite info. """
    class Meta:
        db_table = 'measurement_type'

    class Group(object):
        """ Note that when a new group type is added here, code will need to be updated elsewhere,
            including the Javascript/Typescript front end.
            Look for the string 'MeasurementGroupCode' in comments."""
        GENERIC = '_'
        METABOLITE = 'm'
        GENEID = 'g'
        PROTEINID = 'p'
        PHOSPHOR = 'h'
        GROUP_CHOICE = (
            (GENERIC, _('Generic')),
            (METABOLITE, _('Metabolite')),
            (GENEID, _('Gene Identifier')),
            (PROTEINID, _('Protein Identifer')),
            (PHOSPHOR, _('Phosphor')),
        )

    type_name = models.CharField(
        help_text=_('Name of this Measurement Type.'),
        max_length=255,
        verbose_name=_('Measurement Type'),
    )
    short_name = models.CharField(
        blank=True,
        help_text=_('Short name used as an ID for the Measurement Type in SBML output.'),
        max_length=255,
        null=True,
        verbose_name=_('Short Name'),
    )
    type_group = models.CharField(
        choices=Group.GROUP_CHOICE,
        default=Group.GENERIC,
        help_text=_('Class of data for this Measurement Type.'),
        max_length=8,
        verbose_name=_('Type Group'),
    )
    type_source = models.ForeignKey(
        Datasource,
        blank=True,
        help_text=_('Datasource used for characterizing this Measurement Type.'),
        null=True,
        on_delete=models.PROTECT,
        verbose_name=_('Datasource'),
    )
    # linking together EDD instances will be easier later if we define UUIDs now
    uuid = models.UUIDField(
        editable=False,
        help_text=_('Unique ID for this Measurement Type.'),
        unique=True,
        verbose_name=_('UUID'),
    )
    alt_names = ArrayField(
        VarCharField(),
        default=list,
        help_text=_('Alternate names for this Measurement Type.'),
        verbose_name=_('Synonyms'),
    )

    def save(self, *args, **kwargs):
        if self.uuid is None:
            self.uuid = uuid4()
        super(MeasurementType, self).save(*args, **kwargs)

    def to_solr_value(self):
        return '%(id)s@%(name)s' % {'id': self.pk, 'name': self.type_name}

    def to_solr_json(self):
        """ Convert the MeasurementType model to a dict structure formatted for Solr JSON. """
        source_name = None
        # Check if this is coming from a child MeasurementType, and ref the base type
        if hasattr(self, 'measurementtype_ptr'):
            mtype = self.measurementtype_ptr
        # check for annotated source attribute on self and base type
        if hasattr(self, '_source_name'):
            source_name = self._source_name
        elif hasattr(mtype, '_source_name'):
            source_name = mtype._source_name
        elif self.type_source:
            source_name = self.type_source.name
        return {
            'id': self.id,
            'uuid': self.uuid,
            'name': self.type_name,
            'code': self.short_name,
            'family': self.type_group,
            # use the annotated attr if present, otherwise must make a new query
            'source': source_name,
        }

    def to_json(self, depth=0):
        return {
            "id": self.pk,
            "uuid": self.uuid,
            "name": self.type_name,
            "sn": self.short_name,
            "family": self.type_group,
        }

    def __str__(self):
        return self.type_name

    def is_metabolite(self):
        return self.type_group == MeasurementType.Group.METABOLITE

    def is_protein(self):
        return self.type_group == MeasurementType.Group.PROTEINID

    def is_gene(self):
        return self.type_group == MeasurementType.Group.GENEID

    def is_phosphor(self):
        return self.type_group == MeasurementType.Group.PHOSPHOR

    # TODO: replace use of this in tests, then remove
    @classmethod
    def create_protein(cls, type_name, short_name=None):
        return cls.objects.create(
            short_name=short_name,
            type_group=MeasurementType.Group.PROTEINID,
            type_name=type_name,
        )


@python_2_unicode_compatible
class Metabolite(MeasurementType):
    """ Defines additional metadata on a metabolite measurement type; charge, carbon count, molar
        mass, and molecular formula.
        TODO: aliases for metabolite type_name/short_name
        TODO: datasource; BiGG vs JBEI-created records
        TODO: links to kegg files? """
    class Meta:
        db_table = 'metabolite'
    charge = models.IntegerField(
        help_text=_('The charge of this molecule.'),
        verbose_name=_('Charge'),
    )
    carbon_count = models.IntegerField(
        help_text=_('Count of carbons present in this molecule.'),
        verbose_name=_('Carbon Count'),
    )
    molar_mass = models.DecimalField(
        decimal_places=5,
        help_text=_('Molar mass of this molecule.'),
        max_digits=16,
        verbose_name=_('Molar Mass'),
    )
    molecular_formula = models.TextField(
        help_text=_('Formula string defining this molecule.'),
        verbose_name=_('Formula'),
    )
    smiles = VarCharField(
        blank=True,
        help_text=_('SMILES string defining molecular structure.'),
        null=True,
        verbose_name=_('SMILES'),
    )
    id_map = ArrayField(
        VarCharField(),
        default=list,
        help_text=_('List of identifiers mapping to external chemical datasets.'),
        verbose_name=_('External IDs'),
    )
    tags = ArrayField(
        VarCharField(),
        default=list,
        help_text=_('List of tags for classifying this molecule.'),
        verbose_name=_('Tags'),
    )

    carbon_pattern = re.compile(r'C(\d*)')

    def __str__(self):
        return self.type_name

    def is_metabolite(self):
        return True

    def to_json(self, depth=0):
        """ Export a serializable dictionary. """
        return dict(super(Metabolite, self).to_json(), **{
            # FIXME the alternate names pointed to by the 'ans' key are
            # supposed to come from the 'alternate_metabolite_type_names'
            # table in the old EDD, but this is actually empty.  Do we need it?
            "ans": "",
            "f": self.molecular_formula,
            "mm": float(self.molar_mass),
            "cc": self.carbon_count,
            "chg": self.charge,
            "chgn": self.charge,  # TODO find anywhere in typescript using this and fix it
            "kstr": ",".join(self.tags),  # TODO find anywhere in typescript using this and fix
            "tags": self.tags,
        })

    def to_solr_json(self):
        """ Convert the MeasurementType model to a dict structure formatted for Solr JSON. """
        return dict(super(Metabolite, self).to_solr_json(), **{
            'm_charge': self.charge,
            'm_carbons': self.carbon_count,
            'm_mass': self.molar_mass,
            'm_formula': self.molecular_formula,
            'm_tags': list(self.tags),
        })

    def save(self, *args, **kwargs):
        if self.carbon_count is None:
            self.carbon_count = self.extract_carbon_count()
        # force METABOLITE group
        self.type_group = MeasurementType.Group.METABOLITE
        super(Metabolite, self).save(*args, **kwargs)

    def extract_carbon_count(self):
        count = 0
        for match in self.carbon_pattern.finditer(self.molecular_formula):
            c = match.group(1)
            count = count + (int(c) if c else 1)
        return count


@python_2_unicode_compatible
class GeneIdentifier(MeasurementType):
    """ Defines additional metadata on gene identifier transcription measurement type. """
    class Meta:
        db_table = 'gene_identifier'
    location_in_genome = models.TextField(
        blank=True,
        help_text=_('Location of this Gene in the organism genome.'),
        null=True,
        verbose_name=_('Location'),
    )
    positive_strand = models.BooleanField(
        default=True,
        help_text=_('Flag indicating if transcript is positive (sense).'),
        verbose_name=_('Positive'),
    )
    location_start = models.IntegerField(
        blank=True,
        help_text=_('Offset location for gene start.'),
        null=True,
        verbose_name=_('Start'),
    )
    location_end = models.IntegerField(
        blank=True,
        help_text=_('Offset location for gene end.'),
        null=True,
        verbose_name=_('End'),
    )
    gene_length = models.IntegerField(
        blank=True,
        help_text=_('Length of the gene nucleotides.'),
        null=True,
        verbose_name=_('Length'),
    )

    @classmethod
    def by_name(cls):
        """ Generate a dictionary of genes keyed by name. """
        return {g.type_name: g for g in cls.objects.order_by("type_name")}

    def __str__(self):
        return self.type_name

    def save(self, *args, **kwargs):
        # force GENEID group
        self.type_group = MeasurementType.Group.GENEID
        super(GeneIdentifier, self).save(*args, **kwargs)


@python_2_unicode_compatible
class ProteinIdentifier(MeasurementType):
    """ Defines additional metadata on gene identifier transcription measurement type. """
    class Meta:
        db_table = 'protein_identifier'
    # protein names use:
    #   type_name = human-readable name; e.g. AATM_RABIT
    #   short_name = accession code ID portion; e.g. P12345
    #   accession_id = "full" accession ID if available; e.g. sp|P12345|AATM_RABIT
    #       if "full" version unavailable, repeat the short_name
    accession_id = VarCharField(
        blank=True,
        help_text=_('Accession ID for protein characterized in e.g. UniProt.'),
        null=True,
        verbose_name=_('Accession ID')
    )
    length = models.IntegerField(
        blank=True,
        help_text=_('sequence length'),
        null=True,
        verbose_name=_('Length'),
    )
    mass = models.DecimalField(
        blank=True,
        decimal_places=5,
        help_text=_('of unprocessed protein, in Daltons'),
        max_digits=16,
        null=True,
        verbose_name=_('Mass'),
    )

    accession_pattern = re.compile(
        r'(?:[a-z]{2}\|)?'  # optional identifier for SwissProt or TrEMBL
        r'([OPQ][0-9][A-Z0-9]{3}[0-9]|[A-NR-Z][0-9](?:[A-Z][A-Z0-9]{2}[0-9]){1,2})'  # the ID
        r'(?:\|(\w+))?'  # optional name
    )

    def to_solr_json(self):
        """ Convert the MeasurementType model to a dict structure formatted for Solr JSON. """
        return dict(super(ProteinIdentifier, self).to_solr_json(), **{
            'p_length': self.length,
            'p_mass': self.mass,
        })

    @classmethod
    def load_or_create(cls, measurement_name, datasource):
        # extract Uniprot accession data from the measurement name, if present
        accession_match = cls.accession_pattern.match(measurement_name)
        uniprot_id = accession_match.group(1) if accession_match else None

        # search for proteins matching the name. we're fairly permissive during lookup to account
        # for some small percentage of protein names that don't follow the Uniprot pattern, as well
        # as legacy proteins in EDD's database
        name_match_criteria = Q(type_name=measurement_name)

        if getattr(settings, 'ALLOW_PERMISSIVE_PROTEIN_MATCHING', False):
            name_match_criteria = name_match_criteria | Q(short_name=measurement_name)
            if uniprot_id:
                name_match_criteria = name_match_criteria | Q(short_name=uniprot_id)
        # force query to LIMIT 2
        proteins = ProteinIdentifier.objects.filter(name_match_criteria)[:2]

        if len(proteins) > 1:
            # fail if protein couldn't be uniquely matched
            raise ValidationError(
                _u('More than one match was found for protein name "%(type_name)s".') % {
                    'type_name': measurement_name,
                }
            )
        elif len(proteins) == 0:
            # try to create a new protein
            # enforce ProteinIdentifier naming conventions for new ProteinIdentifiers,
            # if configured. this isn't as good as looking them up in Uniprot, but should
            # help as a stopgap to curate our protein entries
            if settings.REQUIRE_UNIPROT_ACCESSION_IDS and not accession_match:
                raise ValidationError(
                    _u('Protein name "%(type_name)s" is not a valid UniProt accession id.') % {
                        'type_name': measurement_name,
                    }
                )
            logger.info('Creating a new ProteinIdentifier for %(name)s' % {
                'name': measurement_name,
            })
            if datasource.pk is None:
                datasource.save()
            # create the new protein id
            if accession_match:
                type_name = accession_match.group(2)
                type_name = measurement_name if type_name is None else type_name
                accession_id = measurement_name
            else:
                type_name = measurement_name
                accession_id = uniprot_id
            # FIXME: this blindly creates a new type; should try external lookups first?
            p = ProteinIdentifier.objects.create(
                type_name=type_name,
                short_name=uniprot_id,
                accession_id=accession_id,
                type_source=datasource,
            )
            return p
        return proteins[0]

    @classmethod
    def match_accession_id(cls, text):
        """
        Tests whether the input text matches the pattern of a Uniprot accession id, and if so,
        extracts & returns the required identifier portion of the text, less optional prefix/suffix
        allowed by the pattern.
        :param text: the text to match
        :return: the Uniprot identifier if the input text matched the accession id pattern,
        or the entire input string if not
        """
        match = cls.accession_pattern.match(text)
        if match:
            return match.group(1)
        return text

    def __str__(self):
        return self.type_name

    def save(self, *args, **kwargs):
        # force PROTEINID group
        self.type_group = MeasurementType.Group.PROTEINID
        super(ProteinIdentifier, self).save(*args, **kwargs)


@python_2_unicode_compatible
class Phosphor(MeasurementType):
    """ Defines metadata for phosphorescent measurements """
    class Meta:
        db_table = 'phosphor_type'
    excitation_wavelength = models.DecimalField(
        blank=True,
        decimal_places=5,
        help_text=_('Excitation wavelength for the material.'),
        max_digits=16,
        null=True,
        verbose_name=_('Excitation'),
    )
    emission_wavelength = models.DecimalField(
        blank=True,
        decimal_places=5,
        help_text=_('Emission wavelength for the material.'),
        max_digits=16,
        null=True,
        verbose_name=_('Emission'),
    )
    reference_type = models.ForeignKey(
        MeasurementType,
        blank=True,
        help_text=_('Link to another Measurement Type used as a reference for this type.'),
        null=True,
        on_delete=models.PROTECT,
        related_name='phosphor_set',
        verbose_name=_('Reference'),
    )

    def __str__(self):
        return self.type_name

    def save(self, *args, **kwargs):
        # force PHOSPHOR group
        self.type_group = MeasurementType.Group.PHOSPHOR
        super(Phosphor, self).save(*args, **kwargs)


@python_2_unicode_compatible
class MeasurementUnit(models.Model):
    """ Defines a unit type and metadata on measurement values. """
    class Meta:
        db_table = 'measurement_unit'
    unit_name = models.CharField(
        help_text=_('Name for unit of measurement.'),
        max_length=255,
        unique=True,
        verbose_name=_('Name'),
    )
    display = models.BooleanField(
        default=True,
        help_text=_('Flag indicating the units should be displayed along with values.'),
        verbose_name=_('Display'),
    )
    alternate_names = models.CharField(
        blank=True,
        help_text=_('Alternative names for the unit.'),
        max_length=255,
        null=True,
        verbose_name=_('Alternate Names'),
    )
    type_group = models.CharField(
        choices=MeasurementType.Group.GROUP_CHOICE,
        default=MeasurementType.Group.GENERIC,
        help_text=_('Type of measurement for which this unit is used.'),
        max_length=8,
        verbose_name=_('Group'),
    )

    # TODO: this should be somehow rolled up into the unit definition
    conversion_dict = {
        'g/L': lambda y, metabolite: 1000 * y / metabolite.molar_mass,
        'mg/L': lambda y, metabolite: y / metabolite.molar_mass,
        'µg/L': lambda y, metabolite: y / 1000 / metabolite.molar_mass,
        'Cmol/L': lambda y, metabolite: 1000 * y / metabolite.carbon_count,
        'mol/L': lambda y, metabolite: 1000 * y,
        'uM': lambda y, metabolite: y / 1000,
        'mol/L/hr': lambda y, metabolite: 1000 * y,
        'mM': lambda y, metabolite: y,
        'mol/L/hr': lambda y, metabolite: 1000 * y,
    }

    def to_json(self):
        return {"id": self.pk, "name": self.unit_name, }

    @property
    def group_name(self):
        return dict(MeasurementType.Group.GROUP_CHOICE)[self.type_group]

    @classmethod
    def all_sorted(cls):
        return cls.objects.filter(display=True).order_by(Func(F('unit_name'), function='LOWER'))

    def __str__(self):
        return self.unit_name


@python_2_unicode_compatible
class Assay(EDDObject):
    """ An examination of a Line, containing the Protocol and set of Measurements. """
    class Meta:
        db_table = 'assay'
    object_ref = models.OneToOneField(EDDObject, parent_link=True)
    line = models.ForeignKey(
        Line,
        help_text=_('The Line used for this Assay.'),
        on_delete=models.CASCADE,
        verbose_name=_('Line'),
    )
    protocol = models.ForeignKey(
        Protocol,
        help_text=_('The Protocol used to create this Assay.'),
        on_delete=models.PROTECT,
        verbose_name=_('Protocol'),
    )
    experimenter = models.ForeignKey(
        settings.AUTH_USER_MODEL,
        blank=True,
        help_text=_('EDD User that set up the experimental conditions of this Assay.'),
        null=True,
        on_delete=models.PROTECT,
        related_name='assay_experimenter_set',
        verbose_name=_('Experimenter'),
    )
    measurement_types = models.ManyToManyField(
        MeasurementType,
        help_text=_('The Measurement Types contained in this Assay.'),
        through='Measurement',
        verbose_name=_('Measurement Types'),
    )

    def __str__(self):
        return self.name

    @classmethod
    def build_name(cls, line, protocol, index):
        return '%(line)s-%(protocol)s-%(index)s' % {
            'line': line.name,
            'protocol': protocol.name,
            'index': str(index),
        }

    def to_json(self, depth=0):
        json_dict = super(Assay, self).to_json(depth)
        json_dict.update({
            'lid': self.get_attr_depth('line', depth),
            'pid': self.get_attr_depth('protocol', depth),
            'experimenter': self.get_attr_depth('experimenter', depth),
        })
        return json_dict


@python_2_unicode_compatible
class Measurement(EDDMetadata, EDDSerialize):
    """ A plot of data points for an (assay, measurement type) pair. """
    class Meta:
        db_table = 'measurement'

    class Compartment(object):
        """ Enumeration of localized compartments applying to the measurement.
            UNKNOWN = default; no specific localization
            INTRACELLULAR = measurement inside of a cell, in cytosol
            EXTRACELLULAR = measurement outside of a cell
        """
        UNKNOWN, INTRACELLULAR, EXTRACELLULAR = map(str, range(3))
        short_names = ["", "IC", "EC"]
        names = [_("N/A"), _("Intracellular/Cytosol (Cy)"), _("Extracellular"), ]
        CHOICE = [(str(i), cn) for i, cn in enumerate(names)]

        @classmethod
        def to_json(cls):
            return {
                i: {"name": str(cls.names[i]), "sn": cls.short_names[i]}
                for i in range(3)
            }

    class Format(object):
        """ Enumeration of formats measurement values can take.
            SCALAR = single timepoint X value, single measurement Y value (one item array)
            VECTOR = single timepoint X value, vector measurement Y value (mass-distribution, index
                by labeled carbon count; interpret each value as ratio with sum of all values)
            HISTOGRAM = single timepoint X value, vector measurement Y value (bins with counts of
                population measured within bin value, bin size/range set via y_units)
            SIGMA = single timepoint X value, 3-item-list Y value (average, variance, sample size)
        """
        SCALAR, VECTOR, HISTOGRAM, SIGMA = map(str, range(4))
        names = [_('scalar'), _('vector'), _('histogram'), _('sigma'), ]
        CHOICE = [(str(i), n) for i, n in enumerate(names)]

    assay = models.ForeignKey(
        Assay,
        help_text=_('The Assay creating this Measurement.'),
        on_delete=models.CASCADE,
        verbose_name=_('Assay'),
    )
    experimenter = models.ForeignKey(
        settings.AUTH_USER_MODEL,
        blank=True,
        help_text=_('EDD User that set up the experimental conditions of this Measurement.'),
        null=True,
        on_delete=models.PROTECT,
        related_name='measurement_experimenter_set',
        verbose_name=_('Experimenter'),
    )
    measurement_type = models.ForeignKey(
        MeasurementType,
        help_text=_('The type of item measured for this Measurement.'),
        on_delete=models.PROTECT,
        verbose_name=_('Type'),
    )
    x_units = models.ForeignKey(
        MeasurementUnit,
        help_text=_('The units of the X-axis for this Measurement.'),
        on_delete=models.PROTECT,
        related_name='+',
        verbose_name=_('X Units'),
    )
    y_units = models.ForeignKey(
        MeasurementUnit,
        help_text=_('The units of the Y-axis for this Measurement.'),
        on_delete=models.PROTECT,
        related_name='+',
        verbose_name=_('Y Units'),
    )
    update_ref = models.ForeignKey(
        Update,
        help_text=_('The Update triggering the setting of this Measurement.'),
        on_delete=models.PROTECT,
        verbose_name=_('Updated'),
    )
    active = models.BooleanField(
        default=True,
        help_text=_('Flag indicating this Measurement is active and should be displayed.'),
        verbose_name=_('Active'),
    )
    compartment = models.CharField(
        choices=Compartment.CHOICE,
        default=Compartment.UNKNOWN,
        help_text=_('Compartment of the cell for this Measurement.'),
        max_length=1,
        verbose_name=_('Compartment'),
    )
    measurement_format = models.CharField(
        choices=Format.CHOICE,
        default=Format.SCALAR,
        help_text=_('Enumeration of value formats for this Measurement.'),
        max_length=2,
        verbose_name=_('Format'),
    )

    @classmethod
    def export_columns(cls):
        return [
            table.ColumnChoice(
                cls, 'type', _('Measurement Type'), lambda x: x.name),
            table.ColumnChoice(
                cls, 'comp', _('Compartment'), lambda x: x.compartment_symbol),
            table.ColumnChoice(
                cls, 'mod', _('Measurement Updated'), lambda x: x.update_ref.mod_time),
            table.ColumnChoice(
                cls, 'x_units', _('X Units'),
                lambda x: x.x_units.unit_name if x.x_units.display else ''),
            table.ColumnChoice(
                cls, 'y_units', _('Y Units'),
                lambda x: x.y_units.unit_name if x.y_units.display else ''),
        ]

    def to_json(self, depth=0):
        return {
            "id": self.pk,
            "assay": self.get_attr_depth('assay', depth),
            "type": self.get_attr_depth('measurement_type', depth),
            "comp": self.compartment,
            "format": self.measurement_format,
            # including points here is extremely inefficient
            # better to directly filter MeasurementValue and map to parent IDs later
            # "values": map(lambda p: p.to_json(), self.measurementvalue_set.all()),
            "x_units": self.x_units_id,
            "y_units": self.y_units_id,
            "meta": self.get_metadata_json(),
        }

    def __str__(self):
        return 'Measurement{%d}{%s}' % (self.assay.id, self.measurement_type)

    # may not be the best method name, if we ever want to support other
    # types of data as vectors in the future
    def is_carbon_ratio(self):
        return (self.measurement_format == Measurement.Format.VECTOR)

    def valid_data(self):
        """ Data for which the y-value is defined (non-NULL, non-blank). """
        mdata = list(self.data())
        return [md for md in mdata if md.is_defined()]

    def is_extracellular(self):
        return self.compartment == Measurement.Compartment.EXTRACELLULAR

    def data(self):
        """ Return the data associated with this measurement. """
        return self.measurementvalue_set.all()

    @property
    def name(self):
        """ alias for self.measurement_type.type_name """
        return self.measurement_type.type_name

    @property
    def short_name(self):
        """ alias for self.measurement_type.short_name """
        return self.measurement_type.short_name

    @property
    def compartment_symbol(self):
        return Measurement.Compartment.short_names[int(self.compartment)]

    @property
    def full_name(self):
        """ measurement compartment plus measurement_type.type_name """
        lookup = dict(Measurement.Compartment.CHOICE)
        return (lookup.get(self.compartment) + " " + self.name).strip()

    # TODO also handle vectors
    def extract_data_xvalues(self, defined_only=False):
        qs = self.measurementvalue_set.all()
        if defined_only:
            qs = qs.exclude(Q(y=None) | Q(y__len=0))
        # first index unpacks single value from tuple; second index unpacks first value from X
        return map(lambda x: x[0][0], qs.values_list('x'))

    # this shouldn't need to handle vectors
    def interpolate_at(self, x):
        assert (self.measurement_format == Measurement.Format.SCALAR)
        from main.utilities import interpolate_at
        return interpolate_at(self.valid_data(), x)

    @property
    def y_axis_units_name(self):
        """ Human-readable units for Y-axis.  Not intended for repeated/bulk use, since it
            involves a foreign key lookup. """
        return self.y_units.unit_name

    def is_concentration_measurement(self):
        return (self.y_axis_units_name in ["mg/L", "g/L", "mol/L", "mM", "uM", "Cmol/L", ])

    def save(self, *args, **kwargs):
        update = kwargs.get('update', None)
        # only call Update.load_update() if an update was *not* explicitly passed in
        if update is None:
            update = Update.load_update()
        self.update_ref = update
        super(Measurement, self).save(*args, **kwargs)


@python_2_unicode_compatible
class MeasurementValue(models.Model):
    """ Pairs of ((x0, x1, ... , xn), (y0, y1, ... , ym)) values as part of a measurement """
    class Meta:
        db_table = 'measurement_value'
    measurement = models.ForeignKey(
        Measurement,
        help_text=_('The Measurement containing this point of data.'),
        on_delete=models.CASCADE,
        verbose_name=_('Measurement'),
    )
    x = ArrayField(
        models.DecimalField(max_digits=16, decimal_places=5),
        help_text=_('X-axis value(s) for this point.'),
        verbose_name=_('X'),
    )
    y = ArrayField(
        models.DecimalField(max_digits=16, decimal_places=5),
        help_text=_('Y-axis value(s) for this point.'),
        verbose_name=_('Y'),
    )
    updated = models.ForeignKey(
        Update,
        help_text=_('The Update triggering the setting of this point.'),
        on_delete=models.PROTECT,
        verbose_name=_('Updated'),
    )

    def __str__(self):
        return '(%s, %s)' % (self.x, self.y)

    @property
    def fx(self):
        return float(self.x[0]) if self.x else None

    @property
    def fy(self):
        return float(self.y[0]) if self.y else None

    def to_json(self):
        return {
            "id": self.pk,
            "x": self.x,
            "y": self.y,
        }

    def is_defined(self):
        return (self.y is not None and len(self.y) > 0)

    def save(self, *args, **kwargs):
        update = kwargs.get('update', None)
        # only call Update.load_update() if an update was *not* explicitly passed in
        if update is None:
            update = Update.load_update()
        self.updated = update
        super(MeasurementValue, self).save(*args, **kwargs)


@python_2_unicode_compatible
class SBMLTemplate(EDDObject):
    """ Container for information used in SBML export. """
    class Meta:
        db_table = "sbml_template"
    object_ref = models.OneToOneField(EDDObject, parent_link=True)
    biomass_calculation = models.DecimalField(
        decimal_places=5,
        default=-1,
        help_text=_('The calculated multiplier converting OD to weight of biomass.'),
        max_digits=16,
        verbose_name=_('Biomass Factor'),
    )
    biomass_calculation_info = models.TextField(
        default='',
        help_text=_('Additional information on biomass calculation.'),
        verbose_name=_('Biomass Calculation'),
    )
    biomass_exchange_name = models.TextField(
        help_text=_('The reaction name in the model for Biomass.'),
        verbose_name=_('Biomass Reaction'),
    )
    # FIXME would like to limit this to attachments only on parent EDDObject, and remove null=True
    sbml_file = models.ForeignKey(
        Attachment,
        blank=True,
        help_text=_('The Attachment containing the SBML model file.'),
        null=True,
        on_delete=models.PROTECT,
        verbose_name=_('SBML Model'),
    )

    def __str__(self):
        return self.name

    @property
    def xml_file(self):
        return self.sbml_file

    def load_reactions(self):
        read_sbml = self.parseSBML()
        if read_sbml.getNumErrors() > 0:
            log = read_sbml.getErrorLog()
            for i in range(read_sbml.getNumErrors()):
                logger.error("--- SBML ERROR --- %s" % log.getError(i).getMessage())
            raise Exception("Could not load SBML")
        model = read_sbml.getModel()
        rlist = model.getListOfReactions()
        return rlist

    def parseSBML(self):
        if not hasattr(self, '_sbml_document'):
            # self.sbml_file = ForeignKey
            # self.sbml_file.file = FileField on Attachment
            # self.sbml_file.file.file = File object on FileField
            contents = self.sbml_file.file.file.read()
            import libsbml
            self._sbml_document = libsbml.readSBMLFromString(contents)
        return self._sbml_document

    def save(self, *args, **kwargs):
        # may need to do a post-save signal; get sbml attachment and save in sbml_file
        super(SBMLTemplate, self).save(*args, **kwargs)

    def to_json(self, depth=0):
        return {
            "id": self.pk,
            "name": self.name,
            "biomassCalculation": self.biomass_calculation,
        }


@python_2_unicode_compatible
class MetaboliteExchange(models.Model):
    """ Mapping for a metabolite to an exchange defined by a SBML template. """
    class Meta:
        db_table = "measurement_type_to_exchange"
        index_together = (
            ("sbml_template", "reactant_name"),  # reactants not unique, but should be searchable
            ("sbml_template", "exchange_name"),  # index implied by unique, making explicit
        )
        unique_together = (
            ("sbml_template", "exchange_name"),
            ("sbml_template", "measurement_type"),
        )
    sbml_template = models.ForeignKey(
        SBMLTemplate,
        help_text=_('The SBML Model containing this exchange reaction.'),
        on_delete=models.CASCADE,
        verbose_name=_('SBML Model'),
    )
    measurement_type = models.ForeignKey(
        MeasurementType,
        blank=True,
        help_text=_('Measurement type linked to this exchange reaction in the model.'),
        null=True,
        on_delete=models.CASCADE,
        verbose_name=_('Measurement Type'),
    )
    reactant_name = VarCharField(
        help_text=_('The reactant name used in for this exchange reaction.'),
        verbose_name=_('Reactant Name'),
    )
    exchange_name = VarCharField(
        help_text=_('The exchange name used in the model.'),
        verbose_name=_('Exchange Name'),
    )

    def __str__(self):
        return self.exchange_name


@python_2_unicode_compatible
class MetaboliteSpecies(models.Model):
    """ Mapping for a metabolite to an species defined by a SBML template. """
    class Meta:
        db_table = "measurement_type_to_species"
        index_together = (
            ("sbml_template", "species"),  # index implied by unique, making explicit
        )
        unique_together = (
            ("sbml_template", "species"),
            ("sbml_template", "measurement_type"),
        )
    sbml_template = models.ForeignKey(
        SBMLTemplate,
        help_text=_('The SBML Model defining this species link to a Measurement Type.'),
        on_delete=models.PROTECT,
        verbose_name=_('SBML Model'),
    )
    measurement_type = models.ForeignKey(
        MeasurementType,
        blank=True,
        help_text=_('Mesurement type linked to this species in the model.'),
        null=True,
        on_delete=models.CASCADE,
        verbose_name=_('Measurement Type'),
    )
    species = VarCharField(
        help_text=_('Species name used in the model for this metabolite.'),
        verbose_name=_('Species'),
    )

    def __str__(self):
        return self.species


# XXX MONKEY PATCHING
def guess_initials(user):
    return (user.first_name or '')[:1] + (user.last_name or '')[:1]


def User_profile(self):
    try:
        from edd.profile.models import UserProfile
        try:
            return self.userprofile
        except UserProfile.DoesNotExist:
            return UserProfile.objects.create(user=self, initials=guess_initials(self))
    except:
        logger.exception('Failed to load a profile object for %s', self)
        return None


def User_initials(self):
    return self.profile.initials if self.profile else _u('?')


def User_institution(self):
    if self.profile and self.profile.institutions.count():
        return self.profile.institutions.all()[:1][0].institution_name
    return None


def User_institutions(self):
    if self.profile:
        return self.profile.institutions.all()
    return []


def User_to_json(self, depth=0):
    # FIXME this may be excessive - how much does the frontend actually need?
    return {
        "id": self.pk,
        "uid": self.username,
        "email": self.email,
        "initials": self.initials,
        "name": self.get_full_name(),
        "institution": self.institution,
        "description": "",
        "lastname": self.last_name,
        "groups": None,
        "firstname": self.first_name,
        "disabled": not self.is_active
    }


def User_system_user(cls):
    return cls.objects.get(username='system')


def User_to_solr_json(self):
    format_string = '%Y-%m-%dT%H:%M:%SZ'
    return {
        'id': self.pk,
        'username': self.username,
        # TODO add full name to profile, to override default first+[SPACE]+last
        'fullname': self.get_full_name(),
        'name': [self.first_name, self.last_name, ],
        'email': self.email,
        'initials': self.initials,
        'group': ['@'.join(('%s' % g.pk, g.name)) for g in self.groups.all()],
        'institution': ['@'.join(('%s' % i.pk, i.institution_name)) for i in self.institutions],
        'date_joined': self.date_joined.strftime(format_string),
        'last_login': None if self.last_login is None else self.last_login.strftime(format_string),
        'is_active': self.is_active,
        'is_staff': self.is_staff,
        'is_superuser': self.is_superuser,
    }

# this will get replaced by the actual model as soon as the app is initialized
User = None


def patch_user_model():
    global User
    User = get_user_model()
    User.add_to_class("profile", property(User_profile))
    User.add_to_class("to_json", User_to_json)
    User.add_to_class("to_solr_json", User_to_solr_json)
    User.add_to_class("initials", property(User_initials))
    User.add_to_class("institution", property(User_institution))
    User.add_to_class("institutions", property(User_institutions))
    User.system_user = classmethod(User_system_user)<|MERGE_RESOLUTION|>--- conflicted
+++ resolved
@@ -1023,16 +1023,9 @@
     @staticmethod
     def user_role_can_read(user):
         """
-<<<<<<< HEAD
         Tests whether the user's role alone is sufficient to grant read access to this study.
         :param user: the user
-        :return: True if the user role has read access, false otherwise
-=======
-            Tests whether the user's role alone is sufficient to grant read access to this
-            study.
-            :param user: the user
-            :return: True if the user role has read access, false otherwise
->>>>>>> 573e1726
+        :return: True if the userrole has read access, false otherwise
         """
         return user.is_superuser
 
