--- conflicted
+++ resolved
@@ -6,9 +6,9 @@
 import logging
 import os.path
 import re
-import uuid
 import warnings
-from builtins import len, str
+
+from builtins import str
 from collections import defaultdict
 from django import forms
 from django.conf import settings
@@ -824,12 +824,6 @@
             'modified': self.updated.to_json(depth) if self.updated else None,
             'created': self.created.to_json(depth) if self.created else None,
         }
-
-    # Used in study.html.  Serializing directly in the template creates strings like u'description' that
-    # Javascript can't parse.
-    def to_json_str(self, depth=0):
-        json_dict = self.to_json(depth)
-        return json.dumps(json_dict, ensure_ascii=False).encode("utf8")
 
     def user_can_read(self, user):
         return True
@@ -1056,12 +1050,7 @@
     def save(self, *args, **kwargs):
         # build the slug: use profile initials, study name; if needed, partial UUID, counter
         if self.slug is None:
-<<<<<<< HEAD
-            if self.uuid is None:
-                self.uuid = uuid4()
-=======
             self.ensure_uuid()
->>>>>>> f3eb9690
             self.slug = self._build_slug(self.name, self.uuid.hex)
         # now we can continue save
         super(Study, self).save(*args, **kwargs)
@@ -1317,8 +1306,6 @@
         if self.name in ['', None, ]:
             raise ValueError("Protocol name required.")
         p = Protocol.objects.filter(name=self.name)
-
-        # enforce unique protocol naming
         if ((self.id is not None and p.count() > 1) or
                 (self.id is None and p.count() > 0)):
             raise ValueError("There is already a protocol named '%s'." % self.name)
