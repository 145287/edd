--- conflicted
+++ resolved
@@ -198,46 +198,6 @@
     def __str__(self):
         return self.name
 
-
-<<<<<<< HEAD
-class MetabolicMap (EDDObject) :
-    """
-    Container for information used in SBML export.
-    """
-    class Meta:
-        db_table = "metabolic_map"
-    object_ref = models.OneToOneField(EDDObject, parent_link=True)
-    biomass_calculation = models.DecimalField(default=-1, decimal_places=5,
-        max_digits=16) # XXX check that these parameters make sense!
-    biomass_calculation_info = models.TextField(default='')
-    biomass_exchange_name = models.TextField()
-
-    @property
-    def xml_file (self) :
-        files = self.files.all()
-        if (len(files) == 0) :
-            raise RuntimeError("No attachments found for metabolic map %s!" %
-                self.name)
-        elif (len(files) > 1) :
-            raise RuntimeError("Multiple attachments found for metabolic map "+
-              "%s!" % self.name)
-        return files[0]
-
-=======
-class Metadata(models.Model):
-    """
-    Base form for line metadata tracks which line is referred to, type, and who/when.
-    """
-    class Meta:
-        db_table = 'metadata'
-    edd_object = models.ForeignKey(EDDObject, related_name='+')
-    data_type = models.ForeignKey(MetadataType)
-    data_value = models.TextField()
-    updated = models.ForeignKey(Update, related_name='+')
-
-    def __str__ (self) :
-        return self.data_type.prefix + self.data_value + self.data_type.postfix
->>>>>>> bbb595c0
 
 class Study(EDDObject):
     """
