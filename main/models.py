# coding: utf-8
from __future__ import unicode_literals

import arrow
import json
import logging
import os.path
import re
import warnings

from builtins import str
from collections import defaultdict
from django import forms
from django.conf import settings
from django.contrib.auth import get_user_model
from django.contrib.postgres.fields import ArrayField, HStoreField
from django.db import models
from django.db.models import F, Func, Q
from django.utils.encoding import python_2_unicode_compatible
from django.utils.translation import ugettext_lazy as _
from functools import reduce
from itertools import chain
from six import string_types
from threadlocals.threadlocals import get_current_request

from jbei.rest.clients.edd.constants import (
    METADATA_CONTEXT_ASSAY, METADATA_CONTEXT_LINE, METADATA_CONTEXT_STUDY,
)
from .export import table

UNIT_TEST_FIXTURE_USERNAME = 'unit_test_user'


logger = logging.getLogger(__name__)


class VarCharField(models.TextField):
    """ Take advantage of postgres VARCHAR = TEXT, to have unlimited CharField, using TextInput
        widget. """
    def formfield(self, **kwargs):
        defaults = {'widget': forms.TextInput}
        defaults.update(kwargs)
        return super(VarCharField, self).formfield(**defaults)


class UpdateManager(models.Manager):
    def get_queryset(self):
        return super(UpdateManager, self).get_queryset().select_related('mod_by')


class EDDSerialize(object):
    """ Mixin class for EDD models supporting JSON serialization. """
    def get_attr_depth(self, attr_name, depth, default=None):
        # check for id attribute does not trigger database call
        id_attr = '%s_id' % attr_name
        if hasattr(self, id_attr) and getattr(self, id_attr):
            if depth > 0:
                return getattr(self, attr_name).to_json(depth=depth-1)
            return getattr(self, id_attr)
        return default

    def to_json(self, depth=0):
        """ Converts object to a dict appropriate for JSON serialization. If the depth argument
            is positive, the dict will expand links to other objects, rather than inserting a
            database identifier. """
        return {
            'id': self.pk,
        }


@python_2_unicode_compatible
class Update(models.Model, EDDSerialize):
    """ A user update; referenced from other models that track creation and/or modification.
        Views get an Update object by calling main.models.Update.load_request_update(request) to
        lazy-load a request-scoped Update object model. """
    class Meta:
        db_table = 'update_info'
    mod_time = models.DateTimeField(auto_now_add=True, editable=False)
    mod_by = models.ForeignKey(settings.AUTH_USER_MODEL, editable=False, null=True)
    path = models.TextField(blank=True, null=True)
    origin = models.TextField(blank=True, null=True)

    # references to self.mod_by potentially creates LOTS of queries
    # custom manager will always select_related('mod_by')
    objects = UpdateManager()

    def __str__(self):
        try:
            time = arrow.get(self.mod_time).humanize()
        except Exception:
            time = self.mod_time
        return '%s by %s' % (time, self.mod_by)

    @classmethod
    def is_unit_test_update(cls):
        """
        Tests whether the current data change originated in a well-formed unit test.
        :return:
        """
        request = get_current_request()

        if request is not None:
            return False

        return User.objects.filter(username=UNIT_TEST_FIXTURE_USERNAME).count() == 1


    @classmethod
    def load_update(cls, user=None, path=None):
<<<<<<< HEAD
        """
        Creates a new Update attributed to the request's current user, or to the specified user when
        called from outside the context of an HttpRequest.
        :param user: the User to attribute the update to (ignored when a request is found)
        :param path:
        :return:
=======
        """ Sometimes there will be actions happening outside the context of a request; use this
            factory to create an Update object in those cases.
            :param user: the user responsible for the update; None will be replaced with the
                system user.
            :param path: the path added to the update; it would be a good idea to put e.g. the
                script name and arguments here.
            :return: an Update instance persisted to the database
>>>>>>> e4d6eb3c
        """
        request = get_current_request()

        # gracefully handle updates made via the command line or via the ORM (e.g. in unit tests),
        # where no request / user credentials are present
        if request is None:
<<<<<<< HEAD
            logger.debug('Update.load_update(): request is None')  # TODO: remove debug stmt
            if user is None:

                # first check for the 'system' user, which should only exist externally to the unit
                # tests (so it's the normal case in production)
                system_username = 'system'
                user = User.objects.filter(username=system_username)
                if user:
                    logger.warn(
                        'No request or user was associated with this model creation/update. '
                        'Attributing it to the "%s" user on the assumption the change was made'
                        'from the Python shell.' % system_username)
                else:
                    user = User.objects.get(username=UNIT_TEST_FIXTURE_USERNAME)
                    logger.warn(
                        'No request or user was associated with this model creation/update. '
                        'Attributing it to the %s user on the assumption the change was made'
                        'in unit test code.' % UNIT_TEST_FIXTURE_USERNAME)
            else:  # TODO: remove debug block
                logger.debug('Update.load_update(): user parameter is %s ' % str(user))

=======
            mod_by = user
            if mod_by is None:
                mod_by = User.system_user()
>>>>>>> e4d6eb3c
            update = cls(mod_time=arrow.utcnow(),
                         mod_by=mod_by,
                         path=path,
                         origin='localhost')
            # TODO this save may be too early?
            update.save()
        else:
            logger.debug('Update.load_update(): request is NOT None')  # TODO: remove debug stmt
            update = cls.load_request_update(request)
        return update

    @classmethod
    def load_request_update(cls, request):
        """ Load an existing Update object associated with a request, or create a new one. """
        rhost = '%s; %s' % (
            request.META.get('REMOTE_ADDR', None),
            request.META.get('REMOTE_HOST', ''))
        if not hasattr(request, 'update_obj'):
            update = cls(mod_time=arrow.utcnow(),
                         mod_by=request.user,
                         path=request.get_full_path(),
                         origin=rhost)
            # TODO this save may be too early?
            update.save()
            request.update_obj = update
        else:
            update = request.update_obj
        return update

    @property
    def initials(self):
        if self.mod_by_id is None:
            return None
        return self.mod_by.initials

    @property
    def full_name(self):
        if self.mod_by_id is None:
            return None
        return ' '.join([self.mod_by.first_name, self.mod_by.last_name, ])

    @property
    def email(self):
        if self.mod_by_id is None:
            return None
        return self.mod_by.email

    def to_json(self, depth=0):
        """ Converts object to a dict appropriate for JSON serialization. If the depth argument
            is positive, the dict will expand links to other objects, rather than inserting a
            database identifier. """
        return {
            "time": arrow.get(self.mod_time).timestamp,
            "user": self.get_attr_depth('mod_by', depth),
        }

    def format_timestamp(self, format_string="%Y-%m-%d %I:%M%p"):
        """ Convert the datetime (mod_time) to a human-readable string, including conversion from
            UTC to local time zone. """
        return arrow.get(self.mod_time).to('local').strftime(format_string)


@python_2_unicode_compatible
class Datasource(models.Model):
    """ Defines an outside source for bits of data in the system. Initially developed to track
        where basic metabolite information originated (e.g. BIGG, KEGG, manual input). """
    name = models.CharField(max_length=255)
    url = models.CharField(max_length=255, blank=True, default='')
    download_date = models.DateField(auto_now=True)
    created = models.ForeignKey(Update, related_name='datasource', editable=False)

    def __str__(self):
        return '%s <%s>' % (self.name, self.url)

    def save(self, *args, **kwargs):
        if self.created_id is None:
            update = kwargs.get('update', None)
            if update is None:
                update = Update.load_update()
            self.created = update
        super(Datasource, self).save(*args, **kwargs)


@python_2_unicode_compatible
class Comment(models.Model):
    """ Text blob attached to an EDDObject by a given user at a given time/Update. """
    class Meta:
        db_table = 'comment'
    object_ref = models.ForeignKey('EDDObject', related_name='comments')
    body = models.TextField()
    created = models.ForeignKey(Update)

    def __str__(self):
        return self.body

    def save(self, *args, **kwargs):
        if self.created_id is None:
            update = kwargs.get('update', None)
            if update is None:
                update = Update.load_update()
            self.created = update
        super(Comment, self).save(*args, **kwargs)


@python_2_unicode_compatible
class Attachment(models.Model):
    """ File uploads attached to an EDDObject; include MIME, file name, and description. """
    class Meta:
        db_table = 'attachment'
    object_ref = models.ForeignKey('EDDObject', related_name='files')
    file = models.FileField(max_length=255, upload_to='%Y/%m/%d')
    filename = models.CharField(max_length=255)
    created = models.ForeignKey(Update)
    description = models.TextField(blank=True, null=False)
    mime_type = models.CharField(max_length=255, blank=True, null=True)
    file_size = models.IntegerField(default=0)

    def __str__(self):
        return self.filename

    @property
    def user_initials(self):
        return self.created.initials

    @property
    def icon(self):
        from main.utilities import extensions_to_icons
        base, ext = os.path.splitext(self.filename)
        return extensions_to_icons.get(ext, "icon-generic.png")

    def user_can_delete(self, user):
        """ Verify that a user has the appropriate permissions to delete an attachment. """
        return self.object_ref.user_can_write(user)

    def user_can_read(self, user):
        """ Verify that a user has the appropriate permissions to see (that is, download) an
            attachment. """
        return self.object_ref.user_can_read(user)

    def save(self, *args, **kwargs):
        if self.created_id is None:
            update = kwargs.get('update', None)
            if update is None:
                update = Update.load_update()
            self.created = update
        self.filename = self.file.name
        self.file_size = self.file.size
        # self.file is the db field; self.file.file is the actual file
        self.mime_type = self.file.file.content_type
        super(Attachment, self).save(*args, **kwargs)


@python_2_unicode_compatible
class MetadataGroup(models.Model):
    """ Group together types of metadata with a label. """
    class Meta:
        db_table = 'metadata_group'
    group_name = models.CharField(max_length=255, unique=True)

    def __str__(self):
        return self.group_name


@python_2_unicode_compatible
class MetadataType(models.Model, EDDSerialize):
    """ Type information for arbitrary key-value data stored on EDDObject instances. """

    # defining values to use in the for_context field
    STUDY = METADATA_CONTEXT_STUDY  # metadata stored in a Study
    LINE = METADATA_CONTEXT_LINE  # metadata stored in a Line
    ASSAY = METADATA_CONTEXT_ASSAY  # metadata stored in an Assay
    # TODO: support metadata on other EDDObject types (Protocol, Strain, Carbon Source, etc)
    CONTEXT_SET = (
        (STUDY, 'Study'),
        (LINE, 'Line'),
        (ASSAY, 'Assay'),
    )

    class Meta:
        db_table = 'metadata_type'
        unique_together = (('type_name', 'for_context', ), )
    # optionally link several metadata types into a common group
    group = models.ForeignKey(MetadataGroup, blank=True, null=True)
    # a default label for the type; should normally use i18n lookup for display
    type_name = models.CharField(max_length=255)
    # an i18n lookup for type label
    # NOTE: migration 0005_SYNBIO-1120_linked_metadata adds a partial unique index to this field
    # i.e. CREATE UNIQUE INDEX … ON metadata_type(type_i18n) WHERE type_i18n IS NOT NULL
    type_i18n = models.CharField(max_length=255, blank=True, null=True)
    # field to store metadata, or None if stored in meta_store
    type_field = models.CharField(max_length=255, blank=True, null=True, default=None)
    # size of input text field
    input_size = models.IntegerField(default=6)
    # type of the input; support checkboxes, autocompletes, etc
    input_type = models.CharField(max_length=255, blank=True, null=True)
    # a default value to use if the field is left blank
    default_value = models.CharField(max_length=255, blank=True)
    # label used to prefix values
    prefix = models.CharField(max_length=255, blank=True)
    # label used to postfix values (e.g. unit specifier)
    postfix = models.CharField(max_length=255, blank=True)
    # target object for metadata
    for_context = models.CharField(max_length=8, choices=CONTEXT_SET)
    # type of data saved, None defaults to a bare string
    type_class = models.CharField(max_length=255, blank=True, null=True)

    @classmethod
    def all_types_on_instances(cls, instances=[]):
        # grab all the keys on each instance meta_store
        all_ids = [set(o.meta_store.keys()) for o in instances if isinstance(o, EDDObject)]
        # reduce all into a set to get only unique ids
        ids = reduce(lambda a, b: a.union(b), all_ids, set())
        return MetadataType.objects.filter(
            pk__in=ids,
        ).order_by(
            Func(F('type_name'), function='LOWER'),
        )

    def load_type_class(self):
        if self.type_class is not None:
            try:
                # TODO support models outside of this module?
                mod = __import__('main.models', fromlist=[self.type_class, ])
                return getattr(mod, self.type_class)
            except AttributeError:
                warnings.warn('MetadataType %s has unknown type_class %s' %
                              (self, self.type_class, ))
        return None

    def decode_value(self, value):
        """ A postgres HStore column only supports string keys and string values. This method uses
            the definition of the MetadataType to convert a string from the database into an
            appropriate Python object. """
        try:
            if self.type_class is None:
                return value  # for compatibility, bare strings used on None types
            MetaModel = self.load_type_class()
            if MetaModel is None:
                return json.loads(value)
            return MetaModel.objects.get(pk=value)
        except Exception:
            logger.warning('Failed to decode metadata %s, returning raw value' % self)
        return value

    def encode_value(self, value):
        """ A postgres HStore column only supports string keys and string values. This method uses
            the definition of the MetadataType to convert a Python object into a string to be
            saved in the database. """
        try:
            if isinstance(value, string_types) and self.type_class is None:
                return value  # for compatibility, store strings bare
            MetaModel = self.load_type_class()
            if MetaModel is None:
                return json.dumps(value)
            elif isinstance(value, MetaModel):
                return '%s' % value.pk
        except Exception:
            logger.warning('Failed to encode metadata %s, storing string representation' % self)
        return '%s' % value

    def for_line(self):
        return (self.for_context == self.LINE)

    def for_assay(self):
        return (self.for_context == self.ASSAY)

    def for_study(self):
        return (self.for_context == self.STUDY)

    def __str__(self):
        return self.type_name

    def to_json(self, depth=0):
        # TODO: refactor to have sane names in EDDDataInterface.ts
        return {
            "id": self.pk,
            "gn": self.group.group_name if self.group else None,
            "gid": self.group.id if self.group else None,
            "name": self.type_name,
            "is": self.input_size,
            "pre": self.prefix,
            "postfix": self.postfix,
            "default": self.default_value,
            "ll": self.for_line(),
            "pl": self.for_assay(),
            "context": self.for_context,
        }

    @classmethod
    def all_with_groups(cls):
        return cls.objects.select_related("group").order_by(
            Func(F('type_name'), function='LOWER'),
        )

    def is_allowed_object(self, obj):
        """ Indicate whether this metadata type can be associated with the given object based on
            the for_context attribute. """
        if isinstance(obj, Study):
            return self.for_study()
        elif isinstance(obj, Line):
            return self.for_line()
        elif isinstance(obj, Assay):
            return self.for_assay()
        return False


class EDDMetadata(models.Model):
    """ Base class for EDD models supporting metadata. """
    class Meta:
        abstract = True

    # store arbitrary metadata as a dict with hstore extension
    meta_store = HStoreField(blank=True, default=dict)

    def get_metadata_json(self):
        return self.meta_store

    def get_metadata_types(self):
        return MetadataType.objects.filter(pk__in=self.meta_store.keys())

    def get_metadata_dict(self):
        """ Return a Python dictionary of metadata with the keys replaced by the
            string representations of the corresponding MetadataType records. """
        metadata_types = {'%s' % mt.id: mt for mt in self.get_metadata_types()}
        metadata = {}
        for pk, value in self.meta_store.iteritems():
            metadata_type = metadata_types[pk]
            if metadata_type.prefix:
                value = metadata_type.prefix + " " + value
            if metadata_type.postfix:
                value = value + " " + metadata_type.postfix
            metadata['%s' % metadata_types[pk]] = value
        return metadata

    def metadata_add(self, metatype, value, append=True):
        """ Adds metadata to the object; by default, if there is already metadata of the same type,
            the value is appended to a list with previous value(s). Set kwarg `append` to False to
            overwrite previous values. """
        if not metatype.is_allowed_object(self):
            raise ValueError("The metadata type '%s' does not apply to %s objects." % (
                metatype.type_name, type(self)))
        if metatype.type_field is None:
            if append:
                prev = self.metadata_get(metatype)
                if hasattr(prev, 'append'):
                    prev.append(value)
                    value = prev
                elif prev is not None:
                    value = [prev, value, ]
            self.meta_store['%s' % metatype.pk] = metatype.encode_value(value)
        else:
            temp = getattr(self, metatype.type_field)
            if hasattr(temp, 'add'):
                if append:
                    temp.add(value)
                else:
                    setattr(self, metatype.type_field, [value, ])
            else:
                setattr(self, metatype.type_field, value)

    def metadata_clear(self, metatype):
        """ Removes all metadata of the type from this object. """
        if metatype.type_field is None:
            del self.meta_store['%s' % metatype.pk]
        else:
            temp = getattr(self, metatype.type_field)
            if hasattr(temp, 'clear'):
                temp.clear()
            else:
                setattr(self, metatype.type_field, None)

    def metadata_get(self, metatype, default=None):
        """ Returns the metadata on this object matching the type. """
        if metatype.type_field is None:
            value = self.meta_store.get('%s' % metatype.pk, None)
            if value is None:
                return default
            return metatype.decode_value(value)
        return getattr(self, metatype.type_field)

    def metadata_remove(self, metatype, value):
        """ Removes metadata with a value matching the argument for the type. """
        prev = self.metadata_get(metatype)
        if prev:
            if value == prev:
                self.metadata_clear(metatype)
            else:
                try:
                    prev.remove(value)
                    self.meta_store['%s' % metatype.pk] = prev
                except ValueError:
                    pass


@python_2_unicode_compatible
class EDDObject(EDDMetadata, EDDSerialize):
    """ A first-class EDD object, with update trail, comments, attachments. """
    class Meta:
        db_table = 'edd_object'
    name = models.CharField(max_length=255)
    description = models.TextField(blank=True, null=True)
    active = models.BooleanField(default=True)
    updates = models.ManyToManyField(Update, db_table='edd_object_update', related_name='+')
    # these are used often enough we should save extra queries by including as fields
    created = models.ForeignKey(Update, related_name='object_created', editable=False)
    updated = models.ForeignKey(Update, related_name='object_updated', editable=False)

    @property
    def mod_epoch(self):
        return arrow.get(self.updated.mod_time).timestamp

    @property
    def last_modified(self):
        return self.updated.format_timestamp()

    def was_modified(self):
        return self.updates.count() > 1

    @property
    def date_created(self):
        return self.created.format_timestamp()

    def get_attachment_count(self):
        return self.files.count()

    @property
    def attachments(self):
        return self.files.all()

    @property
    def comment_list(self):
        return self.comments.order_by('created__mod_time').all()

    def get_comment_count(self):
        return self.comments.count()

    @classmethod
    def metadata_type_frequencies(cls):
        return dict(
            MetadataType.objects.extra(select={
                'count': 'SELECT COUNT(1) FROM edd_object o '
                         'INNER JOIN %s x ON o.id = x.object_ref_id '
                         'WHERE o.meta_store ? metadata_type.id::varchar'
                         % cls._meta.db_table
                }).values_list('id', 'count')
            )

    def __str__(self):
        return self.name

    @classmethod
    def all_sorted_by_name(cls):
        """ Returns a query set sorted by the name field in case-insensitive order. """
        return cls.objects.order_by(Func(F('name'), function='LOWER'))

    def update_name_from_form(self, form, key):
        """ Set the 'name' field from a posted form, with error checking. """
        name = form.get(key, "").strip()
        if name == "":
            raise ValueError("%s name must not be blank." % self.__class__.__name__)
        self.name = name

    def save(self, *args, **kwargs):
        update = kwargs.get('update', None)
        if update is None:
            logger.debug('EDDObject.save(): update is None')  # TODO: remove debug stmt
            update = Update.load_update()
        else:
            logger.debug('EDDObject.save(): update is NOT None. Update initiated by user %s' %
                         str(update.user))  # TODO: remove debug stmt
        if self.created_id is None:
            self.created = update
        self.updated = update
        super(EDDObject, self).save(*args, **kwargs)
        # must ensure EDDObject is saved *before* attempting to add to updates
        self.updates.add(self.updated)

    @classmethod
    def export_columns(cls, instances=[]):
        # only do ID and Name here, allow overrides to include e.g. metadata
        return [
            table.ColumnChoice(
                cls, 'id', _('ID'), lambda x: x.id, heading=cls.__name__ + ' ID'),
            table.ColumnChoice(
                cls, 'name', _('Name'), lambda x: x.name, heading=cls.__name__ + ' Name'),
        ]

    def to_json(self, depth=0):
        return {
            'id': self.pk,
            'name': self.name,
            'description': self.description,
            'active': self.active,
            'meta': self.get_metadata_json(),
            # Always include expanded created/updated objects instead of IDs
            'modified': self.updated.to_json(depth) if self.updated else None,
            'created': self.created.to_json(depth) if self.created else None,
        }

    def user_can_read(self, user):
        return Trueh

    def user_can_write(self, user):
        return user and user.is_superuser


@python_2_unicode_compatible
class Study(EDDObject):
    """ A collection of items to be studied. """
    class Meta:
        db_table = 'study'
        verbose_name_plural = 'Studies'
    object_ref = models.OneToOneField(EDDObject, parent_link=True, related_name='+')
    # contact info has two fields to support:
    # 1. linking to a specific user in EDD
    # 2. "This is data I got from 'Improving unobtanium production in Bio-Widget using foobar'
    #    published in Feb 2016 Bio-Widget Journal, paper has hpotter@hogwarts.edu as contact"
    contact = models.ForeignKey(settings.AUTH_USER_MODEL, blank=True, null=True,
                                related_name='contact_study_set')
    contact_extra = models.TextField()
    metabolic_map = models.ForeignKey('SBMLTemplate', blank=True, null=True)
    # NOTE: this is NOT a field for a definitive list of Protocols on a Study; it is for Protocols
    #   which may not have been paired with a Line in an Assay. e.g. when creating a blank Study
    #   pre-filled with the Protocols to be used. Get definitive list by doing union of this field
    #   and Protocols linked via Assay-Line-Study chain.
    protocols = models.ManyToManyField('Protocol', blank=True, db_table='study_protocol')

    @classmethod
    def export_columns(cls, instances=[]):
        return super(Study, cls).export_columns(instances) + [
            table.ColumnChoice(
                cls, 'contact', _('Contact'), lambda x: x.get_contact(), heading='Study Contact'),
        ]

    def __str__(self):
        return self.name

    def to_solr_json(self):
        """ Convert the Study model to a dict structure formatted for Solr JSON. """
        created = self.created
        updated = self.updated
        return {
            'id': self.pk,
            'name': self.name,
            'description': self.description,
            'creator': created.mod_by_id,
            'creator_email': created.email,
            'creator_name': created.full_name,
            'initials': created.initials,
            'contact': self.get_contact(),
            'active': self.active,
            'created': created.mod_time.strftime('%Y-%m-%dT%H:%M:%SZ'),
            'modified': updated.mod_time.strftime('%Y-%m-%dT%H:%M:%SZ'),
            'attachment_count': self.get_attachment_count(),
            'comment_count': self.get_comment_count(),
            'metabolite': [m.to_solr_value() for m in self.get_metabolite_types_used()],
            'protocol': [p.to_solr_value() for p in self.get_protocols_used()],
            'part': [s.to_solr_value() for s in self.get_strains_used()],
            'aclr': [p.__str__() for p in self.get_combined_permission() if p.is_read()],
            'aclw': [p.__str__() for p in self.get_combined_permission() if p.is_write()],
        }

    @staticmethod
    def user_permission_q(user, permission, keyword_prefix=''):
        """
<<<<<<< HEAD
        Constructs a django Q object for testing whether the specified user has the
        required permission for a study as part of a Study-related Django ORM query. It's
        important to note that the provided Q object will return one row for each user/group
        permission that gives the user access to the study, so clients will often want to use
        distinct() to limit the returned results. Note that
        this only tests whether the user or group has specific permissions granted on the Study,
        not whether the user's role (e.g. 'staff', 'superuser') gives him/her access to it.  See
        user_role_has_read_access( user), user_can_read(self, user).
=======
        Constructs a django Q object for testing whether the specified user has the required
        permission for a study as part of a Study-related Django model query. It's important to
        note that the provided Q object will return one row for each user/group permission that
        gives the user access to the study, so clients that aren't already filtering by primary
        key will probably want to use distinct() to limit the returned results. Note that this
        only tests whether the user or group has specific
        permissions granted on the Study, not whether the user's role (e.g. 'staff', 'admin')
        gives him/her access to it. See:
            @ user_role_has_read_access(user)
            @ user_can_read(self, user)
>>>>>>> e4d6eb3c
        :param user: the user
        :param permission: the study permission type to test (e.g. StudyPermission.READ); can be
            any iterable of permissions or a single permission
        :param keyword_prefix: an optional keyword prefix to prepend to the query keyword
            arguments. For example when querying Study, the default value of '' should be used,
            or when querying for Lines, whose permissions depend on the related Study, use
            'study__' similar to other queryset keyword arguments.
        :return: true if the user has the specified permission to the study
        """
        prefix = keyword_prefix
        perm = permission
        if isinstance(permission, string_types):
            perm = (permission, )
        user_perm = '%suserpermission' % prefix
        group_perm = '%sgrouppermission' % prefix
        all_perm = '%severyonepermission' % prefix
        return (
            Q(**{
                '%s__user' % user_perm: user,
                '%s__permission_type__in' % user_perm: perm,
            }) |
            Q(**{
                '%s__group__user' % group_perm: user,
                '%s__permission_type__in' % group_perm: perm,
            }) |
            Q(**{
                '%s__permission_type__in' % all_perm: perm,
            })
        )

    @staticmethod
    def user_role_can_read(user):
        """
        Tests whether the user's role alone is sufficient to grant read access to this study.
        :param user: the user
        :return: True if the user role has read access, false otherwise
        """
        return user.is_superuser

    def user_can_read(self, user):
        """ Utility method testing if a user has read access to a Study. """
        return user and (self.user_role_can_read(user) or any(p.is_read() for p in chain(
            self.userpermission_set.filter(user=user),
            self.grouppermission_set.filter(group__user=user),
            self.everyonepermission_set.all(),
        )))

    def user_can_write(self, user):
        """ Utility method testing if a user has write access to a Study. """
        return super(Study, self).user_can_write(user) or any(p.is_write() for p in chain(
            self.userpermission_set.filter(user=user),
            self.grouppermission_set.filter(group__user=user),
            self.everyonepermission_set.all(),
        ))

    @staticmethod
    def user_can_create(user):
        if hasattr(settings, 'EDD_ONLY_SUPERUSER_CREATE') and settings.EDD_ONLY_SUPERUSER_CREATE:
            return user.is_superuser
        return True

    def get_combined_permission(self):
        """ Returns a chained iterator over all user and group permissions on a Study. """
        return chain(
            self.userpermission_set.all(),
            self.grouppermission_set.all(),
            self.everyonepermission_set.all(),
        )

    def get_contact(self):
        """ Returns the contact email, or supplementary contact information if no contact user is
            set. """
        if self.contact is None:
            return self.contact_extra
        return self.contact.email

    def get_metabolite_types_used(self):
        """ Returns a QuerySet of all Metabolites used in the Study. """
        return Metabolite.objects.filter(assay__line__study=self).distinct()

    def get_protocols_used(self):
        """ Returns a QuerySet of all Protocols used in the Study. """
        return Protocol.objects.filter(
            Q(assay__line__study=self) | Q(study=self)
        ).distinct()

    def get_strains_used(self):
        """ Returns a QuerySet of all Strains used in the Study. """
        return Strain.objects.filter(line__study=self).distinct()

    def get_assays(self):
        """ Returns a QuerySet of all Assays contained in the Study. """
        return Assay.objects.filter(line__study=self)

    def get_assays_by_protocol(self):
        """ Returns a dict mapping Protocol ID to a list of Assays the in Study using that
        Protocol. """
        assays_by_protocol = defaultdict(list)
        for assay in self.get_assays():
            assays_by_protocol[assay.protocol_id].append(assay.id)
        return assays_by_protocol

    def to_json(self, depth=0):
        json_dict = super(Study, self).to_json(depth=depth)
        contact = self.get_attr_depth('contact', depth, default={})
        if isinstance(contact, dict):
            contact['extra'] = self.contact_extra
        else:
            contact = {'id': contact, 'extra': self.contact_extra}
        json_dict.update({
            'contact': contact,
            'metabolic_map': self.get_attr_depth('metabolic_map', depth),
        })
        return json_dict


@python_2_unicode_compatible
class StudyPermission(models.Model):
    """ Access given for a *specific* study instance, rather than for object types provided by
        Django. """
    class Meta:
        abstract = True
    NONE = 'N'
    READ = 'R'
    WRITE = 'W'
    TYPE_CHOICE = (
        (NONE, 'None'),
        (READ, 'Read'),
        (WRITE, 'Write'),
    )
    study = models.ForeignKey(Study)
    permission_type = models.CharField(max_length=8, choices=TYPE_CHOICE, default=NONE)

    def applies_to_user(self, user):
        """ Test if permission applies to given user.
            Base class will always return False, override in child classes.
            Arguments:
                user: to be tested, model from django.contrib.auth.models.User
            Returns:
                True if StudyPermission applies to the User """
        return False

    def get_type_label(self):
        return dict(self.TYPE_CHOICE).get(self.permission_type, '?')

    def get_who_label(self):
        return '?'

    def is_read(self):
        """ Test if the permission grants read privileges.
            Returns:
                True if permission grants read """
        return self.permission_type == self.READ or self.permission_type == self.WRITE

    def is_write(self):
        """ Test if the permission grants write privileges.
            Returns:
                True if permission grants write """
        return self.permission_type == self.WRITE

    def __str__(self):
        return self.get_who_label()


@python_2_unicode_compatible
class UserPermission(StudyPermission):
    class Meta:
        db_table = 'study_user_permission'
    user = models.ForeignKey(settings.AUTH_USER_MODEL, related_name='userpermission_set')

    def applies_to_user(self, user):
        return self.user == user

    def get_who_label(self):
        return self.user.get_full_name()

    def to_json(self):
        return {
            'user': {
                'id': self.user.pk,
                'name': self.user.username,
            },
            'type': self.permission_type
        }

    def __str__(self):
        return 'u:%(user)s' % {'user': self.user.username}


@python_2_unicode_compatible
class GroupPermission(StudyPermission):
    class Meta:
        db_table = 'study_group_permission'
    group = models.ForeignKey('auth.Group', related_name='grouppermission_set')

    def applies_to_user(self, user):
        return user.groups.contains(self.group)

    def get_who_label(self):
        return self.group.name

    def to_json(self):
        return {
            'group': {
                'id': self.group.pk,
                'name': self.group.name,
            },
            'type': self.permission_type
        }

    def __str__(self):
        return 'g:%(group)s' % {'group': self.group.name}


@python_2_unicode_compatible
class EveryonePermission(StudyPermission):
    class Meta:
        db_table = 'study_public_permission'

    def applies_to_user(self, user):
        return True

    def get_who_label(self):
        return _('Everyone')

    def to_json(self):
        return {
            'type': self.permission_type
        }

    def __str__(self):
        return 'g:__Everyone__'


@python_2_unicode_compatible
class Protocol(EDDObject):
    """ A defined method of examining a Line. """
    class Meta:
        db_table = 'protocol'
    CATEGORY_NONE = 'NA'
    CATEGORY_OD = 'OD'
    CATEGORY_HPLC = 'HPLC'
    CATEGORY_LCMS = 'LCMS'
    CATEGORY_RAMOS = 'RAMOS'
    CATEGORY_TPOMICS = 'TPOMICS'
    CATEGORY_CHOICE = (
        (CATEGORY_NONE, 'None'),
        (CATEGORY_OD, 'Optical Density'),
        (CATEGORY_HPLC, 'HPLC'),
        (CATEGORY_LCMS, 'LCMS'),
        (CATEGORY_RAMOS, 'RAMOS'),
        (CATEGORY_TPOMICS, 'Transcriptomics / Proteomics'),
    )

    object_ref = models.OneToOneField(EDDObject, parent_link=True, related_name='+')
    owned_by = models.ForeignKey(settings.AUTH_USER_MODEL, related_name='protocol_set')
    variant_of = models.ForeignKey('self', blank=True, null=True, related_name='derived_set')
    default_units = models.ForeignKey(
        'MeasurementUnit', blank=True, null=True, related_name="protocol_set")
    categorization = models.CharField(
        max_length=8, choices=CATEGORY_CHOICE, default=CATEGORY_NONE)

    def creator(self):
        return self.created.mod_by

    def owner(self):
        return self.owned_by

    def last_modified(self):
        return self.updated.mod_time

    def to_solr_value(self):
        return '%(id)s@%(name)s' % {'id': self.pk, 'name': self.name}

    def __str__(self):
        return self.name

    def save(self, *args, **kwargs):
        if self.name in ['', None, ]:
            raise ValueError("Protocol name required.")
        p = Protocol.objects.filter(name=self.name)
        if ((self.id is not None and p.count() > 1) or
                (self.id is None and p.count() > 0)):
            raise ValueError("There is already a protocol named '%s'." % self.name)
        return super(Protocol, self).save(*args, **kwargs)


@python_2_unicode_compatible
class WorklistTemplate(EDDObject):
    """ Defines sets of metadata to use as a template on a Protocol. """
    class Meta:
        db_table = 'worklist_template'
    protocol = models.ForeignKey(Protocol)

    def __str__(self):
        return self.name


@python_2_unicode_compatible
class WorklistColumn(models.Model):
    """ Defines metadata defaults and layout. """
    class Meta:
        db_table = 'worklist_column'
    template = models.ForeignKey(WorklistTemplate)
    # if meta_type is None, treat default_value as format string
    meta_type = models.ForeignKey(MetadataType, blank=True, null=True)
    # if None, default to meta_type.type_name or ''
    heading = models.CharField(max_length=255, blank=True, null=True)
    # potentially override the default value in templates?
    default_value = models.CharField(max_length=255, blank=True, null=True)
    # text to display in UI explaining how to modify column
    help_text = models.TextField(blank=True, null=True)
    # allow ordering of metadata
    ordering = models.IntegerField(blank=True, null=True, unique=True)

    def get_column(self, **kwargs):
        type_context = None

        def lookup_format(instance, **kwargs):
            return self.get_default() % self.get_format_dict(instance, **kwargs)

        def lookup_meta(instance, **kwargs):
            default = self.get_default() % kwargs
            if instance:
                return instance.metadata_get(self.meta_type, default=default)
            return default

        if self.meta_type:
            type_context = self.meta_type.for_context
            lookup = lookup_meta
        else:
            type_context = None
            lookup = lookup_format
        model = {
            MetadataType.STUDY: Study,
            MetadataType.LINE: Line,
            MetadataType.ASSAY: Assay,
        }.get(type_context, None)
        return table.ColumnChoice(
            model, 'worklist_column_%s' % self.pk, str(self), lookup,
        )

    def get_default(self):
        if self.default_value:
            return self.default_value
        elif self.meta_type:
            return self.meta_type.default_value
        return ''

    def get_format_dict(self, instance, *args, **kwargs):
        """ Build dict used in format string for columns that use it. This implementation re-uses
            EDDObject.to_json(), in a flattened format. """
        # Must import inside method to avoid circular import
        from .utilities import flatten_json
        fmt_dict = flatten_json(instance.to_json(depth=1) if instance else {})
        # add in: date
        # TODO: pass in tz based on user profile?
        fmt_dict.update(today=arrow.now().format('YYYYMMDD'))
        fmt_dict.update(**kwargs)
        return fmt_dict

    def __str__(self):
        if self.heading:
            return self.heading
        return str(self.meta_type)


class LineProperty(object):
    """ Base class for EDDObject instances tied to a Line. """
    @property
    def n_lines(self):
        return self.line_set.count()

    @property
    def n_studies(self):
        lines = self.line_set.all()
        return len(set([l.study_id for l in lines]))


@python_2_unicode_compatible
class Strain(EDDObject, LineProperty):
    """ A link to a strain/part in the JBEI ICE Registry. """
    class Meta:
        db_table = 'strain'
    object_ref = models.OneToOneField(EDDObject, parent_link=True)
    registry_id = models.UUIDField(blank=True, null=True)
    registry_url = models.URLField(max_length=255, blank=True, null=True)

    def __str__(self):
        return self.name

    def to_solr_value(self):
        return '%(id)s@%(name)s' % {'id': self.registry_id, 'name': self.name}

    def to_json(self, depth=0):
        json_dict = super(Strain, self).to_json(depth)
        json_dict.update({
            'registry_id': self.registry_id,
            'registry_url': self.registry_url,
            })
        return json_dict

    @staticmethod
    def user_can_change(user):
        return user.has_perm('edd.change_strain')

    @staticmethod
    def user_can_create(user):
        return user.has_perm('edd.add_strain')

    @staticmethod
    def user_can_delete(user):
        return user.has_perm('edd.delete_strain')


@python_2_unicode_compatible
class CarbonSource(EDDObject, LineProperty):
    """ Information about carbon sources, isotope labeling. """
    class Meta:
        db_table = 'carbon_source'
    object_ref = models.OneToOneField(EDDObject, parent_link=True)
    # Labeling is description of isotope labeling used in carbon source
    labeling = models.TextField()
    volume = models.DecimalField(max_digits=16, decimal_places=5)

    def to_json(self, depth=0):
        json_dict = super(CarbonSource, self).to_json(depth)
        json_dict.update({
            'labeling': self.labeling,
            'volume': self.volume,
            'initials': self.created.initials,  # TODO: see if this is used, maybe replace
        })
        return json_dict

    def __str__(self):
        return "%s (%s)" % (self.name, self.labeling)


@python_2_unicode_compatible
class Line(EDDObject):
    """ A single item to be studied (contents of well, tube, dish, etc). """
    class Meta:
        db_table = 'line'
    study = models.ForeignKey(Study)
    control = models.BooleanField(default=False)
    replicate = models.ForeignKey('self', blank=True, null=True)

    object_ref = models.OneToOneField(EDDObject, parent_link=True, related_name='+')
    contact = models.ForeignKey(
        settings.AUTH_USER_MODEL, blank=True, null=True, related_name='line_contact_set')
    contact_extra = models.TextField()
    experimenter = models.ForeignKey(
        settings.AUTH_USER_MODEL, blank=True, null=True, related_name='line_experimenter_set')
    carbon_source = models.ManyToManyField(CarbonSource, blank=True, db_table='line_carbon_source')
    protocols = models.ManyToManyField(Protocol, through='Assay')
    strains = models.ManyToManyField(Strain, blank=True, db_table='line_strain')

    @classmethod
    def export_columns(cls, instances=[]):
        types = MetadataType.all_types_on_instances(instances)
        return super(Line, cls).export_columns(instances) + [
            table.ColumnChoice(
                cls, 'control', _('Control'), lambda x: 'T' if x.control else 'F'),
            table.ColumnChoice(
                # TODO export should handle multi-valued fields better than this
                cls, 'strain', _('Strain'),
                lambda x: '|'.join([s.name for s in x.strains.all()])),
            table.ColumnChoice(
                # TODO export should handle multi-valued fields better than this
                cls, 'csource_name', _('Carbon Source'),
                lambda x: '|'.join([c.name for c in x.carbon_source.all()])),
            table.ColumnChoice(
                # TODO export should handle multi-valued fields better than this
                cls, 'csource_label', _('Carbon Labeling'),
                lambda x: '|'.join([c.labeling for c in x.carbon_source.all()])),
            table.ColumnChoice(
                cls, 'experimenter', _('Experimenter'),
                lambda x: x.experimenter.email if x.experimenter else '',
                heading=_('Line Experimenter')),
            table.ColumnChoice(
                cls, 'contact', _('Contact'),
                lambda x: x.contact.email if x.contact else '',
                heading=_('Line Contact')),
        ] + [
            table.ColumnChoice(
                cls, 'meta.%s' % t.id, t.type_name,
                lambda x: x.meta_store.get('%s' % t.id, ''))
            for t in types
        ]

    def __str__(self):
        return self.name

    def to_json(self, depth=0):
        json_dict = super(Line, self).to_json(depth)
        # for backward-compatibility, add the 'extra' item to contact dict
        contact = self.get_attr_depth('contact', depth, default={})
        if isinstance(contact, dict):
            contact['extra'] = self.contact_extra
        else:
            contact = {'user_id': contact, 'extra': self.contact_extra}
        json_dict.update({
            'control': self.control,
            'replicate': self.replicate_id,
            'contact': contact,
            'experimenter': self.get_attr_depth('experimenter', depth),
            'strain': [s.pk for s in self.strains.all()],
            'carbon': [c.pk for c in self.carbon_source.all()],
        })
        if depth > 0:
            json_dict.update(study=self.study_id)
        return json_dict

    @property
    def primary_strain_name(self):
        strains = self.strains.all()
        return strains[0].name if len(strains) > 0 else None

    @property
    def strain_ids(self):
        """ String representation of associated strains; used in views. """
        return ",".join([s.name for s in self.strains.all()])

    @property
    def carbon_source_info(self):
        """ String representation of carbon source(s) with labeling included; used in views. """
        return ",".join(['%s' % cs for cs in self.carbon_source.all()])

    @property
    def carbon_source_name(self):
        """ String representation of carbon source(s); used in views. """
        return ",".join([cs.name for cs in self.carbon_source.all()])

    @property
    def carbon_source_labeling(self):
        """ String representation of labeling (if any); used in views. """
        return ",".join([cs.labeling for cs in self.carbon_source.all()])

    def new_assay_number(self, protocol):
        """ Given a Protocol name, fetch all matching child Assays, attempt to convert their names
            into integers, and return the next highest integer for creating a new assay.  (This
            will result in duplication of names for Assays of different protocols under the same
            Line, but the frontend displays Assay.long_name, which should be unique.) """
        if isinstance(protocol, str):  # assume Protocol.name
            protocol = Protocol.objects.get(name=protocol)
        assays = self.assay_set.filter(protocol=protocol)
        existing_assay_numbers = []
        for assay in assays:
            try:
                existing_assay_numbers.append(int(assay.name))
            except ValueError:
                pass
        assay_start_id = 1
        if len(existing_assay_numbers) > 0:
            assay_start_id = max(existing_assay_numbers) + 1
        return assay_start_id

    def user_can_read(self, user):
        return self.study.user_can_read(user)

    def user_can_write(self, user):
        return self.study.user_can_write(user)


@python_2_unicode_compatible
class MeasurementType(models.Model, EDDSerialize):
    """ Defines the type of measurement being made. A generic measurement only has name and short
        name; if the type is a metabolite, the metabolite attribute will contain additional
        metabolite info. """
    class Meta:
        db_table = 'measurement_type'

    class Group(object):
        """ Note that when a new group type is added here, code will need to be updated elsewhere,
            including the Javascript/Typescript front end.
            Look for the string 'MeasurementGroupCode' in comments."""
        GENERIC = '_'
        METABOLITE = 'm'
        GENEID = 'g'
        PROTEINID = 'p'
        PHOSPHOR = 'h'
        GROUP_CHOICE = (
            (GENERIC, 'Generic'),
            (METABOLITE, 'Metabolite'),
            (GENEID, 'Gene Identifier'),
            (PROTEINID, 'Protein Identifer'),
            (PHOSPHOR, 'Phosphor'),
        )

    type_name = models.CharField(max_length=255)
    short_name = models.CharField(max_length=255, blank=True, null=True)
    type_group = models.CharField(max_length=8, choices=Group.GROUP_CHOICE, default=Group.GENERIC)

    def to_solr_value(self):
        return '%(id)s@%(name)s' % {'id': self.pk, 'name': self.type_name}

    def to_json(self, depth=0):
        return {
            "id": self.pk,
            "name": self.type_name,
            "sn": self.short_name,
            "family": self.type_group,
        }

    def __str__(self):
        return self.type_name

    def is_metabolite(self):
        return self.type_group == MeasurementType.Group.METABOLITE

    def is_protein(self):
        return self.type_group == MeasurementType.Group.PROTEINID

    def is_gene(self):
        return self.type_group == MeasurementType.Group.GENEID

    def is_phosphor(self):
        return self.type_group == MeasurementType.Group.PHOSPHOR

    @classmethod
    def proteins(cls):
        """ Return all instances of protein measurements. """
        return cls.objects.filter(type_group=MeasurementType.Group.PROTEINID)

    @classmethod
    def proteins_by_name(cls):
        """ Generate a dictionary of proteins keyed by name. """
        return {p.type_name: p for p in cls.proteins().order_by("type_name")}

    @classmethod
    def create_protein(cls, type_name, short_name=None):
        return cls.objects.create(
            type_name=type_name,
            short_name=short_name,
            type_group=MeasurementType.Group.PROTEINID
        )


@python_2_unicode_compatible
class Metabolite(MeasurementType):
    """ Defines additional metadata on a metabolite measurement type; charge, carbon count, molar
        mass, and molecular formula.
        TODO: aliases for metabolite type_name/short_name
        TODO: datasource; BiGG vs JBEI-created records
        TODO: links to kegg files? """
    class Meta:
        db_table = 'metabolite'
    charge = models.IntegerField()
    carbon_count = models.IntegerField()
    molar_mass = models.DecimalField(max_digits=16, decimal_places=5)
    molecular_formula = models.TextField()
    tags = ArrayField(VarCharField(), default=[])
    source = models.ForeignKey(Datasource, blank=True, null=True)

    carbon_pattern = re.compile(r'C(\d*)')

    def __str__(self):
        return self.type_name

    def is_metabolite(self):
        return True

    def to_json(self, depth=0):
        """ Export a serializable dictionary. """
        return dict(super(Metabolite, self).to_json(), **{
            # FIXME the alternate names pointed to by the 'ans' key are
            # supposed to come from the 'alternate_metabolite_type_names'
            # table in the old EDD, but this is actually empty.  Do we need it?
            "ans": "",
            "f": self.molecular_formula,
            "mm": float(self.molar_mass),
            "cc": self.carbon_count,
            "chg": self.charge,
            "chgn": self.charge,  # TODO find anywhere in typescript using this and fix it
            "kstr": ",".join(self.tags),  # TODO find anywhere in typescript using this and fix
            "tags": self.tags,
        })

    def save(self, *args, **kwargs):
        if self.carbon_count is None:
            self.carbon_count = self.extract_carbon_count()
        # force METABOLITE group
        self.type_group = MeasurementType.Group.METABOLITE
        super(Metabolite, self).save(*args, **kwargs)

    def extract_carbon_count(self):
        count = 0
        for match in self.carbon_pattern.finditer(self.molecular_formula):
            c = match.group(1)
            count = count + (int(c) if c else 1)
        return count


@python_2_unicode_compatible
class GeneIdentifier(MeasurementType):
    """ Defines additional metadata on gene identifier transcription measurement type. """
    class Meta:
        db_table = 'gene_identifier'
    location_in_genome = models.TextField(blank=True, null=True)
    positive_strand = models.BooleanField(default=True)
    location_start = models.IntegerField(blank=True, null=True)
    location_end = models.IntegerField(blank=True, null=True)
    gene_length = models.IntegerField(blank=True, null=True)

    @classmethod
    def by_name(cls):
        """ Generate a dictionary of genes keyed by name. """
        return {g.type_name: g for g in cls.objects.order_by("type_name")}

    def __str__(self):
        return self.type_name

    def save(self, *args, **kwargs):
        # force GENEID group
        self.type_group = MeasurementType.Group.GENEID
        super(GeneIdentifier, self).save(*args, **kwargs)


@python_2_unicode_compatible
class ProteinIdentifier(MeasurementType):
    """ Defines additional metadata on gene identifier transcription measurement type. """
    class Meta:
        db_table = 'protein_identifier'
    length = models.IntegerField(
        blank=True, null=True,
        verbose_name=_('Length'), help_text=_('sequence length')
    )
    mass = models.DecimalField(
        blank=True, null=True, max_digits=16, decimal_places=5,
        verbose_name=_('Mass'), help_text=_('of unprocessed protein, in Daltons'),
    )
    source = models.ForeignKey(
        Datasource, blank=True, null=True,
    )
    accession_pattern = re.compile(
        r'(?:[a-z]{2}\|)?'  # optional identifier for SwissProt or TrEMBL
        r'([OPQ][0-9][A-Z0-9]{3}[0-9]|[A-NR-Z][0-9](?:[A-Z][A-Z0-9]{2}[0-9]){1,2})'  # the ID
        r'(?:\|(\w+))?'  # optional name
    )

    @classmethod
    def match_accession_id(cls, text):
        """
        Tests whether the input text matches the pattern of a Uniprot accession id, and if so,
        extracts & returns the required identifier portion of the text, less optional prefix/suffix
        allowed by the pattern.
        :param text: the text to match
        :return: the Uniprot identifier if the input text matched the accession id pattern,
        or the entire input string if not
        """
        match = cls.accession_pattern.match(text)
        if match:
            return match.group(1)
        return text

    def __str__(self):
        return self.type_name

    def save(self, *args, **kwargs):
        # force PROTEINID group
        self.type_group = MeasurementType.Group.PROTEINID
        super(ProteinIdentifier, self).save(*args, **kwargs)


@python_2_unicode_compatible
class Phosphor(MeasurementType):
    """ Defines metadata for phosphorescent measurements """
    class Meta:
        db_table = 'phosphor_type'
    excitation_wavelength = models.DecimalField(
        max_digits=16, decimal_places=5, blank=True, null=True)
    emission_wavelength = models.DecimalField(
        max_digits=16, decimal_places=5, blank=True, null=True)
    reference_type = models.ForeignKey(
        MeasurementType, blank=True, null=True, related_name='phosphor_set')

    def __str__(self):
        return self.type_name

    def save(self, *args, **kwargs):
        # force PHOSPHOR group
        self.type_group = MeasurementType.Group.PHOSPHOR
        super(Phosphor, self).save(*args, **kwargs)


@python_2_unicode_compatible
class MeasurementUnit(models.Model):
    """ Defines a unit type and metadata on measurement values. """
    class Meta:
        db_table = 'measurement_unit'
    unit_name = models.CharField(max_length=255, unique=True)
    display = models.BooleanField(default=True)
    alternate_names = models.CharField(max_length=255, blank=True, null=True)
    type_group = models.CharField(max_length=8,
                                  choices=MeasurementType.Group.GROUP_CHOICE,
                                  default=MeasurementType.Group.GENERIC)

    # TODO: this should be somehow rolled up into the unit definition
    conversion_dict = {
        'g/L': lambda y, metabolite: 1000 * y / metabolite.molar_mass,
        'mg/L': lambda y, metabolite: y / metabolite.molar_mass,
        'µg/L': lambda y, metabolite: y / 1000 / metabolite.molar_mass,
        'Cmol/L': lambda y, metabolite: 1000 * y / metabolite.carbon_count,
        'mol/L': lambda y, metabolite: 1000 * y,
        'uM': lambda y, metabolite: y / 1000,
        'mol/L/hr': lambda y, metabolite: 1000 * y,
        'mM': lambda y, metabolite: y,
        'mol/L/hr': lambda y, metabolite: 1000 * y,
    }

    def to_json(self):
        return {"id": self.pk, "name": self.unit_name, }

    @property
    def group_name(self):
        return dict(MeasurementType.Group.GROUP_CHOICE)[self.type_group]

    @classmethod
    def all_sorted(cls):
        return cls.objects.filter(display=True).order_by(Func(F('unit_name'), function='LOWER'))

    def __str__(self):
        return self.unit_name


@python_2_unicode_compatible
class Assay(EDDObject):
    """ An examination of a Line, containing the Protocol and set of Measurements. """
    class Meta:
        db_table = 'assay'
    line = models.ForeignKey(Line)
    protocol = models.ForeignKey(Protocol)
    object_ref = models.OneToOneField(EDDObject, parent_link=True)
    experimenter = models.ForeignKey(
        settings.AUTH_USER_MODEL, blank=True, null=True, related_name='assay_experimenter_set')
    measurement_types = models.ManyToManyField(MeasurementType, through='Measurement')

    def __str__(self):
        return self.name

    @property
    def long_name(self):
        return "%s-%s-%s" % (self.line.name, self.protocol.name, self.name)

    def to_json(self, depth=0):
        json_dict = super(Assay, self).to_json(depth)
        json_dict.update({
            'lid': self.get_attr_depth('line', depth),
            'pid': self.get_attr_depth('protocol', depth),
            'experimenter': self.get_attr_depth('experimenter', depth),
        })
        return json_dict


@python_2_unicode_compatible
class Measurement(EDDMetadata, EDDSerialize):
    """ A plot of data points for an (assay, measurement type) pair. """
    class Meta:
        db_table = 'measurement'

    class Compartment(object):
        """ Enumeration of localized compartments applying to the measurement.
            UNKNOWN = default; no specific localization
            INTRACELLULAR = measurement inside of a cell, in cytosol
            EXTRACELLULAR = measurement outside of a cell
        """
        UNKNOWN, INTRACELLULAR, EXTRACELLULAR = map(str, range(3))
        short_names = ["", "IC", "EC"]
        names = ["N/A", "Intracellular/Cytosol (Cy)", "Extracellular"]
        CHOICE = [('%s' % i, cn) for i, cn in enumerate(names)]

    class Format(object):
        """ Enumeration of formats measurement values can take.
            SCALAR = single timepoint X value, single measurement Y value (one item array)
            VECTOR = single timepoint X value, vector measurement Y value (mass-distribution, index
                by labeled carbon count; interpret each value as ratio with sum of all values)
            HISTOGRAM = single timepoint X value, vector measurement Y value (bins with counts of
                population measured within bin value, bin size/range set via y_units)
            SIGMA = single timepoint X value, 3-item-list Y value (average, variance, sample size)
        """
        SCALAR, VECTOR, HISTOGRAM, SIGMA = map(str, range(4))
        names = ['scalar', 'vector', 'histogram', 'sigma', ]
        CHOICE = [('%s' % i, n) for i, n in enumerate(names)]

    assay = models.ForeignKey(Assay)
    experimenter = models.ForeignKey(
        settings.AUTH_USER_MODEL, blank=True, null=True,
        related_name='measurement_experimenter_set')
    measurement_type = models.ForeignKey(MeasurementType)
    x_units = models.ForeignKey(MeasurementUnit, related_name='+')
    y_units = models.ForeignKey(MeasurementUnit, related_name='+')
    update_ref = models.ForeignKey(Update)
    active = models.BooleanField(default=True)
    compartment = models.CharField(
        choices=Compartment.CHOICE,
        default=Compartment.UNKNOWN,
        max_length=1,
    )
    measurement_format = models.CharField(
        choices=Format.CHOICE,
        default=Format.SCALAR,
        max_length=2,
    )

    @classmethod
    def export_columns(cls):
        return [
            table.ColumnChoice(
                cls, 'type', _('Measurement Type'), lambda x: x.name),
            table.ColumnChoice(
                cls, 'comp', _('Compartment'), lambda x: x.compartment_symbol),
            table.ColumnChoice(
                cls, 'mod', _('Measurement Updated'), lambda x: x.update_ref.mod_time),
            table.ColumnChoice(
                cls, 'x_units', _('X Units'),
                lambda x: x.x_units.unit_name if x.x_units.display else ''),
            table.ColumnChoice(
                cls, 'y_units', _('Y Units'),
                lambda x: x.y_units.unit_name if x.y_units.display else ''),
        ]

    def to_json(self, depth=0):
        return {
            "id": self.pk,
            "assay": self.get_attr_depth('assay', depth),
            "type": self.get_attr_depth('measurement_type', depth),
            "comp": self.compartment,
            "format": self.measurement_format,
            # including points here is extremely inefficient
            # better to directly filter MeasurementValue and map to parent IDs later
            # "values": map(lambda p: p.to_json(), self.measurementvalue_set.all()),
            "x_units": self.x_units_id,
            "y_units": self.y_units_id,
            "meta": self.get_metadata_json(),
        }

    def __str__(self):
        return 'Measurement{%d}{%s}' % (self.assay.id, self.measurement_type)

    # may not be the best method name, if we ever want to support other
    # types of data as vectors in the future
    def is_carbon_ratio(self):
        return (self.measurement_format == Measurement.Format.VECTOR)

    def valid_data(self):
        """ Data for which the y-value is defined (non-NULL, non-blank). """
        mdata = list(self.data())
        return [md for md in mdata if md.is_defined()]

    def is_extracellular(self):
        return self.compartment == Measurement.Compartment.EXTRACELLULAR

    def data(self):
        """ Return the data associated with this measurement. """
        return self.measurementvalue_set.all()

    @property
    def name(self):
        """ alias for self.measurement_type.type_name """
        return self.measurement_type.type_name

    @property
    def short_name(self):
        """ alias for self.measurement_type.short_name """
        return self.measurement_type.short_name

    @property
    def compartment_symbol(self):
        return Measurement.Compartment.short_names[int(self.compartment)]

    @property
    def full_name(self):
        """ measurement compartment plus measurement_type.type_name """
        lookup = dict(Measurement.Compartment.CHOICE)
        return (lookup.get(self.compartment) + " " + self.name).strip()

    # TODO also handle vectors
    def extract_data_xvalues(self, defined_only=False):
        qs = self.measurementvalue_set.all()
        if defined_only:
            qs = qs.exclude(Q(y=None) | Q(y__len=0))
        # first index unpacks single value from tuple; second index unpacks first value from X
        return map(lambda x: x[0][0], qs.values_list('x'))

    # this shouldn't need to handle vectors
    def interpolate_at(self, x):
        assert (self.measurement_format == Measurement.Format.SCALAR)
        from main.utilities import interpolate_at
        return interpolate_at(self.valid_data(), x)

    @property
    def y_axis_units_name(self):
        """ Human-readable units for Y-axis.  Not intended for repeated/bulk use, since it
            involves a foreign key lookup. """
        return self.y_units.unit_name

    def is_concentration_measurement(self):
        return (self.y_axis_units_name in ["mg/L", "g/L", "mol/L", "mM", "uM", "Cmol/L", ])

    def save(self, *args, **kwargs):
        update = kwargs.get('update', None)
        # only call Update.load_update() if an update was *not* explicitly passed in
        if update is None:
            update = Update.load_update()
        self.update_ref = update
        super(Measurement, self).save(*args, **kwargs)


@python_2_unicode_compatible
class MeasurementValue(models.Model):
    """ Pairs of ((x0, x1, ... , xn), (y0, y1, ... , ym)) values as part of a measurement """
    class Meta:
        db_table = 'measurement_value'
    measurement = models.ForeignKey(Measurement)
    x = ArrayField(models.DecimalField(max_digits=16, decimal_places=5))
    y = ArrayField(models.DecimalField(max_digits=16, decimal_places=5))
    updated = models.ForeignKey(Update)

    def __str__(self):
        return '(%s, %s)' % (self.x, self.y)

    @property
    def fx(self):
        return float(self.x[0]) if self.x else None

    @property
    def fy(self):
        return float(self.y[0]) if self.y else None

    def to_json(self):
        return {
            "id": self.pk,
            "x": self.x,
            "y": self.y,
        }

    def is_defined(self):
        return (self.y is not None and len(self.y) > 0)

    def save(self, *args, **kwargs):
        update = kwargs.get('update', None)
        # only call Update.load_update() if an update was *not* explicitly passed in
        if update is None:
            update = Update.load_update()
        self.updated = update
        super(MeasurementValue, self).save(*args, **kwargs)


@python_2_unicode_compatible
class SBMLTemplate(EDDObject):
    """ Container for information used in SBML export. """
    class Meta:
        db_table = "sbml_template"
    object_ref = models.OneToOneField(EDDObject, parent_link=True)
    biomass_calculation = models.DecimalField(default=-1, decimal_places=5, max_digits=16)
    biomass_calculation_info = models.TextField(default='')
    biomass_exchange_name = models.TextField()
    # FIXME would like to limit this to attachments only on parent EDDObject, and remove null=True
    sbml_file = models.ForeignKey(Attachment, blank=True, null=True)

    def __str__(self):
        return self.name

    @property
    def xml_file(self):
        return self.sbml_file

    def load_reactions(self):
        read_sbml = self.parseSBML()
        if read_sbml.getNumErrors() > 0:
            log = read_sbml.getErrorLog()
            for i in range(read_sbml.getNumErrors()):
                logger.error("--- SBML ERROR --- %s" % log.getError(i).getMessage())
            raise Exception("Could not load SBML")
        model = read_sbml.getModel()
        rlist = model.getListOfReactions()
        return rlist

    def parseSBML(self):
        if not hasattr(self, '_sbml_document'):
            # self.sbml_file = ForeignKey
            # self.sbml_file.file = FileField on Attachment
            # self.sbml_file.file.file = File object on FileField
            contents = self.sbml_file.file.file.read()
            import libsbml
            self._sbml_document = libsbml.readSBMLFromString(contents)
        return self._sbml_document

    def save(self, *args, **kwargs):
        # may need to do a post-save signal; get sbml attachment and save in sbml_file
        super(SBMLTemplate, self).save(*args, **kwargs)

    def to_json(self, depth=0):
        return {
            "id": self.pk,
            "name": self.name,
            "biomassCalculation": self.biomass_calculation,
        }


@python_2_unicode_compatible
class MetaboliteExchange(models.Model):
    """ Mapping for a metabolite to an exchange defined by a SBML template. """
    class Meta:
        db_table = "measurement_type_to_exchange"
        index_together = (
            ("sbml_template", "reactant_name"),  # reactants not unique, but should be searchable
            ("sbml_template", "exchange_name"),  # index implied by unique, making explicit
        )
        unique_together = (
            ("sbml_template", "exchange_name"),
            ("sbml_template", "measurement_type"),
        )
    sbml_template = models.ForeignKey(SBMLTemplate)
    measurement_type = models.ForeignKey(MeasurementType, blank=True, null=True)
    reactant_name = VarCharField()
    exchange_name = VarCharField()

    def __str__(self):
        return self.exchange_name


@python_2_unicode_compatible
class MetaboliteSpecies(models.Model):
    """ Mapping for a metabolite to an species defined by a SBML template. """
    class Meta:
        db_table = "measurement_type_to_species"
        index_together = (
            ("sbml_template", "species"),  # index implied by unique, making explicit
        )
        unique_together = (
            ("sbml_template", "species"),
            ("sbml_template", "measurement_type"),
        )
    sbml_template = models.ForeignKey(SBMLTemplate)
    measurement_type = models.ForeignKey(MeasurementType, blank=True, null=True)
    species = VarCharField()

    def __str__(self):
        return self.species


# XXX MONKEY PATCHING
def guess_initials(user):
    return (user.first_name or '')[:1] + (user.last_name or '')[:1]


def User_profile(self):
    try:
        from edd.profile.models import UserProfile
        try:
            return self.userprofile
        except UserProfile.DoesNotExist:
            return UserProfile.objects.create(user=self, initials=guess_initials(self))
    except:
        logger.exception('Failed to load a profile object for %s', self)
        return None


def User_initials(self):
    return self.profile.initials if self.profile else _('?')


def User_institution(self):
    if self.profile and self.profile.institutions.count():
        return self.profile.institutions.all()[:1][0].institution_name
    return None


def User_institutions(self):
    if self.profile:
        return self.profile.institutions.all()
    return []


def User_to_json(self, depth=0):
    # FIXME this may be excessive - how much does the frontend actually need?
    return {
        "id": self.pk,
        "uid": self.username,
        "email": self.email,
        "initials": self.initials,
        "name": self.get_full_name(),
        "institution": self.institution,
        "description": "",
        "lastname": self.last_name,
        "groups": None,
        "firstname": self.first_name,
        "disabled": not self.is_active
    }


def User_system_user(cls):
    return cls.objects.get(username='system')


def User_to_solr_json(self):
    format_string = '%Y-%m-%dT%H:%M:%SZ'
    return {
        'id': self.pk,
        'username': self.username,
        # TODO add full name to profile, to override default first+[SPACE]+last
        'fullname': self.get_full_name(),
        'name': [self.first_name, self.last_name, ],
        'email': self.email,
        'initials': self.initials,
        'group': ['@'.join(('%s' % g.pk, g.name)) for g in self.groups.all()],
        'institution': ['@'.join(('%s' % i.pk, i.institution_name)) for i in self.institutions],
        'date_joined': self.date_joined.strftime(format_string),
        'last_login': None if self.last_login is None else self.last_login.strftime(format_string),
        'is_active': self.is_active,
        'is_staff': self.is_staff,
        'is_superuser': self.is_superuser,
    }

# this will get replaced by the actual model as soon as the app is initialized
User = None


def patch_user_model():
    global User
    User = get_user_model()
    User.add_to_class("profile", property(User_profile))
    User.add_to_class("to_json", User_to_json)
    User.add_to_class("to_solr_json", User_to_solr_json)
    User.add_to_class("initials", property(User_initials))
    User.add_to_class("institution", property(User_institution))
    User.add_to_class("institutions", property(User_institutions))
    User.system_user = classmethod(User_system_user)<|MERGE_RESOLUTION|>--- conflicted
+++ resolved
@@ -107,14 +107,6 @@
 
     @classmethod
     def load_update(cls, user=None, path=None):
-<<<<<<< HEAD
-        """
-        Creates a new Update attributed to the request's current user, or to the specified user when
-        called from outside the context of an HttpRequest.
-        :param user: the User to attribute the update to (ignored when a request is found)
-        :param path:
-        :return:
-=======
         """ Sometimes there will be actions happening outside the context of a request; use this
             factory to create an Update object in those cases.
             :param user: the user responsible for the update; None will be replaced with the
@@ -122,14 +114,22 @@
             :param path: the path added to the update; it would be a good idea to put e.g. the
                 script name and arguments here.
             :return: an Update instance persisted to the database
->>>>>>> e4d6eb3c
+        """
+        """
+        Creates a new Update attributed to the request's current user, or to the specified user when
+        called from outside the context of an HttpRequest.
+        :param user: the User to attribute the update to (ignored when a request is found)
+        :param path:
+        :return:
         """
         request = get_current_request()
 
         # gracefully handle updates made via the command line or via the ORM (e.g. in unit tests),
         # where no request / user credentials are present
         if request is None:
-<<<<<<< HEAD
+            mod_by = user
+            if mod_by is None:
+                mod_by = User.system_user()
             logger.debug('Update.load_update(): request is None')  # TODO: remove debug stmt
             if user is None:
 
@@ -151,11 +151,6 @@
             else:  # TODO: remove debug block
                 logger.debug('Update.load_update(): user parameter is %s ' % str(user))
 
-=======
-            mod_by = user
-            if mod_by is None:
-                mod_by = User.system_user()
->>>>>>> e4d6eb3c
             update = cls(mod_time=arrow.utcnow(),
                          mod_by=mod_by,
                          path=path,
@@ -721,16 +716,6 @@
     @staticmethod
     def user_permission_q(user, permission, keyword_prefix=''):
         """
-<<<<<<< HEAD
-        Constructs a django Q object for testing whether the specified user has the
-        required permission for a study as part of a Study-related Django ORM query. It's
-        important to note that the provided Q object will return one row for each user/group
-        permission that gives the user access to the study, so clients will often want to use
-        distinct() to limit the returned results. Note that
-        this only tests whether the user or group has specific permissions granted on the Study,
-        not whether the user's role (e.g. 'staff', 'superuser') gives him/her access to it.  See
-        user_role_has_read_access( user), user_can_read(self, user).
-=======
         Constructs a django Q object for testing whether the specified user has the required
         permission for a study as part of a Study-related Django model query. It's important to
         note that the provided Q object will return one row for each user/group permission that
@@ -741,7 +726,6 @@
         gives him/her access to it. See:
             @ user_role_has_read_access(user)
             @ user_can_read(self, user)
->>>>>>> e4d6eb3c
         :param user: the user
         :param permission: the study permission type to test (e.g. StudyPermission.READ); can be
             any iterable of permissions or a single permission
