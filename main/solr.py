--- conflicted
+++ resolved
@@ -157,25 +157,6 @@
         })
 
         headers = {'content-type': 'application/json'}
-<<<<<<< HEAD
-        try:
-            response = requests.post(
-                url, data=json.dumps(payload), headers=headers, timeout=timeout)
-            if response.status_code == requests.codes.ok:
-                # if the add worked, still need to send commit command
-                add_json = response.json()
-                response = requests.post(
-                    url, data='{"commit":{}}', headers=headers, timeout=timeout)
-                if response.status_code == requests.codes.ok:
-                    return add_json
-                else:
-                    raise Exception('Commit to Solr failed')
-            else:
-                raise Exception('Adding studies to Solr failed: %s' % response)
-        except requests.exceptions.Timeout as e:
-            log.error("Timeout updating solr: %s", e)
-            raise e
-=======
         # make an initial request to do the add / raise IOError if it occurs
         response = requests.post(
             url, data=json.dumps(payload), headers=headers, timeout=timeout)
@@ -193,7 +174,6 @@
             return add_json
         else:
             response.raise_for_status()  # raises HttpError (extends IOError)
->>>>>>> 08b39afb
 
     @property
     def url(self):
