--- conflicted
+++ resolved
@@ -62,13 +62,8 @@
                                              'case. Case-insensitive matching in parsing code will '
                                              'arbitrarily choose one')
 UNSUPPORTED_LINE_METADATA = 'Unsupported line metadata'
-<<<<<<< HEAD
-ROWS_MISSING_REPLICATE_COUNT = 'Missing replicate count (assumed 1 line)'
 IGNORED_INPUT_CATEGORY = 'User Input Ignored'
-=======
-IGNORED_INPUT_CATEGORY = 'User input ignored'
 ROWS_MISSING_REPLICATE_COUNT = 'Rows missing replicate count (assumed 1 line)'
->>>>>>> 18f6489c
 
 ####################################################################################################
 # Self/client consistency checks.  Experiment Description code is written defensively to help to
