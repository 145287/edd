# coding: utf-8
from __future__ import unicode_literals

from collections import OrderedDict

from requests import codes

# error conditions that are detected / handled during Experiment Description upload process.
# These values must remain unique, and are used both as dictionary keys within the back-end code
# and for user display in the front end
# TODO: consider creating an class to encapsulate error title/subtitle/(HTTP status code?)
# associations implied here and elsewhere in the code.  This approach evolved from the ground up,
# but might be clarified by a refactor.

####################################################################################################
# User data entry errors
####################################################################################################
# generic errors (apply regardless of input format)
NO_INPUT = "No line description data were found in the input"
DUPLICATE_INPUT_LINE_NAMES = 'Duplicate line names in the input'
EXISTING_LINE_NAMES = 'Input would duplicate existing line names'
DUPLICATE_INPUT_ASSAY_NAMES = 'Duplicate assay names within the input for a single protocol'
EXISTING_ASSAY_NAMES = 'Inputs would duplicate existing assay names'

NON_STRAIN_TITLE = 'Non-strain ICE entry'
NON_STRAIN_ICE_ENTRY = 'Non-strain ICE entries'
PART_NUMBER_NOT_FOUND = 'Part number(s) not found in ICE'


# Experiment Description file-specific errors
BAD_FILE_CATEGORY = 'Incorrect File'
EMPTY_WORKBOOK = 'Empty workbook'
DUPLICATE_ASSAY_METADATA = 'Several columns specify the same assay metadata'
DUPLICATE_LINE_METADATA = 'Duplicate line metadata columns'
INVALID_CELL_TYPE_TITLE = 'Invalid cell type'
INVALID_CELL_TYPE = 'Cells have invalid type'
INVALID_REPLICATE_COUNT = 'Invalid replicate count'
ZERO_REPLICATES = 'Zero replicates are not allowed. If no lines are desired, remove row(s) from ' \
                  'the file.'
MISSING_REQUIRED_LINE_NAME = 'Rows missing required line name'
MISSING_REQUIRED_COLUMN_TITLE = 'Incorrect file format'
INVALID_COLUMN_HEADER_TITLE = 'Invalid column headers'
UNMATCHED_ASSAY_COL_HEADERS_KEY = 'Invalid column header(s) (Unmatched assay metadata suffix)'
INVALID_COLUMN_HEADER = 'Invalid column header(s)'
INCORRECT_TIME_FORMAT = 'Incorrect time format'
# only supported for strains, since some metadata columns purposefully allow comma-delimited entry
INCONSISTENT_COMBINATORIAL_VALUE = 'Combinatorial value provided for single-valued column'
UNPARSEABLE_COMBINATORIAL_VALUE = 'Unparseable combinatorial value'
DELIMETER_NOT_ALLOWED_VALUE = ("Semicolon character isn't allowed within part numbers. Use commas " 
                               "to delimit part numbers, except strain group members "
                               "during combinatorial line creation")

INTERNAL_EDD_ERROR_TITLE = 'Internal EDD error'


# either user input error in Experiment Description/ICE part permissions, or an ICE error (known ICE
# errors exist in ICE 5.2.2 as of 3-1-17)
SINGLE_PART_ACCESS_ERROR_CATEGORY = 'ICE Part Access Problem'
FORBIDDEN_PART_KEY = 'Missing ICE read permission for part number(s)'

# Experiment Description file-specific warnings
MULTIPLE_WORKSHEETS_FOUND = 'Multiple worksheets were found in the document'
LINE_META_CAPITALIZATION_ONLY_DIFFERENCE = ('Found some line metadata types that differ only by '
                                            'case. Case-insensitive matching in parsing code will '
                                            'arbitrarily choose one')
ASSAY_META_CAPITALIZATION_ONLY_DIFFERENCE = ('Found some assay metadata types that differ only by '
                                             'case. Case-insensitive matching in parsing code will '
                                             'arbitrarily choose one')
UNSUPPORTED_LINE_METADATA = 'Unsupported line metadata'
<<<<<<< HEAD
IGNORED_INPUT_CATEGORY = 'User Input Ignored'
ROWS_MISSING_REPLICATE_COUNT = 'Rows missing replicate count (assumed 1 line)'
=======
IGNORED_INPUT_CATEGORY = 'User input ignored'
ROWS_MISSING_REPLICATE_COUNT = 'Rows missing replicate count (assumed only 1 line)'
>>>>>>> 774d5117

####################################################################################################
# Self/client consistency checks.  Experiment Description code is written defensively to help to
# detect coding errors in EDD's eventual Experiment Description GUI, an API client,
# or in development / maintenance of complex Experiment Description back-end code)
####################################################################################################
FOUND_PART_NUMBER_DOESNT_MATCH_QUERY = 'Found part number does not match query'
INVALID_ASSAY_META_PK = 'Invalid assay metadata pks'
INVALID_LINE_META_PK = 'Invalid line metadata pks'
INVALID_PROTOCOL_META_PK = 'Invalid protocol pks'
PARSE_ERROR = 'Parse error'
UNMATCHED_PART_NUMBER = 'Unmatched part number(s). This indicates a coding error in EDD.'

# Combinatorial GUI or API - specific errors
INVALID_AUTO_NAMING_INPUT = 'Invalid element for automatic naming'

####################################################################################################
# ICE-related errors
####################################################################################################

# anticipated systemic (e.g. communication) error or error that isn't otherwise planned for /
# handled separately (e.g. EDD/ICE configuration errors or ICE bugs)
SYSTEMIC_ICE_ERROR_CATEGORY = 'ICE-related Error'
GENERIC_ICE_RELATED_ERROR = ("ICE couldn't be contacted to find strains referenced in your "
                             "file")

# Proactively check for part numbers that don't match EDD's part number pattern. This will help
# users detect bad data entry when diagnosing other parsing-related errors, and will also help
# us keep EDD's pattern configuration data up to date with use
PART_NUM_PATTERN_TITLE = 'Unrecognized part number pattern'
PART_NUMBER_PATTERN_UNMATCHED_WARNING = "Part number(s) didn't match the expected pattern"

####################################################################################################
# Generic errors... likely require admin investigation / determination re: cause
####################################################################################################

UNPREDICTED_ERROR = 'An unpredicted error occurred'
UNSUPPORTED_FILE_TYPE = 'Unsupported file type'  # TODO RESOLVE WITH incorrect file format

# Errors caused by outstanding curation work in JBEI's database / resulting lack of constraints in
# EDD's DB schema...see EDD-158
NON_UNIQUE_STRAIN_UUIDS = 'Non-unique strain uuids'
SUSPECTED_MATCH_STRAINS = 'Suspected match strain(s)'

####################################################################################################
# Request parameters
####################################################################################################
# TODO: Restore earlier values after making these POST data instead.
# IGNORE_ICE_RELATED_ERRORS_PARAM = 'ignoreIceRelatedErrors'
# ALLOW_DUPLICATE_NAMES_PARAM = 'allowDuplicateNames'
IGNORE_ICE_RELATED_ERRORS_PARAM = 'IGNOREICERELATEDERRORS'
ALLOW_DUPLICATE_NAMES_PARAM = 'ALLOWDUPLICATENAMES'

####################################################################################################
# Http error codes used / considered in this package.
####################################################################################################
OK = codes.ok
INTERNAL_SERVER_ERROR = codes.internal_server_error
BAD_REQUEST = codes.bad_request
NOT_FOUND = codes.not_found
METHOD_NOT_ALLOWED = codes.method_not_allowed
NOT_ACCEPTABLE = codes.not_acceptable
TOO_MANY_REQUESTS = codes.too_many_requests
SERVICE_UNAVAILABLE = codes.service_unavailable
FORBIDDEN = codes.forbidden
CONFLICT = codes.conflict

####################################################################################################
# Categorization and display priority order for predicted errors / warnings
####################################################################################################
# Define display priority order for all errors defined in this file.  The back-end will provide
# errors in this order for display in the user interface. Generally, we list user errors first
# so that even in the case of EDD / ICE errors, users and client code can see / resolve their own
# errors first. There's also some dependence here on the order in which the back end code executes
# major steps.
ERROR_PRIORITY_ORDER = OrderedDict()

# Experiment Description file-specific errors
ERROR_PRIORITY_ORDER[BAD_FILE_CATEGORY] = (
        # file-wide errors
        EMPTY_WORKBOOK,
        UNSUPPORTED_FILE_TYPE,
        MULTIPLE_WORKSHEETS_FOUND,

        # errors in defining column headers
        MISSING_REQUIRED_COLUMN_TITLE,
        INVALID_COLUMN_HEADER,
        UNMATCHED_ASSAY_COL_HEADERS_KEY,  # TODO: specifically mention assay col header suffix

        DUPLICATE_LINE_METADATA,    # TODO: check/rename these two to append "COLS"
        DUPLICATE_ASSAY_METADATA,
)
INVALID_FILE_VALUE_CATEGORY = 'Invalid Cell Value(s)'
ERROR_PRIORITY_ORDER[INVALID_FILE_VALUE_CATEGORY] = (
    # cell-specific values
    MISSING_REQUIRED_LINE_NAME,
    INVALID_CELL_TYPE,
    INCONSISTENT_COMBINATORIAL_VALUE,
    INCORRECT_TIME_FORMAT,
    UNPARSEABLE_COMBINATORIAL_VALUE,
    DELIMETER_NOT_ALLOWED_VALUE,
)

# these apply equally to JSON or Excel
BAD_GENERIC_INPUT_CATEGORY = 'Invalid Values'
ERROR_PRIORITY_ORDER[BAD_GENERIC_INPUT_CATEGORY] = (
        NO_INPUT,
        INVALID_REPLICATE_COUNT,
        ZERO_REPLICATES
)

##################################
# User-created ICE errors
#################################
USER_CREATED_ICE_PART_ERRORS = (
    PART_NUMBER_NOT_FOUND,
    NON_STRAIN_ICE_ENTRY,
    FORBIDDEN_PART_KEY,)
ERROR_PRIORITY_ORDER[SINGLE_PART_ACCESS_ERROR_CATEGORY] = USER_CREATED_ICE_PART_ERRORS

################################
# ICE-related software/configuration/communication errors
################################
ERROR_PRIORITY_ORDER[SYSTEMIC_ICE_ERROR_CATEGORY] = (GENERIC_ICE_RELATED_ERROR,)


ERROR_PRIORITY_ORDER[NON_STRAIN_TITLE] = (  # TODO: rename to NON_STRAIN_PART_CATEGORY
    NON_STRAIN_ICE_ENTRY
)

NAMING_OVERLAP_CATEGORY = 'Naming Overlap'

# User-created naming overlaps (depend on prior ICE communication since strain names could be used
# in line/assay naming)
_NAMING_OVERLAPS = (
    DUPLICATE_INPUT_LINE_NAMES,
    EXISTING_LINE_NAMES,  # TODO make var name study-specific

    # TODO: included here for safety, but unlikely at present that these will be created...wait
    # until we implement/use a combinatorial GUI under EDD-257, then remove if never witnessed.
    DUPLICATE_INPUT_ASSAY_NAMES,
    EXISTING_ASSAY_NAMES,
)
ERROR_PRIORITY_ORDER[NAMING_OVERLAP_CATEGORY] = _NAMING_OVERLAPS

################################
# Generic errors... users can't help with these
################################
ERROR_PRIORITY_ORDER[INTERNAL_EDD_ERROR_TITLE] = (
    INVALID_AUTO_NAMING_INPUT,  # Combinatorial GUI- or other API-client errors

    UNPREDICTED_ERROR,
    # Errors caused by outstanding curation work in JBEI's database / resulting lack of constraints
    # in EDD's DB schema...see EDD-158
    NON_UNIQUE_STRAIN_UUIDS,
    SUSPECTED_MATCH_STRAINS,

    ##################################
    # EDD self/client consistency checks
    ##################################
    FOUND_PART_NUMBER_DOESNT_MATCH_QUERY,
    INVALID_ASSAY_META_PK,
    INVALID_LINE_META_PK,
    INVALID_PROTOCOL_META_PK,
    PARSE_ERROR,
    UNMATCHED_PART_NUMBER,
)

WARNING_PRIORITY_ORDER = OrderedDict()
WARNING_PRIORITY_ORDER[IGNORED_INPUT_CATEGORY] = (
    # Experiment Description file-specific warnings
    UNSUPPORTED_LINE_METADATA,
    ROWS_MISSING_REPLICATE_COUNT,
    LINE_META_CAPITALIZATION_ONLY_DIFFERENCE,
    ASSAY_META_CAPITALIZATION_ONLY_DIFFERENCE,
)

WARNING_PRIORITY_ORDER[SINGLE_PART_ACCESS_ERROR_CATEGORY] = USER_CREATED_ICE_PART_ERRORS
WARNING_PRIORITY_ORDER[NAMING_OVERLAP_CATEGORY] = _NAMING_OVERLAPS
WARNING_PRIORITY_ORDER[SYSTEMIC_ICE_ERROR_CATEGORY] = (GENERIC_ICE_RELATED_ERROR,)
WARNING_PRIORITY_ORDER[INTERNAL_EDD_ERROR_TITLE] = (PART_NUMBER_PATTERN_UNMATCHED_WARNING,)

####################################################################################################
# Name elements for AutomatedNamingStrategy (used during JSON input implemented for eventual
# combinatorial line creation GUI).
####################################################################################################
STRAIN_NAME_ELT = 'strain_name'
REPLICATE_ELT = 'replicate'
BASE_NAME_ELT = 'base_name'
ELEMENTS_SECTION = 'elements'
CUSTOM_ADDITIONS_SECTION = 'custom_additions'
ABBREVIATIONS_SECTION = 'abbreviations'
NAME_ELEMENTS_SECTION = 'name_elements'
COMMON_LINE_METADATA_SECTION = 'common_line_metadata'
COMBINATORIAL_LINE_METADATA_SECTION = 'combinatorial_line_metadata'
PROTOCOL_TO_ASSAY_METADATA_SECTION = 'protocol_to_assay_metadata'
PROTOCOL_TO_COMBINATORIAL_METADATA_SECTION = 'protocol_to_combinatorial_metadata'

# TODO: flesh out other items that are doubly-defined based on database field / metadata
# conflicts --
# CARBON_SOURCE = 'carbon_source'
# EXPERIMENTER = 'experimenter'
# CONTACT = 'contact'
<|MERGE_RESOLUTION|>--- conflicted
+++ resolved
@@ -67,13 +67,9 @@
                                              'case. Case-insensitive matching in parsing code will '
                                              'arbitrarily choose one')
 UNSUPPORTED_LINE_METADATA = 'Unsupported line metadata'
-<<<<<<< HEAD
 IGNORED_INPUT_CATEGORY = 'User Input Ignored'
 ROWS_MISSING_REPLICATE_COUNT = 'Rows missing replicate count (assumed 1 line)'
-=======
-IGNORED_INPUT_CATEGORY = 'User input ignored'
-ROWS_MISSING_REPLICATE_COUNT = 'Rows missing replicate count (assumed only 1 line)'
->>>>>>> 774d5117
+
 
 ####################################################################################################
 # Self/client consistency checks.  Experiment Description code is written defensively to help to
