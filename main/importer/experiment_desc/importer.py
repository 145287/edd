# coding: utf-8
from __future__ import unicode_literals

import copy
import json
import logging
import requests
import traceback

from builtins import str
from collections import defaultdict, OrderedDict
from django.conf import settings
from django.core.mail import mail_admins
from django.core.urlresolvers import reverse
from django.db import transaction
from django.utils.translation import ugettext as _
from io import BytesIO
from openpyxl import load_workbook
from pprint import pformat
from requests import codes

from jbei.rest.clients.ice.api import Strain as IceStrain
from jbei.rest.clients.ice.utils import build_entry_ui_url
from main.models import Protocol, MetadataType, Strain, Assay, Line
from main.tasks import create_ice_connection
# avoiding loading a ton of names to the module by only loading the namespace to constants
from . import constants
# TODO: refactor to no longer import each of these individually
from .constants import (EMPTY_RESULTS, FOUND_PART_NUMBER_DOESNT_MATCH_QUERY, NON_STRAIN_ICE_ENTRY,
                        PART_NUMBER_NOT_FOUND, BAD_REQUEST, INTERNAL_SERVER_ERROR, OK, FORBIDDEN,
                        FORBIDDEN_PART_KEY, GENERIC_ICE_RELATED_ERROR,
                        IGNORE_ICE_RELATED_ERRORS_PARAM, ALLOW_DUPLICATE_NAMES_PARAM, NO_INPUT,
                        DUPLICATE_INPUT_LINE_NAMES, DUPLICATE_INPUT_ASSAY_NAMES, ZERO_REPLICATES,
                        EXISTING_LINE_NAMES, EXISTING_ASSAY_NAMES, SYSTEMIC_ICE_ERROR_CATEGORY,
                        INTERNAL_EDD_ERROR_CATEGORY, SINGLE_PART_ACCESS_ERROR_CATEGORY,
                        NAMING_OVERLAP_CATEGORY, ERROR_PRIORITY_ORDER, WARNING_PRIORITY_ORDER,
                        BAD_GENERIC_INPUT_CATEGORY, DRY_RUN_PARAM)
from .parsers import ExperimentDescFileParser, JsonInputParser, _ExperimentDescriptionFileRow
from .utilities import (CombinatorialCreationPerformance, find_existing_strains)


logger = logging.getLogger(__name__)

ERRORS_KEY = 'errors'
WARNINGS_KEY = 'warnings'
_IGNORE_ICE_RELATED_ERRORS_DEFAULT = False

_ALLOW_DUPLICATE_NAMES_DEFAULT = False
_DRY_RUN_DEFAULT = False

_STUDY_PK_OVERVIEW_NAME = 'main:edd-pk:overview'
_ADMIN_EMAIL_TRACEBACK_DELIMITER = '\n\t\t'
_ADMIN_EMAIL_INDENT = 3

traceback_suffix = ("""The contents of the most-recent full traceback was:

        %(traceback)s
""")

base_email_format = ("""\
One or more error(s) occurred when attempting to add Experiment Description data for EDD study \
%(study_pk)d "%(study_name)s":

    Study URL: %(study_url)s
    Username: %(username)s
    Relevant request parameters:
        %(dry_run_param)s: %(dry_run_val)s
        %(ignore_ice_errors_param)s: %(ignore_ice_errors_val)s
        %(allow_duplicate_names_param)s: %(allow_duplicate_names_val)s
""")

ice_related_err_email_format = (base_email_format + """\
    Unique part numbers (%(unique_part_number_count)d): %(unique_part_numbers)s
    Parts not found in ICE (%(not_found_part_count)d or %(not_found_percent)0.2f%%): \
%(parts_not_found)s
    Errors detected during Experiment Description processing (may not include the error below, \
if there's a traceback): %(errors)s
    Warnings detected during Experiment Description processing: %(warnings)s
    User input source: %(user_input_source)s

    %(traceback_suffix)s""")


def _build_response_content(errors, warnings, val=None):
    """
    Builds a dictionary of response content that summarizes processing performed by the
    experiment description attempt, including any errors or warnings that occurred along the way.

    :param errors: a dictionary of errors that maps one of the known keys to a list of values
    associated with that error (e.g. ICE part IDs)
    :param warnings: a dictionary of warnings that maps one of the known keys to a list of values
    associated with that warning (e.g. ICE part IDs)
    :param val: the existing dictionary to add errors and warnings to, or if None, a new one
    will be created.
    :return: the dictionary containing errors and warnings
    """
    if val is None:
        val = {}
    if errors:
        val[ERRORS_KEY] = _build_prioritized_issue_list(errors, ERROR_PRIORITY_ORDER)
    if warnings:
        val[WARNINGS_KEY] = _build_prioritized_issue_list(warnings, WARNING_PRIORITY_ORDER)
    return val


def _build_prioritized_issue_list(src_dict, priority_reference):
    result = []

    unprioritized_src = copy.deepcopy(src_dict)

    # loop over defined priority order, including issues in the defined order
    for category, title_priority_order in priority_reference.iteritems():
        title_to_summaries = unprioritized_src.get(category, None)

        if not title_to_summaries:
            continue

        for title in title_priority_order:
            err_summary = title_to_summaries.get(title, None)

            if not err_summary:
                continue

            del title_to_summaries[title]
            result.append(err_summary.to_json_dict())

    # review any items that didn't were missing from the defined order (likely due to code
    # maintenance. Add them at the top to attract attention, then print a warning log message
    for category, unprioritized_titles in unprioritized_src.iteritems():
        for title, err_summary in unprioritized_titles.iteritems():
            result.insert(0, err_summary.to_json_dict())
            logger.warning('Including un-prioritized issue (category="%(category)s", '
                           'title="%(title)s") at the top of the list. This issue '
                           'should be explicitly-defined in the priority order for user review.'
                           % {
                                'category': category,
                                'title': title,
                           })
    return result


class ImportErrorSummary(object):
    """
    Defines error/warning information captured during an actual or attempted import attempt.
    Experiment Description file upload (and eventual combinatorial GUI) will be much easier to use
    if the back end can aggregate some errors and return some or all of them at the same time.
    """
    def __init__(self, category_title, summary=''):
        self.category_title = category_title
        self.summary = summary
        self.corrective_action = ''
        self.help_reference = ''
        self._occurrence_details = []

    def to_json_dict(self):
        return {
            'category': self.category_title,
            'summary': self.summary,
            'details':  ', '.join(self._occurrence_details) if self._occurrence_details else '',
            'connective_action': self.corrective_action,
            'help_reference': self.help_reference,
        }

    def add_occurrence(self, occurrence_detail):
        detail_str = str(occurrence_detail)
        self._occurrence_details.append(detail_str)


class ExperimentDescriptionOptions(object):
    def __init__(self, allow_duplicate_names=_ALLOW_DUPLICATE_NAMES_DEFAULT,
               dry_run=_DRY_RUN_DEFAULT,
               ignore_ice_related_errors=_IGNORE_ICE_RELATED_ERRORS_DEFAULT,
               use_ice_part_numbers=True):
        self.allow_duplicate_names = allow_duplicate_names
        self.dry_run = dry_run
        self.ignore_ice_related_errors = ignore_ice_related_errors
        self.use_ice_part_numbers = use_ice_part_numbers


class IcePartResolver(object):
    """
    Strain identifier resolution strategy used to resolve ICE part numbers from user input in
    Experiment Description files to existing/new Strain entries in EDD's database. Steps
    performed are:
    1) Query ICE for each part number
    2) Use part UUID from ICE to locate a matching Strain (if any) in EDD's database
    3) Create a Strain in EDD's database for any not found in step 2
    4) Replace part numbers in the input with local EDD strain primary keys
    """
    def __init__(self, importer, unique_part_numbers, combinatorial_inputs,
                 options):
        self.importer = importer
        self.unique_part_numbers = unique_part_numbers
        self.combinatorial_inputs = combinatorial_inputs
        self.options = options
        self.exception_interrupted_ice_queries = False

    def resolve_strains(self):
        ###########################################################################################
        # Search ICE for entries corresponding to the part numbers in the file
        ###########################################################################################
        # Note: ideally we'd do this externally to the @atomic block, in the surrounding
        # importer code, but other EDD queries have to precede this one
        parts_by_ice_id = OrderedDict()
        unique_ids = self.unique_part_numbers
        importer = self.importer
        options = self.options
        performance = importer.performance
        unique_id_count = len(unique_ids)

        # query ICE for UUID's part numbers found in the input file
        # NOTE: important to preserve EDD's ability to function without ICE here, so we need some
        # nontrivial error handling to handle ICE/communication errors while still informing the
        # user about problems that occurred / gaps in data entry
        try:
            self._query_ice_entries(unique_ids, parts_by_ice_id,
                                    self.options.use_ice_part_numbers)

        # handle uncaught errors as a result of ICE communication (e.g.
        # requests.ConnectionErrors that we purposefully avoid catching above since they likely
        # impact all future requests)
        except IOError as err:
            self._handle_systemic_ice_error(unique_ids, parts_by_ice_id)
        performance.end_ice_search(len(parts_by_ice_id), unique_id_count)

        # if we've detected one or more systemic ICE-related errors during individual queries for
        # part ID's, send a single error email to admins that aggregates them as determined by
        # error handling in get_ice_entries()
        if importer.errors or importer.has_warning(GENERIC_ICE_RELATED_ERROR):
            self._notify_admins_of_systemic_ice_related_errors(options,
                                                               unique_ids,
                                                               parts_by_ice_id)
        if importer.errors:
            return

        ###########################################################################################
        # Search EDD for existing strains using UUID's queried from ICE
        ###########################################################################################

        # query EDD for Strains by UUID's found in ICE (note some may not have been found)
        strain_search_count = len(parts_by_ice_id)
        edd_strains_by_ice_id, non_existent_edd_strains = find_existing_strains(parts_by_ice_id,
                                                                                self)
        performance.end_edd_strain_search(strain_search_count, len(edd_strains_by_ice_id))

        ###########################################################################################
        # Create any missing strains in EDD's database.
        # Even if this is a dry run, we'll go ahead with caching strains in EDD since they're
        # likely to be used below or referenced again soon.
        ###########################################################################################
        self.create_missing_strains(non_existent_edd_strains, edd_strains_by_ice_id,
                                    options.use_ice_part_numbers)
        strains_by_pk = {strain.pk: strain for strain in edd_strains_by_ice_id.itervalues()}
        performance.end_edd_strain_creation(len(non_existent_edd_strains))

        ###########################################################################################
        # Replace part-number-based strain references in the input with local primary keys usable
        # to create Line entries in EDD's database
        ###########################################################################################
        for input_set in self.combinatorial_inputs:
            input_set.replace_ice_ids_with_edd_pks(importer, edd_strains_by_ice_id,
                                                   parts_by_ice_id)

        return strains_by_pk

    def create_missing_strains(self, non_existent_edd_strains, edd_strains_by_ice_id,
                               use_ice_part_numbers):
        """
        Creates Strain entries from the associated ICE entries for any parts.

        :param non_existent_edd_strains: a list of ICE entries to use as the basis for EDD
            strain creation
        :return:
        """
        # just do it in a loop. EDD's Strain uses multi-table inheritance, which prevents bulk
        # creation
        for ice_entry in non_existent_edd_strains:
            # for now, only allow strain creation in EDD -- non-strains are not currently
            # supported. see EDD-239. User-facing errors should already have been generated
            # during
            #  preceding ICE search.
            if not isinstance(ice_entry, IceStrain):
                continue
            strain = Strain.objects.create(
                name=ice_entry.name,
                description=ice_entry.short_description,
                registry_id=ice_entry.uuid,
                registry_url=make_entry_url(settings.ICE_URL, ice_entry.id)
            )

            identifier = ice_entry.part_id if use_ice_part_numbers else ice_entry.uuid
            edd_strains_by_ice_id[identifier] = strain

    def _query_ice_entries(self, part_ids, part_id_to_part, use_part_numbers=True):
        """
        Queries ICE for parts with the provided (locally-unique) numbers, logging errors for
        any parts that weren't found into the errors parameter. Note that we're purposefully
        trading off readability for a guarantee of multi-deployment uniqueness, though as in use at
        JBEI the odds are still pretty good that a part number is sufficient to uniquely identify
        an ICE entry.

        :param part_ids: a dictionary whose keys are ids to be queried
            from ICE. Existing entries will be replaced with the Entries read from ICE, or keys
            will be removed for those that aren't found in ICE.  Note that UUIDs, part id's,
            or numeric primary keys will work, though UUID's are preferred where possible as the
            only truly unique identifier.
        :param use_part_numbers: true if input identifiers are ICE part IDs.  Otherwise,
        consistency checks and related error messages will assume they're UUIDs.
        """

        importer = self.importer
        ignore_ice_related_errors = self.options.ignore_ice_related_errors

        # return early if there are no parts to query
        if not part_ids:
            return

        # get an ICE connection to look up strain UUID's from part number user input
        ice = create_ice_connection(importer.ice_username)
        # avoid throwing errors if failed to build connection
        if ice is None:
            if ignore_ice_related_errors:
                return
            details = _(
                "Your file contains %(count)d unique ICE part IDs, but EDD is not configured "
                "to "
                "connect to an ICE instance. You may proceed with using the uploaded file, "
                "but "
                "strain data will be omitted from your study, and you will have to "
                "individually "
                "add strain links to the created lines later."
            )
            importer.add_error(
                category_title=constants.SYSTEMIC_ICE_ERROR_CATEGORY,
                subtitle=constants.ICE_NOT_CONFIGURED,
                occurrence_detail=details % {'count': len(part_ids)}
            )
            return

        list_position = 0

        # treat inability to locate an individual part as an error unless specifically
        # requested to ignore on this attempt
        treat_as_error = not ignore_ice_related_errors

        for part_id in part_ids:
            # query ICE for this part
            found_entry = None
            try:
                found_entry = ice.get_entry(part_id)

            # catch only HTTPErrors, which are likely to apply only to a single request/ICE
            # entry.
            # Note that ConnectionErrors and similar that are more likely to be systemic aren't
            # caught here and will immediately abort the remaining ICE queries.
            except requests.exceptions.HTTPError as http_err:
                # Track errors, while providing special-case error handling/labeling for ICE
                # permissions errors that are useful to detect on multiple parts in one
                # attempt.
                # Note that depending on the error type, there may not be a response

                # if error reflects a condition likely to repeat for each entry,
                # or that isn't useful to know individually per entry, abort the remaining
                # queries.
                # Note this test only covers the error conditions known to be produced by
                # ICE, not all the possible HTTP error codes we could handle more
                # explicitly. Also
                # note that 404 is handled above in get_entry().
                if http_err.response.status_code == FORBIDDEN:
                    # aggregate errors that are helpful to detect on a per-part basis
                    if not ignore_ice_related_errors:
                        importer.add_error(SINGLE_PART_ACCESS_ERROR_CATEGORY,
                                           FORBIDDEN_PART_KEY, part_id)
                    continue
                else:
                    self._handle_systemic_ice_error(part_ids, part_id_to_part)
                    return

            if found_entry:
                part_id_to_part[part_id] = found_entry

                # for now, only allow strain creation in EDD -- non-strains are not currently
                # supported. see EDD-239.
                if not isinstance(found_entry, IceStrain):
                    importer.add_error(SINGLE_PART_ACCESS_ERROR_CATEGORY, NON_STRAIN_ICE_ENTRY,
                                       found_entry.part_id)

                # double-check for a coding error that occurred during testing. initial test
                # parts had "JBX_*" part numbers that matched their numeric ID, but this isn't
                # always the case!
                if (use_part_numbers and found_entry.part_id != part_id) or (
                            (not use_part_numbers) and found_entry.uuid != str(part_id)):
                    actual_id = found_entry.part_id if use_part_numbers else found_entry.uuid
                    logger.error(
                        "Couldn't locate ICE entry \"%(input_id)s\" "
                        "(#%(list_position)d in the file). An ICE entry was "
                        "found by searching for ID %(input_id)s, but its returned identifier "
                        "(%(actual_id)s) didn't match the input" % {
                            'input_id': part_id,
                            'list_position': list_position,
                            'numeric_id': found_entry.id,
                            'actual_id':  actual_id,
                        })
                    importer.add_error(INTERNAL_EDD_ERROR_CATEGORY,
                                       FOUND_PART_NUMBER_DOESNT_MATCH_QUERY,
                                       actual_id)

            elif treat_as_error:
                # collect the full set of missing strains rather than failing after the first
                importer.add_error(SINGLE_PART_ACCESS_ERROR_CATEGORY, PART_NUMBER_NOT_FOUND,
                                   part_id)

    def _handle_systemic_ice_error(self, part_numbers, ice_entries):
        """
        Handles a systemic ICE communication error according to request parameters set by
        the UI
        """
        logger.exception('Error querying ICE for part number(s)')

        importer = self.importer
        self.exception_interrupted_ice_queries = True

        # If not specifically-requested by the UI, the normal case should be to reject the
        # upload
        # and force the user to acknowledge / override the problem rather than silently working
        # around it. In this unlikely case, this approach is slightly more work for users,
        # but also allows them to prevent creating inconsistencies that they'll have to resolve
        # later using more labor-intensive processes (e.g. potentially expensive manual line
        #  edits)
        if not self.options.ignore_ice_related_errors:
            importer.add_error(
                SYSTEMIC_ICE_ERROR_CATEGORY, GENERIC_ICE_RELATED_ERROR,
                "EDD administrators have been notified of the problem.  You can try "
                "again later, or proceed now and omit strain data from new lines in your study. "
                "If you omit strain data now, you'll have to manually edit your lines later "
                "after the problem is fixed.  Depending on the experiment, manually filling "
                "in the missing strain data later could be more work. \n\n"
                "Do you want to proceed without including the strains you used?")

        # If user got feedback re: ICE communication errors and chose to proceed anyway,
        # build a descriptive warning message re: the error, then proceed with line/assay
        # creation
        # TODO: add GET parameter to control whether this gets set (e.g. still helpful in
        # combinatorial GUI, though needs improvement for that case)
        else:

            # build a nice warning message that summarizes the state of the study following
            # creation
            found_entries_count = len(ice_entries)
            unique_part_number_count = len(part_numbers)
            if found_entries_count:
                percent_found = 100 * (float(found_entries_count) / unique_part_number_count)
                warn_msg = ("Lines were added to your study, but some won't be associated with "
                            "ICE strains. %(found)d of %(total)d unique strains (%(percent)0.2f) "
                            "were found before the error occurred. The rest will need to be "
                            "added later after the problem is fixed. EDD administrators have "
                            "been notified of the problem." % {
                                'found': found_entries_count,
                                'total': unique_part_number_count,
                                'percent': percent_found,
                            })
                importer.add_warning(SYSTEMIC_ICE_ERROR_CATEGORY, GENERIC_ICE_RELATED_ERROR,
                                     warn_msg)

    def _notify_admins_of_systemic_ice_related_errors(self, options, unique_part_numbers,
                                                      ice_parts_by_number):
        """
        If configured, builds and sends a time-saving notification email re: ICE communication
        problems to EDD admins. The email informs admins of problems that should be resolved
        without user involvement, and aggregates/captures relevant context that will be hard to
        remember and extract from log content and complex related code.
        """

        importer = self.importer

        # return early if no notification-worthy errors have occurred
        if ((not importer.has_error(GENERIC_ICE_RELATED_ERROR)) and not importer.has_warning(
                GENERIC_ICE_RELATED_ERROR)):
            return

        logger.info(
            'Notifying system administrators of a systemic error communicating with ICE')

        # even though users may be able to work around the error, email EDD admins since they
        # should look into / resolve systemic ICE communication errors without user
        # intervention. Since communication via the Internet is involved, possible that the
        # errors during a workaround are different than during the first attempt. We'll clearly
        # mark that case in the email subject, but still send the email.
        subject = 'ICE-related error during Experiment Description%s' % (
            ': (User Ignored)' if options.ignore_ice_related_errors else '')

        # build traceback string to include in the email
        formatted_lines = traceback.format_exc().splitlines()
        traceback_str = _ADMIN_EMAIL_TRACEBACK_DELIMITER.join(formatted_lines)

        part_numbers_not_found = [part_number for part_number in unique_part_numbers if
                                  part_number not in ice_parts_by_number]
        not_found_part_count = len(part_numbers_not_found)
        desired_part_count = len(unique_part_numbers)
        not_found_part_percent = 100 * ((float(not_found_part_count) / desired_part_count)
                                        if desired_part_count else 0)

        errors_list = json.dumps(
            _build_prioritized_issue_list(importer.errors, ERROR_PRIORITY_ORDER))
        warnings_list = json.dumps(_build_prioritized_issue_list(importer.warnings,
                                                                 WARNING_PRIORITY_ORDER))

        message = (ice_related_err_email_format % {
            'study_pk': importer.study.pk,
            'study_name': importer.study.name,
            'study_url': reverse('main:edd-pk:overview',
                                 kwargs={'pk': importer.study.pk}),
            'username': importer.ice_username,
            'ignore_ice_errors_param': IGNORE_ICE_RELATED_ERRORS_PARAM,
            'ignore_ice_errors_val': options.ignore_ice_related_errors,
            'allow_duplicate_names_param': ALLOW_DUPLICATE_NAMES_PARAM,
            'allow_duplicate_names_val': options.allow_duplicate_names,
            'dry_run_param': DRY_RUN_PARAM,
            'dry_run_val': options.dry_run,

            'unique_part_number_count': desired_part_count,
            'unique_part_numbers': ', '.join(unique_part_numbers),

            'not_found_part_count': not_found_part_count,
            'not_found_percent': not_found_part_percent,
            'parts_not_found': ', '.join(part_numbers_not_found),

            'errors': pformat(errors_list, indent=_ADMIN_EMAIL_INDENT),
            'warnings': pformat(warnings_list, indent=_ADMIN_EMAIL_INDENT),
            'user_input_source': str(importer._input_summary),
            'traceback_suffix': (traceback_suffix % {'traceback': traceback_str}),
        })

        mail_admins(subject=subject, message=message, fail_silently=True)


class CombinatorialCreationImporter(object):

    def __init__(self, study, user):

        self.performance = CombinatorialCreationPerformance()

        # maps title -> subtitle ->  occurrence details
        self.errors = defaultdict(dict)
        self.warnings = defaultdict(dict)
        self._input_summary = None

        self.exception_interrupted_ice_queries = False

        ###########################################################################################
        # Gather context from EDD's database
        ###########################################################################################

        # TODO: these should be queried separately when this code gets relocated to a Celery task
        self.user = user
        self.study = study

        # build up a dictionary of protocols with unique names (guaranteed by Protocol.save())
        protocols_qs = Protocol.objects.all()
        self.protocols_by_pk = {protocol.pk: protocol for protocol in protocols_qs}

        # build up dictionaries of Line and Assay metadata types with unique names (guaranteed by
        # DB constraints) TODO: I18N
        line_metadata_qs = MetadataType.objects.filter(for_context=MetadataType.LINE)
        self.line_metadata_types_by_pk = {
            meta_type.pk: meta_type
            for meta_type in line_metadata_qs
        }
        # TODO: I18N
        assay_metadata_qs = MetadataType.objects.filter(for_context=MetadataType.ASSAY)

        self.assay_metadata_types_by_pk = {
            meta_type.pk: meta_type
            for meta_type in assay_metadata_qs
        }
        self.performance.end_context_queries()

    @property
    def ice_username(self):
        if self.user:
            return self.user.email
        return None

    def add_issue(self, is_error, title, subtitle, occurrence_detail):
        if is_error:
            self.add_error(title, subtitle, occurrence_detail)
        else:
            self.add_warning(title, subtitle, occurrence_detail)

    def add_error(self, category_title, subtitle='', occurrence_detail=None):
        self._append_summary(self.errors, category_title, subtitle, occurrence_detail)

    def add_warning(self, category_title, subtitle='', occurrence_detail=None):
        self._append_summary(self.warnings, category_title, subtitle, occurrence_detail)

    def has_error(self, subtitle):
        for category_title, errors_by_subtitle in self.errors.iteritems():
            if subtitle in errors_by_subtitle:
                return True

        return False

    def has_warning(self, subtitle):
        for category_title, warnings_by_subtitle in self.warnings.iteritems():
            if subtitle in warnings_by_subtitle:
                return True

        return False

    @staticmethod
    def _append_summary(source, category_title, subtitle, occurrence_detail=None):
        summary = source[category_title].get(subtitle)
        if not summary:
            summary = ImportErrorSummary(category_title, subtitle)
            source[category_title][subtitle] = summary

        if occurrence_detail:
            summary.add_occurrence(occurrence_detail)

    def do_import(self, stream, options, excel_filename=None):
        """
        Performs the import or raises an Exception if an unexpected / unhandled error occurred

        :return: a json dict with a summary of import results (for success or failure)
        """

        ###########################################################################################
        # Clear out state from previous import attempts using this importer
        ###########################################################################################
        self.performance.reset()
        self._input_summary = None
        self.errors.clear()
        self.warnings.clear()
        self.exception_interrupted_ice_queries = False

        ###########################################################################################
        # Parse / validate the input against metadata defined in the database
        ###########################################################################################
        # Note: it would be more memory efficient to perform creation after reading each line of
        # the file, but that's not likely to be a problem. Can do that optimization later after
        # enforcing a good separation of concerns with this general layout.
        protocols_by_pk = self.protocols_by_pk
        line_metadata_types_by_pk = self.line_metadata_types_by_pk
        assay_metadata_types_by_pk = self.assay_metadata_types_by_pk

        # parse the input contents (should be relatively short since they're likely manual input)
        if excel_filename:
            parser = ExperimentDescFileParser(protocols_by_pk, line_metadata_types_by_pk,
                                              assay_metadata_types_by_pk)
            parse_input = load_workbook(BytesIO(stream.read()), read_only=True, data_only=True)
        else:
            parser = JsonInputParser(protocols_by_pk, line_metadata_types_by_pk,
                                     assay_metadata_types_by_pk)
            parse_input = stream.read()

        line_def_inputs = parser.parse(parse_input, self, options)
        self.performance.end_input_parse()

        if (not line_def_inputs) and (not self.errors):
            self.add_error(BAD_GENERIC_INPUT_CATEGORY, NO_INPUT)

        # if there were any file parse errors, return helpful output before attempting any
        # database insertions. Note: returning normally causes the transaction to commit, but that
        # is ok here since no DB changes have occurred yet
        if self.errors:
            return BAD_REQUEST, _build_response_content(self.errors, self.warnings)

        # cache a human-readable summary of input for possible use in error emails
        if excel_filename:
            self._input_summary = excel_filename
        else:
            self._input_summary = parser.parsed_json

        with transaction.atomic(savepoint=False):
            return self._define_study(line_def_inputs, options)

    def _define_study(self, combinatorial_inputs, options):
        """
        Queries EDD and ICE to verify that the required ICE strains have an entry in EDD's
        database. If not, creates them.  Once strains are created, combinatorially creates lines
        and assays within the study as specified by combinatorial_inputs.
        :return: A JSON summary string that summarizes results of the attempted line/assay/strain
            creation
        :raise Exception: if an unexpected error occurs.
        """

        # get some convenient references to unclutter syntax below
        line_metadata_types = self.line_metadata_types_by_pk
        assay_metadata_types = self.assay_metadata_types_by_pk
        performance = self.performance
        study = self.study

        # TODO: to support JSON with possible mixed known/unknown strains for the combinatorial
        # GUI, test whether input resulted from JSON, then skip initial part number lookup for
        # anything that is an integer (assuming it's a local pk for a known strain).
        # Maybe there's a better solution?

        # build a list of unique strain ids (pk or part number)
        unique_strain_ids = set()
        for combo in combinatorial_inputs:
            unique_strain_ids = combo.get_unique_strain_ids(unique_strain_ids)

        # Resolve ICE part identifiers from the input.  When processing an Experiment Description
        # file, identifiers be ICE part numbers that have to be resolved by querying ICE. For bulk
        # line creation, identifiers will be UUID's that may not have to be resolved by querying
        # ICE if already cached in EDD.  For simplicity, we'll just always query ICE unless we
        # observe a performance problem.
        strains_by_pk = {}
        if unique_strain_ids:
            lookup_strategy = IcePartResolver(self,
                                              unique_strain_ids,
                                              combinatorial_inputs,
                                              options)

            # also updates inputs to use pk's instead of part #'s
            strains_by_pk = lookup_strategy.resolve_strains()

            if self.errors:
                status_code = (BAD_REQUEST if self.has_error(PART_NUMBER_NOT_FOUND)
                               else INTERNAL_SERVER_ERROR)
                return status_code, _build_response_content(self.errors, self.warnings)

        ###########################################################################################
        # Compute line/assay names if needed as output for a dry run, or if needed to
        # proactively check for duplicates
        ###########################################################################################
        # For maintenance: Note that line names may contain strain information that has to be
        # looked up above before the name can be determined
        planned_names = []
        if options.dry_run or (not options.allow_duplicate_names):
            planned_names = self._compute_and_check_names(combinatorial_inputs, strains_by_pk,
                                                          options.allow_duplicate_names)
            performance.end_naming_check()

        # return just the planned line/assay names if we're doing a dry run
        if options.dry_run:
            content = {
                'planned_results': planned_names
            }

            status = OK
            if self.errors and not options.allow_duplicate_names:
                status = BAD_REQUEST

            elif not planned_names:
                self.add_error(INTERNAL_EDD_ERROR_CATEGORY, EMPTY_RESULTS)
                status = codes.internal_server_error

            _build_response_content(self.errors, self.warnings, val=content)
            return status, content

        # if we've detected errors before modifying the study, fail before attempting db mods
        if self.errors:
            return BAD_REQUEST, _build_response_content(self.errors, self.warnings)

        ###########################################################################################
        # Create requested lines and assays in the study
        ###########################################################################################
        created_lines_list = []
        total_assay_count = 0
        for index, input_set in enumerate(combinatorial_inputs):

            # test for
            if input_set.replicate_count == 0:
                self.add_error(BAD_GENERIC_INPUT_CATEGORY, ZERO_REPLICATES, index)

            creation_visitor = input_set.populate_study(
                study,
                line_metadata_types=line_metadata_types,
                assay_metadata_types=assay_metadata_types,
                strains_by_pk=strains_by_pk
            )
            created_lines_list.extend(creation_visitor.lines_created)
            items = creation_visitor.line_to_protocols_to_assays_list.iteritems()
            for line_pk, protocol_to_assays_list in items:
                for protocol, assays_list in protocol_to_assays_list.iteritems():
                    total_assay_count += len(assays_list)

        ###########################################################################################
        # Package up and return results
        ###########################################################################################
        total_line_count = len(created_lines_list)
        performance.overall_end()

        if self.errors:
            raise RuntimeError('Errors occurred during experiment description upload')

        logger.info('Created %(line_count)d lines and %(assay_count)d assays in %(seconds)0.2f '
                    'seconds' % {
                        'line_count': total_line_count,
                        'assay_count': total_assay_count,
                        'seconds': performance.total_time_delta.total_seconds(), })

        content = {
            'lines_created': total_line_count,
            'assays_created': total_assay_count,
            'runtime_seconds': performance.total_time_delta.total_seconds()
        }

        return OK, _build_response_content(self.errors, self.warnings, content)

    def _compute_and_check_names(self, combinatorial_inputs, strains_by_pk, allow_duplicate_names):
        """
        Tests the input for non-unique line/assay naming prior to attempting to insert it into the
        database, then captures errors if any duplicate names would be created during database I/O.
        Testing for inconsistency first should be efficient in may error cases, where it prevents
        unnecessary database I/O for line/assay creation prior to detecting duplicated naming.
        :return a dict with a hierarchical listing of all planned line/assay names (regardless of
        whether some are duplicates)
        :raises ValueError: for invalid input (e.g. incorrect metadata items)
        """
        logger.info('in determine_names()')

        # get convenient references to unclutter syntax below
        line_metadata_types = self.line_metadata_types_by_pk
        assay_metadata_types = self.assay_metadata_types_by_pk
        study = self.study

        # Check for uniqueness of planned names so that overlaps can be flagged as an error (e.g.
        # as possible in the combinatorial GUI mockup attached to EDD-257)
        unique_input_line_names = set()
        protocol_to_unique_input_assay_names = defaultdict(dict)
        duplicated_new_line_names = set()
        protocol_to_duplicate_new_assay_names = defaultdict(list)

        # for Experiment Description files, track which file row created the duplication to help
        # users track it down. This can be hard in a large file.
        line_name_to_input_rows = defaultdict(set)
        protocol_to_assay_name_to_input_rows = defaultdict(lambda: defaultdict(set))

        # line name -> protocol -> [assay name], across all combinatorial inputs.
        all_planned_names = defaultdict(lambda: defaultdict(list))

        # loop over the sets of combinatorial inputs, computing names of new lines/assays to be
        # added to the study, and checking for any potential overlap in the input line/assay names.
        # This step doesn't required any database I/O, so we'll do it first to check for
        # self-inconsistent input. While we're at it, merge results from all sets of combinatorial
        # inputs to build a superset of planned results.

        # Note that we're creating two similar dicts here for different purposes:
        # protocol_to_unique_input_assay_names detects assay name uniqueness across all
        # CombinatorialInputDescriptions for a single protocol.  All_planned_names is the union of
        # all the planned names for each CombinatorialDescriptionInput (regardless of uniqueness).
        for input_index, input_set in enumerate(combinatorial_inputs):
            logger.info('Processing combinatorial input %(num)d of %(total)d' % {
                'num': input_index + 1,
                'total': len(combinatorial_inputs),
            })
            names = input_set.compute_line_and_assay_names(study, line_metadata_types,
                                                           assay_metadata_types, strains_by_pk)
            for line_name in names.line_names:
                protocol_to_assay_names = names.line_to_protocols_to_assays_list.get(line_name)

                if isinstance(input_set, _ExperimentDescriptionFileRow):
                    line_name_to_input_rows[line_name].add(input_set.row_number)

                if line_name in unique_input_line_names:
                    duplicated_new_line_names.add(line_name)
                else:
                    unique_input_line_names.add(line_name)

                # defaultdict, so side effect is assignment
                all_protocol_to_assay_names = all_planned_names[line_name]

                for protocol_pk, assay_names in protocol_to_assay_names.iteritems():
                    all_planned_assay_names = all_protocol_to_assay_names[protocol_pk]

                    for assay_name in assay_names:
                        all_planned_assay_names.append(assay_name)

                        if isinstance(input_set, _ExperimentDescriptionFileRow):
                            protocol_to_assay_name_to_input_rows[protocol_pk][assay_name].add(
                                    input_set.row_number)

                        unique_assay_names = protocol_to_unique_input_assay_names[protocol_pk]

                        if assay_name in unique_assay_names.keys():
                            duplicate_names = protocol_to_duplicate_new_assay_names[protocol_pk]
                            duplicate_names.append(assay_name)
                        else:
                            unique_assay_names[assay_name] = True

        # if we're allowing duplicate names, skip further checking / DB queries for duplicates
        if allow_duplicate_names:
            return all_planned_names

        # add error messages for duplicate line names that indicate that the input isn't
        # self-consistent
        for duplicate_name in duplicated_new_line_names:
            message = duplicate_name
            int_row_nums = line_name_to_input_rows[duplicate_name]

            # e.g. this is an Experiment Description file build a bettor error message
            if int_row_nums and int_row_nums is not None:
                # TODO: consider extracting column number too
                sorted_rows = list(int_row_nums)
                sorted_rows.sort()
                str_row_nums = [str(row_num) for row_num in sorted_rows]
                if str_row_nums:
                    message = '%(line_name)s (row %(rows_list)s)' % {
                        'line_name': duplicate_name,
                        'rows_list': ', '.join(str_row_nums),
                    }
            self.add_error(NAMING_OVERLAP_CATEGORY, DUPLICATE_INPUT_LINE_NAMES, message)

        # aggregate/add error messages for duplicate assay names that indicate that the input isn't
        # self-consistent. Note that though it isn't all used yet, we purposefully organize the
        # intermediate data in two ways: one for convenient display in the current UI, the other
        # for eventual JSON generation for the following one...see comments in EDD-626.
        duplicate_input_assay_to_cells = defaultdict(set)
        for protocol_pk, duplicates in protocol_to_duplicate_new_assay_names.iteritems():
            for duplicate_name in duplicates:
                message = duplicate_name
                row_nums = [str(row_num) for row_num in
                            protocol_to_assay_name_to_input_rows[protocol_pk][duplicate_name]]
                if row_nums:
                    duplicate_input_assay_to_cells[duplicate_name].update(row_nums)  # TODO: cells!

        for assay_name, cells in duplicate_input_assay_to_cells.iteritems():
            sorted_cells = list(cells)
            sorted_cells.sort()
            message = '%(assay_name)s (%(cells_list)s)' % {
                'assay_name': assay_name,
                'cells_list': ', '.join(sorted_cells),
            }
            self.add_error(NAMING_OVERLAP_CATEGORY, DUPLICATE_INPUT_ASSAY_NAMES, message)

        # return early, avoiding extra DB queries if the input isn't self-consistent
        if duplicated_new_line_names or protocol_to_duplicate_new_assay_names:
            return all_planned_names

        # query the database in bulk for any existing lines in the study whose names are the same
        # as lines in the input
        unique_line_names_list = list(unique_input_line_names)
        existing_lines = Line.objects.filter(study__pk=study.pk, name__in=unique_line_names_list)

        for existing in {line.name for line in existing_lines}:
            self.add_error(NAMING_OVERLAP_CATEGORY, EXISTING_LINE_NAMES, existing)

        # do a series of bulk queries to check for uniqueness of assay names within each protocol.
        # TODO: we can do some additional work to provide better (e.g. cell-number based) feedback,
        # but this should be a good stopgap.
        duplicate_existing_assay_names = set()
        for protocol_pk, assay_names_list in protocol_to_unique_input_assay_names.iteritems():
            existing_assays = Assay.objects.filter(
                name__in=assay_names_list,
                line__study__pk=study.pk,
                protocol__pk=protocol_pk
            ).distinct()

            for existing in {assay.name for assay in existing_assays}:
                duplicate_existing_assay_names.add(existing)

        for name in duplicate_existing_assay_names:
            self.add_error(NAMING_OVERLAP_CATEGORY, EXISTING_ASSAY_NAMES, existing)

        return all_planned_names

<<<<<<< HEAD
=======
    def create_missing_strains(self, non_existent_edd_strains, edd_strains_by_part_number):
        """
        Creates Strain entries from the associated ICE entries for any parts.

        :param non_existent_edd_strains: a list of ICE entries to use as the basis for EDD
            strain creation
        :return:
        """
        # just do it in a loop. EDD's Strain uses multi-table inheritance, which prevents bulk
        # creation
        for ice_entry in non_existent_edd_strains:
            # for now, only allow strain creation in EDD -- non-strains are not currently
            # supported. see EDD-239. User-facing errors should already have been generated during
            #  preceding ICE search.
            if not isinstance(ice_entry, IceStrain):
                continue
            strain = Strain.objects.create(
                name=ice_entry.name,
                description=ice_entry.short_description,
                registry_id=ice_entry.uuid,
                registry_url=build_entry_ui_url(settings.ICE_URL, ice_entry.id)
            )

            edd_strains_by_part_number[ice_entry.part_id] = strain

    def _load_ice_entries(self, part_numbers, part_number_to_part,
                          ignore_ice_related_errors=_IGNORE_ICE_RELATED_ERRORS_DEFAULT):
        """
        Queries ICE for parts with the provided (locally-unique) numbers, logging errors for any
        parts that weren't found into the errors parameter. Note that we're purposefully trading
        off readability for a guarantee of multi-deployment uniqueness, though as in use at JBEI
        the odds are still pretty good that a part number is sufficient to uniquely identify an ICE
        entry.

        :param part_numbers: a dictionary whose keys are part numbers to be queried
            from ICE. Existing entries will be replaced with the Entries read from ICE, or keys
            will be removed for those that aren't found in ICE.
        """

        # return early if there are no parts to query
        if not part_numbers:
            return

        # get an ICE connection to look up strain UUID's from part number user input
        ice = create_ice_connection(self._ice_username)
        # avoid throwing errors if failed to build connection
        if ice is None:
            if ignore_ice_related_errors:
                return
            details = _(
                "Your file contains %(count)d unique ICE part IDs, but EDD is not configured to "
                "connect to an ICE instance. You may proceed with using the uploaded file, but "
                "strain data will be omitted from your study, and you will have to individually "
                "add strain links to the created lines later."
            )
            self.add_error(
                category_title=constants.SYSTEMIC_ICE_ERROR_CATEGORY,
                subtitle=constants.ICE_NOT_CONFIGURED,
                occurrence_detail=details % {'count': len(part_numbers)}
            )
            return

        list_position = 0

        # treat inability to locate an individual part as an error unless specifically
        # requested to ignore on this attempt
        treat_as_error = not ignore_ice_related_errors

        for local_ice_part_number in part_numbers:
            # query ICE for this part
            found_entry = None
            try:
                found_entry = ice.get_entry(local_ice_part_number)

            # catch only HTTPErrors, which are likely to apply only to a single request/ICE entry.
            # Note that ConnectionErrors and similar that are more likely to be systemic aren't
            # caught here and will immediately abort the remaining ICE queries.
            except requests.exceptions.HTTPError as http_err:
                # Track errors, while providing special-case error handling/labeling for ICE
                # permissions errors that are useful to detect on multiple parts in one attempt.
                # Note that depending on the error type, there may not be a response

                # if error reflects a condition likely to repeat for each entry,
                # or that isn't useful to know individually per entry, abort the remaining queries.
                # Note this test only covers the error conditions known to be produced by
                # ICE, not all the possible HTTP error codes we could handle more explicitly. Also
                # note that 404 is handled above in get_entry().
                if http_err.response.status_code == FORBIDDEN:
                    # aggregate errors that are helpful to detect on a per-part basis
                    if not ignore_ice_related_errors:
                        self.add_error(SINGLE_PART_ACCESS_ERROR_CATEGORY,
                                       FORBIDDEN_PART_KEY, local_ice_part_number)
                    continue
                else:
                    self._handle_systemic_ice_error(ignore_ice_related_errors,
                                                    part_numbers, part_number_to_part)
                    return

            if found_entry:
                part_number_to_part[local_ice_part_number] = found_entry

                # for now, only allow strain creation in EDD -- non-strains are not currently
                # supported. see EDD-239.
                if not isinstance(found_entry, IceStrain):
                    self.add_error(SINGLE_PART_ACCESS_ERROR_CATEGORY, NON_STRAIN_ICE_ENTRY,
                                   found_entry.part_id)

                # double-check for a coding error that occurred during testing. initial test parts
                # had "JBX_*" part numbers that matched their numeric ID, but this isn't always the
                # case!
                if found_entry.part_id != local_ice_part_number:
                    logger.error(
                        "Couldn't locate ICE entry \"%(csv_part_number)s\" "
                        "(#%(list_position)d in the file) by part number. An ICE entry was "
                        "found with numeric ID %(numeric_id)s, but its part number "
                        "(%(part_number)s) didn't match the search part number" % {
                            'csv_part_number': local_ice_part_number,
                            'list_position': list_position, 'numeric_id': found_entry.id,
                            'part_number': found_entry.part_id
                        })
                    self.add_error(INTERNAL_EDD_ERROR_CATEGORY,
                                   FOUND_PART_NUMBER_DOESNT_MATCH_QUERY,
                                   found_entry.part_id)

            elif treat_as_error:
                # collect the full set of missing strains rather than failing after the first
                self.add_error(SINGLE_PART_ACCESS_ERROR_CATEGORY, PART_NUMBER_NOT_FOUND,
                               local_ice_part_number)

    def _handle_systemic_ice_error(self, ignore_ice_related_errors, part_numbers, ice_entries):
        """
        Handles a systemic ICE communication error according to request parameters set by the UI
        """
        logger.exception('Error querying ICE for part number(s)')

        self.exception_interrupted_ice_queries = True

        # If not specifically-requested by the UI, the normal case should be to reject the upload
        # and force the user to acknowledge / override the problem rather than silently working
        # around it. In this unlikely case, this approach is slightly more work for users,
        # but also allows them to prevent creating inconsistencies that they'll have to resolve
        # later using more labor-intensive processes (e.g. potentially expensive manual line edits)
        if not ignore_ice_related_errors:
            self.add_error(SYSTEMIC_ICE_ERROR_CATEGORY, GENERIC_ICE_RELATED_ERROR,
                           "EDD administrators have been notified of the problem.  You can try "
                           "again later, or proceed now and omit "
                           "strain data from new lines in your study. If you omit strain "
                           "data now, you'll have to manually edit your lines later after the "
                           "problem is fixed.  Depending on the experiment, manually filling in "
                           "the missing strain data later could be more work. \n\n"
                           "Do you want to proceed without including the strains you used?")

        # If user got feedback re: ICE communication errors and chose to proceed anyway,
        # build a descriptive warning message re: the error, then proceed with line/assay
        # creation
        # TODO: add GET parameter to control whether this gets set (e.g. still helpful in
        # combinatorial GUI, though needs improvement for that case)
        else:

            # build a nice warning message that summarizes the state of the study following
            # creation
            found_entries_count = len(ice_entries)
            unique_part_number_count = len(part_numbers)
            if found_entries_count:
                percent_found = 100 * (float(len(ice_entries)) / unique_part_number_count)
                warn_msg = ("Lines were added to your study, but some won't "
                            "be associated with ICE strains. %(found)d of %(total)d "
                            "unique strains (%(percent)0.2f) were found before the error "
                            "occurred. The rest will need to be added later after the problem is "
                            "fixed. EDD administrators have been notified of the problem." % {
                                'found': found_entries_count,
                                'total': unique_part_number_count,
                                'percent': percent_found,
                            })
                self.add_warning(SYSTEMIC_ICE_ERROR_CATEGORY, GENERIC_ICE_RELATED_ERROR, warn_msg)

    def _notify_admins_of_systemic_ice_related_errors(self, ignore_ice_related_errors,
                                                      allow_duplicate_names,
                                                      dry_run, unique_part_numbers,
                                                      ice_parts_by_number):
        """
        If configured, builds and sends a time-saving notification email re: ICE communication
        problems to EDD admins. The email informs admins of problems that should be resolved
        without user involvement, and aggregates/captures relevant context that will be hard to
        remember and extract from log content and complex related code.
        """

        # return early if no notificatian-worthy errors have occurred
        if ((not self.has_error(GENERIC_ICE_RELATED_ERROR)) and not
                self.has_warning(GENERIC_ICE_RELATED_ERROR)):
            return

        logger.info('Notifying system administrators of a systemic error communicating with ICE')

        # even though users may be able to work around the error, email EDD admins since they
        # should look into / resolve systemic ICE communication errors without user
        # intervention. Since communication via the Internet is involved, possible that the
        # errors during a workaround are different than during the first attempt. We'll clearly
        # mark that case in the email subject, but still send the email.
        subject = 'ICE-related error during Experiment Description%s' % (
                   ': (User Ignored)' if ignore_ice_related_errors else '')

        # build traceback string to include in the email
        formatted_lines = traceback.format_exc().splitlines()
        traceback_str = _ADMIN_EMAIL_TRACEBACK_DELIMITER.join(formatted_lines)

        part_numbers_not_found = [part_number for part_number in unique_part_numbers if
                                  part_number not in ice_parts_by_number]
        not_found_part_count = len(part_numbers_not_found)
        desired_part_count = len(unique_part_numbers)
        not_found_part_percent = 100 * ((float(not_found_part_count) / desired_part_count)
                                        if desired_part_count else 0)

        errors_list = json.dumps(_build_prioritized_issue_list(self.errors, ERROR_PRIORITY_ORDER))
        warnings_list = json.dumps(_build_prioritized_issue_list(self.warnings,
                                                                 WARNING_PRIORITY_ORDER))

        message = (ice_related_err_email_format % {
                        'study_pk': self.study.pk,
                        'study_name': self.study.name,
                        'study_url': reverse('main:edd-pk:overview',
                                             kwargs={'pk': self.study.pk}),
                        'username': self._ice_username,
                        'ignore_ice_errors_param': IGNORE_ICE_RELATED_ERRORS_PARAM,
                        'ignore_ice_errors_val': str(ignore_ice_related_errors),
                        'allow_duplicate_names_param': ALLOW_DUPLICATE_NAMES_PARAM,
                        'allow_duplicate_names_val': allow_duplicate_names,
                        'dry_run_param': DRY_RUN_PARAM,
                        'dry_run_val': dry_run,

                        'unique_part_number_count': desired_part_count,
                        'unique_part_numbers': ', '.join(unique_part_numbers),

                        'not_found_part_count': not_found_part_count,
                        'not_found_percent': not_found_part_percent,
                        'parts_not_found': ', '.join(part_numbers_not_found),

                        'errors': pformat(errors_list, indent=_ADMIN_EMAIL_INDENT),
                        'warnings': pformat(warnings_list, indent=_ADMIN_EMAIL_INDENT),
                        'user_input_source': str(self._input_summary),
                        'traceback_suffix': (traceback_suffix % {'traceback': traceback_str}),
        })

        mail_admins(subject=subject, message=message, fail_silently=True)

>>>>>>> bdf42403
    def send_unexpected_err_email(self, dry_run, ignore_ice_related_errors, allow_duplicate_names):
        """
        Creates and sends a context-specific error email with helpful information
        regarding unexpected errors encountered during Experiment Description processing.
        """
        # build traceback string to include in a bare-bones admin notification email
        formatted_lines = traceback.format_exc().splitlines()
        traceback_str = _ADMIN_EMAIL_TRACEBACK_DELIMITER.join(formatted_lines)

        subject = 'Unexpected Error during Experiment Description processing'
        message = base_email_format % {
            'study_pk': self.study.pk,
            'study_name': self.study.name,
            'study_url': reverse(_STUDY_PK_OVERVIEW_NAME, kwargs={'pk': self.study.pk}),
            'username': self.user.username,
            'dry_run_param': DRY_RUN_PARAM,
            'dry_run_val': dry_run,
            'ignore_ice_errors_param': IGNORE_ICE_RELATED_ERRORS_PARAM,
            'ignore_ice_errors_val': ignore_ice_related_errors,
            'allow_duplicate_names_param': ALLOW_DUPLICATE_NAMES_PARAM,
            'allow_duplicate_names_val': allow_duplicate_names,
        } + (traceback_suffix % {'traceback': traceback_str})
        mail_admins(subject, message, fail_silently=True)<|MERGE_RESOLUTION|>--- conflicted
+++ resolved
@@ -956,254 +956,6 @@
 
         return all_planned_names
 
-<<<<<<< HEAD
-=======
-    def create_missing_strains(self, non_existent_edd_strains, edd_strains_by_part_number):
-        """
-        Creates Strain entries from the associated ICE entries for any parts.
-
-        :param non_existent_edd_strains: a list of ICE entries to use as the basis for EDD
-            strain creation
-        :return:
-        """
-        # just do it in a loop. EDD's Strain uses multi-table inheritance, which prevents bulk
-        # creation
-        for ice_entry in non_existent_edd_strains:
-            # for now, only allow strain creation in EDD -- non-strains are not currently
-            # supported. see EDD-239. User-facing errors should already have been generated during
-            #  preceding ICE search.
-            if not isinstance(ice_entry, IceStrain):
-                continue
-            strain = Strain.objects.create(
-                name=ice_entry.name,
-                description=ice_entry.short_description,
-                registry_id=ice_entry.uuid,
-                registry_url=build_entry_ui_url(settings.ICE_URL, ice_entry.id)
-            )
-
-            edd_strains_by_part_number[ice_entry.part_id] = strain
-
-    def _load_ice_entries(self, part_numbers, part_number_to_part,
-                          ignore_ice_related_errors=_IGNORE_ICE_RELATED_ERRORS_DEFAULT):
-        """
-        Queries ICE for parts with the provided (locally-unique) numbers, logging errors for any
-        parts that weren't found into the errors parameter. Note that we're purposefully trading
-        off readability for a guarantee of multi-deployment uniqueness, though as in use at JBEI
-        the odds are still pretty good that a part number is sufficient to uniquely identify an ICE
-        entry.
-
-        :param part_numbers: a dictionary whose keys are part numbers to be queried
-            from ICE. Existing entries will be replaced with the Entries read from ICE, or keys
-            will be removed for those that aren't found in ICE.
-        """
-
-        # return early if there are no parts to query
-        if not part_numbers:
-            return
-
-        # get an ICE connection to look up strain UUID's from part number user input
-        ice = create_ice_connection(self._ice_username)
-        # avoid throwing errors if failed to build connection
-        if ice is None:
-            if ignore_ice_related_errors:
-                return
-            details = _(
-                "Your file contains %(count)d unique ICE part IDs, but EDD is not configured to "
-                "connect to an ICE instance. You may proceed with using the uploaded file, but "
-                "strain data will be omitted from your study, and you will have to individually "
-                "add strain links to the created lines later."
-            )
-            self.add_error(
-                category_title=constants.SYSTEMIC_ICE_ERROR_CATEGORY,
-                subtitle=constants.ICE_NOT_CONFIGURED,
-                occurrence_detail=details % {'count': len(part_numbers)}
-            )
-            return
-
-        list_position = 0
-
-        # treat inability to locate an individual part as an error unless specifically
-        # requested to ignore on this attempt
-        treat_as_error = not ignore_ice_related_errors
-
-        for local_ice_part_number in part_numbers:
-            # query ICE for this part
-            found_entry = None
-            try:
-                found_entry = ice.get_entry(local_ice_part_number)
-
-            # catch only HTTPErrors, which are likely to apply only to a single request/ICE entry.
-            # Note that ConnectionErrors and similar that are more likely to be systemic aren't
-            # caught here and will immediately abort the remaining ICE queries.
-            except requests.exceptions.HTTPError as http_err:
-                # Track errors, while providing special-case error handling/labeling for ICE
-                # permissions errors that are useful to detect on multiple parts in one attempt.
-                # Note that depending on the error type, there may not be a response
-
-                # if error reflects a condition likely to repeat for each entry,
-                # or that isn't useful to know individually per entry, abort the remaining queries.
-                # Note this test only covers the error conditions known to be produced by
-                # ICE, not all the possible HTTP error codes we could handle more explicitly. Also
-                # note that 404 is handled above in get_entry().
-                if http_err.response.status_code == FORBIDDEN:
-                    # aggregate errors that are helpful to detect on a per-part basis
-                    if not ignore_ice_related_errors:
-                        self.add_error(SINGLE_PART_ACCESS_ERROR_CATEGORY,
-                                       FORBIDDEN_PART_KEY, local_ice_part_number)
-                    continue
-                else:
-                    self._handle_systemic_ice_error(ignore_ice_related_errors,
-                                                    part_numbers, part_number_to_part)
-                    return
-
-            if found_entry:
-                part_number_to_part[local_ice_part_number] = found_entry
-
-                # for now, only allow strain creation in EDD -- non-strains are not currently
-                # supported. see EDD-239.
-                if not isinstance(found_entry, IceStrain):
-                    self.add_error(SINGLE_PART_ACCESS_ERROR_CATEGORY, NON_STRAIN_ICE_ENTRY,
-                                   found_entry.part_id)
-
-                # double-check for a coding error that occurred during testing. initial test parts
-                # had "JBX_*" part numbers that matched their numeric ID, but this isn't always the
-                # case!
-                if found_entry.part_id != local_ice_part_number:
-                    logger.error(
-                        "Couldn't locate ICE entry \"%(csv_part_number)s\" "
-                        "(#%(list_position)d in the file) by part number. An ICE entry was "
-                        "found with numeric ID %(numeric_id)s, but its part number "
-                        "(%(part_number)s) didn't match the search part number" % {
-                            'csv_part_number': local_ice_part_number,
-                            'list_position': list_position, 'numeric_id': found_entry.id,
-                            'part_number': found_entry.part_id
-                        })
-                    self.add_error(INTERNAL_EDD_ERROR_CATEGORY,
-                                   FOUND_PART_NUMBER_DOESNT_MATCH_QUERY,
-                                   found_entry.part_id)
-
-            elif treat_as_error:
-                # collect the full set of missing strains rather than failing after the first
-                self.add_error(SINGLE_PART_ACCESS_ERROR_CATEGORY, PART_NUMBER_NOT_FOUND,
-                               local_ice_part_number)
-
-    def _handle_systemic_ice_error(self, ignore_ice_related_errors, part_numbers, ice_entries):
-        """
-        Handles a systemic ICE communication error according to request parameters set by the UI
-        """
-        logger.exception('Error querying ICE for part number(s)')
-
-        self.exception_interrupted_ice_queries = True
-
-        # If not specifically-requested by the UI, the normal case should be to reject the upload
-        # and force the user to acknowledge / override the problem rather than silently working
-        # around it. In this unlikely case, this approach is slightly more work for users,
-        # but also allows them to prevent creating inconsistencies that they'll have to resolve
-        # later using more labor-intensive processes (e.g. potentially expensive manual line edits)
-        if not ignore_ice_related_errors:
-            self.add_error(SYSTEMIC_ICE_ERROR_CATEGORY, GENERIC_ICE_RELATED_ERROR,
-                           "EDD administrators have been notified of the problem.  You can try "
-                           "again later, or proceed now and omit "
-                           "strain data from new lines in your study. If you omit strain "
-                           "data now, you'll have to manually edit your lines later after the "
-                           "problem is fixed.  Depending on the experiment, manually filling in "
-                           "the missing strain data later could be more work. \n\n"
-                           "Do you want to proceed without including the strains you used?")
-
-        # If user got feedback re: ICE communication errors and chose to proceed anyway,
-        # build a descriptive warning message re: the error, then proceed with line/assay
-        # creation
-        # TODO: add GET parameter to control whether this gets set (e.g. still helpful in
-        # combinatorial GUI, though needs improvement for that case)
-        else:
-
-            # build a nice warning message that summarizes the state of the study following
-            # creation
-            found_entries_count = len(ice_entries)
-            unique_part_number_count = len(part_numbers)
-            if found_entries_count:
-                percent_found = 100 * (float(len(ice_entries)) / unique_part_number_count)
-                warn_msg = ("Lines were added to your study, but some won't "
-                            "be associated with ICE strains. %(found)d of %(total)d "
-                            "unique strains (%(percent)0.2f) were found before the error "
-                            "occurred. The rest will need to be added later after the problem is "
-                            "fixed. EDD administrators have been notified of the problem." % {
-                                'found': found_entries_count,
-                                'total': unique_part_number_count,
-                                'percent': percent_found,
-                            })
-                self.add_warning(SYSTEMIC_ICE_ERROR_CATEGORY, GENERIC_ICE_RELATED_ERROR, warn_msg)
-
-    def _notify_admins_of_systemic_ice_related_errors(self, ignore_ice_related_errors,
-                                                      allow_duplicate_names,
-                                                      dry_run, unique_part_numbers,
-                                                      ice_parts_by_number):
-        """
-        If configured, builds and sends a time-saving notification email re: ICE communication
-        problems to EDD admins. The email informs admins of problems that should be resolved
-        without user involvement, and aggregates/captures relevant context that will be hard to
-        remember and extract from log content and complex related code.
-        """
-
-        # return early if no notificatian-worthy errors have occurred
-        if ((not self.has_error(GENERIC_ICE_RELATED_ERROR)) and not
-                self.has_warning(GENERIC_ICE_RELATED_ERROR)):
-            return
-
-        logger.info('Notifying system administrators of a systemic error communicating with ICE')
-
-        # even though users may be able to work around the error, email EDD admins since they
-        # should look into / resolve systemic ICE communication errors without user
-        # intervention. Since communication via the Internet is involved, possible that the
-        # errors during a workaround are different than during the first attempt. We'll clearly
-        # mark that case in the email subject, but still send the email.
-        subject = 'ICE-related error during Experiment Description%s' % (
-                   ': (User Ignored)' if ignore_ice_related_errors else '')
-
-        # build traceback string to include in the email
-        formatted_lines = traceback.format_exc().splitlines()
-        traceback_str = _ADMIN_EMAIL_TRACEBACK_DELIMITER.join(formatted_lines)
-
-        part_numbers_not_found = [part_number for part_number in unique_part_numbers if
-                                  part_number not in ice_parts_by_number]
-        not_found_part_count = len(part_numbers_not_found)
-        desired_part_count = len(unique_part_numbers)
-        not_found_part_percent = 100 * ((float(not_found_part_count) / desired_part_count)
-                                        if desired_part_count else 0)
-
-        errors_list = json.dumps(_build_prioritized_issue_list(self.errors, ERROR_PRIORITY_ORDER))
-        warnings_list = json.dumps(_build_prioritized_issue_list(self.warnings,
-                                                                 WARNING_PRIORITY_ORDER))
-
-        message = (ice_related_err_email_format % {
-                        'study_pk': self.study.pk,
-                        'study_name': self.study.name,
-                        'study_url': reverse('main:edd-pk:overview',
-                                             kwargs={'pk': self.study.pk}),
-                        'username': self._ice_username,
-                        'ignore_ice_errors_param': IGNORE_ICE_RELATED_ERRORS_PARAM,
-                        'ignore_ice_errors_val': str(ignore_ice_related_errors),
-                        'allow_duplicate_names_param': ALLOW_DUPLICATE_NAMES_PARAM,
-                        'allow_duplicate_names_val': allow_duplicate_names,
-                        'dry_run_param': DRY_RUN_PARAM,
-                        'dry_run_val': dry_run,
-
-                        'unique_part_number_count': desired_part_count,
-                        'unique_part_numbers': ', '.join(unique_part_numbers),
-
-                        'not_found_part_count': not_found_part_count,
-                        'not_found_percent': not_found_part_percent,
-                        'parts_not_found': ', '.join(part_numbers_not_found),
-
-                        'errors': pformat(errors_list, indent=_ADMIN_EMAIL_INDENT),
-                        'warnings': pformat(warnings_list, indent=_ADMIN_EMAIL_INDENT),
-                        'user_input_source': str(self._input_summary),
-                        'traceback_suffix': (traceback_suffix % {'traceback': traceback_str}),
-        })
-
-        mail_admins(subject=subject, message=message, fail_silently=True)
-
->>>>>>> bdf42403
     def send_unexpected_err_email(self, dry_run, ignore_ice_related_errors, allow_duplicate_names):
         """
         Creates and sends a context-specific error email with helpful information
