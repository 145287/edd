--- conflicted
+++ resolved
@@ -194,14 +194,9 @@
         # 1-to-M or M2M relations, which can't be set until after a Line pk is
         # defined
         hstore_compliant_dict = {
-<<<<<<< HEAD
-            str(pk): str(value)
-            for pk, value in viewitems(line_metadata_dict) if value
-=======
             str(pk): cache.line_meta_types.get(pk).encode_value(value)
             for pk, value in viewitems(line_metadata_dict)
             if value and pk not in cache.related_objects
->>>>>>> 662a9ace
         }
 
         line_attrs = {
@@ -364,11 +359,6 @@
         # build up a dictionary of protocols
         self.protocols = {protocol.pk: protocol for protocol in Protocol.objects.all()}
 
-<<<<<<< HEAD
-        valid_items = [STRAIN_NAME_ELT, REPLICATE_ELT, ]
-        valid_items.extend(pk for pk in self.line_metadata_types_by_pk)
-        self._valid_items = valid_items
-=======
         # build up dictionaries of Line and Assay metadata types
         line_metadata_qs = MetadataType.objects.filter(for_context=MetadataType.LINE)
         self.line_meta_types = {
@@ -476,7 +466,6 @@
             if cached_obj:
                 result.append(cached_obj)
         return result
->>>>>>> 662a9ace
 
 
     @property
@@ -501,20 +490,12 @@
     automatically.
     """
 
-<<<<<<< HEAD
-        if self.abbreviations:
-            for abbreviated_element, replacements_dict in viewitems(self.abbreviations):
-                if abbreviated_element not in self.valid_items:
-                    importer.add_error(INTERNAL_EDD_ERROR_CATEGORY, INVALID_AUTO_NAMING_INPUT,
-                                       abbreviated_element, '')
-=======
     def __init__(self, importer, cache, naming_elts=None, custom_name_elts={},
                  abbreviations=None, ):
         super(AutomatedNamingStrategy, self).__init__(cache, importer)
         self.elements = naming_elts
         self.abbreviations = abbreviations
         self.custom_name_elts = custom_name_elts
->>>>>>> 662a9ace
 
     def get_required_related_obj_meta_pks(self):
         # parse out line metadata pks from naming element strings, also verifying that only
@@ -765,49 +746,6 @@
         references for future use by this instance on the assumption that they are not going
         to change.
         """
-<<<<<<< HEAD
-        for group_index, part_number_list in enumerate(self.combinatorial_strain_id_groups):
-            if not isinstance(part_number_list, Sequence):
-                part_number_list = [part_number_list]
-                self.combinatorial_strain_id_groups[group_index] = part_number_list
-
-            for part_index, part_number in enumerate(part_number_list):
-                if ignore_integer_values:
-                    if isinstance(part_number, int):
-                        continue
-                strain = edd_strains_by_part_number.get(part_number, None)
-                if strain:
-                    part_number_list[part_index] = strain.pk
-
-                # Do an efficient double-check for consistency with complex surrounding code:
-                # if part number is present in input, but *was* found in ICE, this is a
-                # coding/maintenance error in the surrounding code. Parts NOT found in ICE
-                # should already have resulted in error/warning messages
-                # during the preceding ICE queries, and we don't need to track two errors for
-                # the same problem.
-                elif part_number in ice_parts_by_number:
-                    importer.add_error(UNMATCHED_PART_NUMBER, part_number)
-
-    def get_unique_strain_ids(self, unique_strain_ids=()):
-        """
-        Gets a list of unique strain identifiers for this CombinatorialDescriptionInput,
-        adding in any unique values in the parameter. Note that the type of identifier in use (
-        e.g. pk, part id, uuid) depends on client code.
-        :param unique_strain_ids: a list of input identifiers that will be merged with unique
-        identifiers from this CominatorialDescriptionInput
-
-        :return: a new iterable of unique strain identifiers
-        """
-        unique_strain_ids = set(unique_strain_ids)
-        for strain_id_group in self.combinatorial_strain_id_groups:
-            if isinstance(strain_id_group, string_types):
-                unique_strain_ids.add(strain_id_group)
-            elif isinstance(strain_id_group, Sequence):
-                unique_strain_ids.update(strain_id_group)
-            else:
-                unique_strain_ids.add(strain_id_group)
-        return unique_strain_ids
-=======
         logger.info(f'Pre-replacement combinatorial metadata: {self.combinatorial_line_metadata}')
         self._replace_ice_ids_with_edd_pks(self.combinatorial_line_metadata, strains_mtype_pk,
                                            edd_strains_by_ice_id, ice_parts_by_id,
@@ -871,7 +809,6 @@
                 logger.error('ICE ID %s was found in ICE, but not in EDD. EDD strains are %s' %
                              (ice_id, edd_strains_by_ice_id))  # TODO: remove debug stmt
                 self.importer.add_error(INTERNAL_EDD_ERROR_CATEGORY, UNMATCHED_PART_NUMBER, ice_id)
->>>>>>> 662a9ace
 
     def add_common_line_metadata(self, line_metadata_pk, value):
         self.common_line_metadata[line_metadata_pk] = value
@@ -1037,40 +974,6 @@
 
     def _visit_new_lines(self, visitor):
             line_metadata = copy.copy(self.common_line_metadata)
-<<<<<<< HEAD
-            # outer loop for combinatorial
-            for metadata_pk, values in viewitems(self.combinatorial_line_metadata):
-                visited_pks.add(metadata_pk)
-                for value1 in values:
-                    line_metadata[metadata_pk] = value1
-                    # inner loop for combinatorial
-                    for k, v in viewitems(self.combinatorial_line_metadata):
-                        # skip current metadata if already set in outer loop
-                        if k in visited_pks:
-                            continue
-                        for value2 in v:
-                            line_metadata[k] = value2
-                            self._visit_new_lines_and_assays(
-                                study,
-                                strains_by_pk,
-                                line_strain_ids,
-                                line_metadata,
-                                visitor
-                            )
-                    # if only making combinatiors of a single metadata type inner loop above never
-                    # visits; do it here
-                    if len(self.combinatorial_line_metadata) == 1:
-                        self._visit_new_lines_and_assays(study, strains_by_pk, line_strain_ids,
-                                                         line_metadata, visitor)
-            # if nothing in combinatorial, loops never get to visit; do it here
-            if not self.combinatorial_line_metadata:
-                line_metadata = self.common_line_metadata
-                self._visit_new_lines_and_assays(study, strains_by_pk, line_strain_ids,
-                                                 line_metadata, visitor)
-
-    def _visit_new_lines_and_assays(self, study, strains_by_pk, line_strain_ids,
-                                    line_metadata_dict, visitor):
-=======
             unvisited_meta_pks = set(self.combinatorial_line_metadata.keys())
             self._visit_new_lines_helper(line_metadata, unvisited_meta_pks, visitor)
 
@@ -1092,68 +995,10 @@
             self._visit_new_lines_helper(line_metadata, unvisited_meta_pks, visitor)
 
     def _visit_new_lines_and_assays(self, line_metadata_dict, visitor):
->>>>>>> 662a9ace
         if self.replicate_count == 0:
             self.importer.add_error(BAD_GENERIC_INPUT_CATEGORY, ZERO_REPLICATES)
 
         for replicate_num in range(1, self.replicate_count + 1):
-<<<<<<< HEAD
-            control_variants = [self.is_control]
-            if isinstance(self.is_control, Sequence):
-                control_variants = self.is_control
-            for is_control in control_variants:
-
-                line_name = self.naming_strategy.get_line_name(line_strain_ids, line_metadata_dict,
-                                                               replicate_num,
-                                                               self._line_metadata_types,
-                                                               self.combinatorial_line_metadata,
-                                                               is_control,
-                                                               strains_by_pk)
-                line = visitor.visit_line(
-                    line_name,
-                    self.description,
-                    is_control,
-                    line_strain_ids,
-                    line_metadata_dict,
-                    replicate_num
-                )
-                for protocol_pk in self.unique_protocols:
-                    # get common assay metadata for this protocol
-                    assay_metadata = copy.copy(self.protocol_to_assay_metadata[protocol_pk])
-
-                    ###############################################################################
-                    # loop over combinatorial assay creation metadata
-                    ###############################################################################
-                    # (most likely time as in experiment description files)
-                    combo = self.protocol_to_combinatorial_metadata_dict[protocol_pk]
-                    visited_pks = set()
-                    # outer loop for combinatorial
-                    for metadata_pk, values in viewitems(combo):
-                        visited_pks.add(metadata_pk)
-                        for value in values:
-                            assay_metadata[metadata_pk] = value
-                            # inner loop for combinatorial
-                            for k, v in viewitems(combo):
-                                if k in visited_pks:
-                                    continue
-                                for value in v:
-                                    assay_metadata[k] = value
-                                    assay_name = self.naming_strategy.get_assay_name(
-                                        line,
-                                        protocol_pk,
-                                        assay_metadata,
-                                        self._assay_metadata_types
-                                    )
-                                    visitor.visit_assay(
-                                        protocol_pk,
-                                        line,
-                                        assay_name,
-                                        assay_metadata
-                                    )
-                            # if only one item in combinatorial, inner loop never visits;
-                            # do it here
-                            if len(combo) == 1:
-=======
             line_name = self.naming_strategy.get_line_name(line_metadata_dict, replicate_num)
             line = visitor.visit_line(
                 line_name,
@@ -1182,7 +1027,6 @@
                                 continue
                             for value in v:
                                 assay_metadata[k] = value
->>>>>>> 662a9ace
                                 assay_name = self.naming_strategy.get_assay_name(
                                     line,
                                     protocol_pk,
@@ -1323,14 +1167,10 @@
     existing = OrderedDict()
     not_found = []
 
-<<<<<<< HEAD
-    for ice_entry in viewvalues(ice_parts_by_number):
-=======
     if parts_by_ice_id:
         logger.info(f'Searching EDD for {len(parts_by_ice_id)} strains...')
 
     for ice_entry in viewvalues(parts_by_ice_id):
->>>>>>> 662a9ace
         # search for the strain by registry ID. Note we use search instead of .get() until the
         # database consistently contains/requires ICE UUID's and enforces uniqueness
         # constraints for them (EDD-158).
