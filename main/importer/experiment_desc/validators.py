--- conflicted
+++ resolved
@@ -1,10 +1,7 @@
 from __future__ import unicode_literals
 
-<<<<<<< HEAD
 import json
-=======
 from builtins import str
->>>>>>> 81dd500d
 from jsonschema import Draft4Validator
 
 """
