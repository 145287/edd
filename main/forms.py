--- conflicted
+++ resolved
@@ -22,12 +22,8 @@
 from functools import partial
 
 from jbei.rest.auth import HmacAuth
-<<<<<<< HEAD
 from jbei.rest.clients.ice import IceApi
 from .export import table
-=======
-from jbei.ice.rest.ice import IceApi
->>>>>>> c1bda408
 from .models import (
     Assay, Attachment, CarbonSource, Comment, Line, Measurement, MeasurementType,
     MeasurementValue, MetaboliteExchange, MetaboliteSpecies, MetadataType, Protocol, Strain,
