--- conflicted
+++ resolved
@@ -4,12 +4,9 @@
 of the old StudyExport.cgi.
 """
 
-<<<<<<< HEAD
 from main.models import Assay, Line, Measurement, MetadataType
-=======
 from main.models import Assay, Line, Measurement
 from main.utilities import extract_id_list, extract_id_list_as_form_keys
->>>>>>> bbb595c0
 from collections import defaultdict
 import re
 
