--- conflicted
+++ resolved
@@ -6,12 +6,6 @@
 from django.conf import settings
 from django.contrib import auth
 from django.contrib.sites.models import Site
-<<<<<<< HEAD
-from django.db.models import Aggregate
-from django.db.models.aggregates import Aggregate as SQLAggregate
-from future.utils import viewitems
-=======
->>>>>>> 662a9ace
 from six import string_types
 from threadlocals.threadlocals import get_current_request
 
