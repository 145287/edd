--- conflicted
+++ resolved
@@ -1,15 +1,9 @@
-
-<<<<<<< HEAD
-from main.models import Study, Update, MetadataType, MeasurementUnit, \
-  Metabolite, Protocol, CarbonSource, Attachment
+from main.models import *
+from collections import defaultdict
 from datetime import datetime, timedelta
 from decimal import Decimal
 import calendar
 import json
-=======
-from main.models import *
-from collections import defaultdict
->>>>>>> bbb595c0
 import os.path
 
 
