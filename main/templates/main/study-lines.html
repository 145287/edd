{% extends "main/study.html" %}
{% load staticfiles %}
{% load i18n %}


{% block js_css %}
    {{ block.super }}
    <script type="text/javascript" src="{% static 'dist/StudyLines.js' %}"></script>
    {% if new_line.errors %}
    <script type="text/javascript">
        var options = {
            autoOpen: false,
            minWidth: 500,
            title: 'Add New Line'
        };
        $(document).ready(function() {
            $('.errorlist').remove();
            $("#editLineModal").removeClass('off').dialog(options).dialog("open");
        });
    </script>
    {% endif %}
{% endblock js_css %}

{% block head_title %}
    {{ block.super }}
{% endblock head_title %}

{% block body_title %}
    {{ block.super }}
{% endblock body_title %}


{% block content %}
    {{ block.super }}
    <form action="" method="POST">
    {% csrf_token %}
    <div style="flex-grow:1">
        {% if edit_study.errors %}
        <div class="alert alert-danger alert-dismissible" role="alert">
            <button type="button" class="close" data-dismiss="alert" aria-label="Close">
                <span aria-hidden="true">&times;</span>
            </button>
            <p>{{ edit_study.name.errors.as_text }}</p>
        </div>
        <div class="alert alert-danger alert-dismissible" role="alert">
            <button type="button" class="close" data-dismiss="alert" aria-label="Close">
                <span aria-hidden="true">&times;</span>
            </button>
            <p>{{ edit_study.non_field_errors.as_text }}</p>
        </div>
        {% endif %}
        <div id="linesAdded" class="alert alert-success alert-dismissible" role="alert" hidden>
            <button type="button" class="close" data-dismiss="alert" aria-label="Close">
                <span aria-hidden="true">&times;</span>
            </button>
        </div>
        <div id="dismissAll">
            <button class="btn btn-info dismissAll" style="display: none;">Dismiss</button>
        </div>
        <div id="acceptWarnings">
            <button type="button" class="acceptWarnings btn btn-primary" style="display: none;">Acknowledge Warnings</button>
        </div>
        <div id="alert_placeholder">
            <div class="alert alert-danger alert-dismissible" hidden>
                <button type="button" class="close" data-dismiss="alert">&times;</button>
                <h4 class="alertSubject"></h4>
                <p class="alertWarning"></p>
            </div>
            <div class="alert alert-warning alert-dismissible" hidden>
                <button type="button" class="close" data-dismiss="alert">&times;</button><h4 class="alertSubject"></h4>
            </div>
            <div id="actionWarningBar">
            <div id="duplicateError" role="alert" class="alert alert-warning alert-dismissible " hidden>
                <button type="button" class="close" data-dismiss="alert">&times;</button>
                <h4 class="alertSubject"></h4>
                <p class="alertWarning"></p>
                <button type="button" class="btn btn-warning yesAlertInput allowDuplicates" >Allow Duplicates</button>
                <button type="button" class="btn btn-danger dontAllowError noDuplicates">Cancel</button>
            </div>
            <div id="iceError" role="alert" class="alert alert-warning alert-dismissible" hidden>
                <button type="button" class="close" data-dismiss="alert">&times;</button>
                <h4 class="alertSubject"></h4>
                <p class="alertWarning"></p>
                <button type="button" class="btn btn-warning yesAlertInput omitStrains">Omit Strains</button>
                <button type="button" class="btn btn-danger dontAllowError noOmitStrains">Cancel</button>
            </div>
            </div>
        </div>
    <div class="linesDropZone off">
        <div class="fd-zone excel linesZone" id="addToLinesDropZone">
            <div class="dz-preview dz-file-preview">
              <div class="dz-details">
                <div class="dz-filename"><span data-dz-name></span></div>
              </div>
              <div class="dz-progress"><span class="dz-upload" data-dz-uploadprogress></span></div>
              <div class="dz-error-message"><span data-dz-errormessage></span></div>
            </div>
        </div>
    </div>
        <img src="{% static 'main/images/upload-file.png' %}"
             alt="Drag and drop files below">
        <span>{% trans 'Drag and drop an experiment description file below to add more lines' %} (
        </span>
        <a href="{% static 'main/example/sample_experiment_description.xlsx' %}">
            Example File <span class="dropLink dropImg"></span>
        </a>)
<<<<<<< HEAD
        <div style="float:none" class="helpBadgeDiv helpBadgeLines"
                title="&lt;a style=&quot;color:blue&quot;
                    href=&quot;/help/experiment_description/&quot;&gt;What's an Experiment
                    description file?&lt;/a&gt;">{% trans 'help' %}</div>
        </div>
        <span>You can also create lines
            <a href="{% url 'main:bulk' slug=study.slug %}">in bulk</a></span>
=======
        <a href="{% url 'main:experiment_description_help' %}">
            <div class="helpBadgeDiv helpBadgeLines">
                {% trans 'help' %}
                <div class="helpContent">
                    {% trans 'Click for help on Experiment Description files.' %}
                </div>
            </div>
        </a>
>>>>>>> 6d0ad5d7
        <div class="noLines">
            <h3 style="margin-bottom:12px">{% trans 'This study has no lines.' %}</h3>
        </div>
        <div class="helpBadgeDiv helpBadgeLines move off">
            {% trans 'help' %}
            <div class="helpContent">
                <p>
                {% blocktrans trimmed %}
                A line describes the experimental details of the biological elements of your
                study. It defines the experimental conditions and associated metadata for, i.e.
                a single flask. Some examples that might be defined in a line are strain, carbon
                source, part id, or shaking speed. Users may manually add lines one at a time, or
                download the study template for bulk uploads.
                {% endblocktrans %}
                </p>
            </div>
        </div>
        {# studyLinesTable will have checkboxes; name=lineId, value=pk #}
        <table id="studyLinesTable"></table>
        <div id="actionsBar" class="actionsBar sectionActions lineFlex">
            <div>
            <button id="addNewLineButton"
                    class="addNewLineButton actionButton primary {% if not writable %}
                    off{% endif %}">
                {% trans 'New line' %}
            </button>
            <span class="linesSelectedCell">
                {# TODO: this gets replaced in Typescript, figure out i18n there #}
                {% blocktrans count counter=0 %}
                {{ counter }} selected
                {% plural %}
                {{ counter }} selected
                {% endblocktrans %}
            </span>
            <span class="disablableButtons">
                <button id="editButton"
                        class="editButton actionButton {% if not writable or not lines %}off{% endif %}"
                        disabled="true">
                    {% trans 'Edit' %}
                </button>
                <button id="cloneButton"
                        class="cloneButton actionButton {% if not writable or not lines %}off{% endif %}"
                        type="submit"
                        name="action"
                        disabled="true"
                        value="clone">
                    {% trans 'Clone' %}
                </button>
                <button id="groupButton"
                        class="groupButton actionButton {% if not writable or not lines %}off{% endif %}"
                        type="submit"
                        disabled="true"
                        name="action"
                        value="group">
                    {% trans 'Group' %}
                </button>
                <button id="addAssayButton"
                        class="addAssayButton actionButton {% if not writable or not lines %}off{% endif %}"
                        type="button"
                        disabled="true">
                    {% trans 'Add Assay' %}
                </button>
                <button id="disableButton"
                        class="disableButton actionButton {% if not writable or not lines %}off{% endif %}"
                        type="submit"
                        name="action"
                        value="disable"
                        disabled="true">
                    {% trans 'Delete' %}
                </button>
                <button id="enableButton"
                        class="enableButton actionButton off"
                        type="submit"
                        name="action"
                        value="enable"
                        disabled="true">
                    {% trans 'Restore' %}
                </button>
            </span>
            </div>
            <div style="flex-shrink:0;padding-left:auto;" class="{% if not lines %}off{% endif %}">
                <button style="margin-right:30px" type="button" id="worklistButton"
                        class="worklistButton actionButton primary">
                    {% trans 'Generate Worklist' %}
                </button>
                <button type="button" id="exportLineButton"
                        class="exportLineButton actionButton primary">
                    {% trans 'Export Data' %}
                </button>
            </div>
        </div>
    </div>
    </form>

    <div id="editLineModal" title="{% trans 'Add new line' %}"
            class="{% if not new_line.is_editing and not new_line.errors %}off{% endif %}">
        {% if new_line.errors %}
        <div class="alert alert-danger alert-dismissible" style="width:313px" role="alert">
            <button type="button" class="close" data-dismiss="alert" aria-label="Close">
                <span aria-hidden="true">&times;</span>
            </button>
            <p>{{ new_line.errors.as_text  }}</p>
        </div>
        {% endif %}
        <form action="" method="POST">
            {% csrf_token %}
            <div class="modal-body">
                <div class="bulkNoteGroup">
                    <p class="bulkNote">Any fields modified will update corresponding lines</p>
                    <p class="bulkNote">Any fields left blank will remain unchanged</p>
                    <p class="bulkNote">Any checked fields left blank will delete contents</p>
                </div>
            {{ new_line.as_p }}
            <div class="line-edit-meta form-group">
                <span class="edd-label">
                    <input type="text" size="14"
                            autocomplete="off"
                            class="autocomp autocomp_ltype form-control-meta ui-autocomplete-input"
                            eddautocompletetype="LineMetadataType"
                            placeholder="{% trans 'Metadata Type' %}" />
                    <input type="hidden" class="line-meta-type" value="" />
                </span>
                <button class="line-meta-add btn btn-default">{% trans 'Add Field' %}</button>
            </div>
            </div>
            <div class="modal-footer">
                <button type="submit" class="btn btn-primary" name="action" value="line">
                    {% trans 'Save changes' %}</button>
            </div>
        </form>
    </div>

    {% if new_assay.is_editing %}
        {% trans 'Edit Assay' context 'modal title' as add_assay_modal_title %}
        {% trans 'Edit Assay' context 'button' as add_assay_button %}
    {% else %}
        {% trans 'Add Assays To Selected Lines' as add_assay_modal_title %}
        {% trans 'Add Assay' context 'button' as add_assay_button %}
    {% endif %}
    <div id="addAssayModal" class="off" title="{{ add_assay_modal_title}}">
        <form action="" method="POST">
            {% csrf_token %}
            <div class="modal-body">
            {{ new_assay.as_p }}
            </div>
            <div class="modal-footer">
                <button type="submit" name="action" class="btn btn-primary" value="assay">
                    {{ add_assay_button }}</button>
            </div>
        </form>
    </div>

    <div id="exportModal" class="off" title="{% trans 'Export as' %}">
        <form action="" method="POST" id="exportForm">
            {% csrf_token %}
            <input type="radio" id="line_action_export" checked="checked" name="line_action"
                    value="export" hidden="hidden" />
            <label for="line_action_export">
                <span>{% trans 'Export Lines' %}</span>
                <select name="export">
                    <option value="csv">{% trans 'as CSV/etc' %}</option>
                    <option value="sbml">{% trans 'as SBML' %}</option>
                    <option value="worklist">{% trans 'as Worklist' %}</option>
                    <option value="study">{% trans 'to New Study' %}</option>
                </select>
            </label>
            <button type="submit" name="action"
                    value="line_action">{% trans 'Take Action' %}</button>
        </form>
    </div>
{% endblock content %}<|MERGE_RESOLUTION|>--- conflicted
+++ resolved
@@ -104,15 +104,6 @@
         <a href="{% static 'main/example/sample_experiment_description.xlsx' %}">
             Example File <span class="dropLink dropImg"></span>
         </a>)
-<<<<<<< HEAD
-        <div style="float:none" class="helpBadgeDiv helpBadgeLines"
-                title="&lt;a style=&quot;color:blue&quot;
-                    href=&quot;/help/experiment_description/&quot;&gt;What's an Experiment
-                    description file?&lt;/a&gt;">{% trans 'help' %}</div>
-        </div>
-        <span>You can also create lines
-            <a href="{% url 'main:bulk' slug=study.slug %}">in bulk</a></span>
-=======
         <a href="{% url 'main:experiment_description_help' %}">
             <div class="helpBadgeDiv helpBadgeLines">
                 {% trans 'help' %}
@@ -121,7 +112,8 @@
                 </div>
             </div>
         </a>
->>>>>>> 6d0ad5d7
+        <span>You can also create lines
+            <a href="{% url 'main:bulk' slug=study.slug %}">in bulk</a></span>
         <div class="noLines">
             <h3 style="margin-bottom:12px">{% trans 'This study has no lines.' %}</h3>
         </div>
