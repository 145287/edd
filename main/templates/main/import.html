{% extends "edd_base.html" %}
{% load staticfiles %}

{% block js_css %}
  {{ block.super }}
  <link rel="stylesheet" type="text/css" href="{% static 'main/import.css' %}" />
  <script type="text/javascript" src="{% static 'main/js/Dragboxes.js' %}"></script>
  <script type="text/javascript" src="{% static 'main/js/DataGrid.js' %}"></script>
  <script type="text/javascript" src="{% static 'main/js/GraphHelperMethods.js' %}"></script>
  <script type="text/javascript" src="{% static 'main/js/StudyGraphing.js' %}"></script>
  <script type="text/javascript" src="{% static 'main/js/Utl.js' %}"></script>
  <script type="text/javascript" src="{% static 'main/js/lib/jquery-ui/jquery-ui.min.js' %}"></script>
  <link rel="stylesheet" type="text/css" href="{% static 'main/js/lib/jquery-ui/jquery-ui.min.css' %}" />
  <script type="text/javascript" src="{% static 'main/js/lib/underscore/underscore.js' %}"></script>
  <script type="text/javascript" src="{% static 'main/js/lib/qtip/jquery.qtip.min.js' %}"></script>
  <script type="text/javascript" src="{% static 'main/js/lib/d3/d3.v2.js' %}"></script>
  <script type="text/javascript" src="{% static 'main/js/lib/d3/d3.tip.js' %}"></script>
  <script type="text/javascript" src="{% static 'main/js/lib/filedrop-min.js' %}"></script>
    <script type="text/javascript" src="{% static 'main/js/lib/jquery/jquery.cookie.js' %}"></script>
  <script type="text/javascript" src="{% static 'main/js/lib/bootstrap/bootstrap.js' %}"></script>
  <link rel="stylesheet" type="text/css" href="{% static 'main/js/lib/bootstrap/bootstrap.min.css' %}" />

  <!-- some page-specific code -->
  <script type="text/javascript">

  var ATData = {}; // this needs to be declared before loading AssayTableData.js!
  var EDDData = {};

  EDDData.currentUserID = {{ user.pk }};
  EDDData.currentStudyID = {{ study.id }};

  </script>
  <script type="text/javascript" src="{% static 'main/js/autocomplete2.js' %}"></script>
  <link rel="stylesheet" type="text/css" href="{% static "main/style.css" %}">
  <script type="text/javascript" src="{% static 'main/js/AssayTableData.js' %}"></script>
  <script type="text/javascript" src="{% static 'main/js/AssayTableDataGraphing.js' %}"></script>
  <script type="text/javascript" src="{% static 'main/js/CreateMultiAxisLine.js' %}"></script>
  <script type="text/javascript" src="{% static 'main/js/lineGraphHelperMethods.js' %}"></script>

{% endblock js_css %}


{% block head_title %}
    {{ study.name }} - Experiment Data Depot
{% endblock head_title %}


{% block body_title %}
    <h1>Data import for <a href="/study/{{ study.id }}">{{ study.name }}</a></h1>
{% endblock body_title %}

{% block content %}

<form method="post" id="assayTableForm" action="/study/{{ study.id }}/import">
{% csrf_token %}

<!-- Step 1 -->
<div class="pageSection" id="selectMajorKindStep">
<div class="sectionHead">Step 1 : Specify the type/format of data to import.
    <div class="helpBadgeDiv">Help
      <div class="helpContent">
        <p>In this step, EDD needs to know three things that dictate how it treats your file:</p>
            <ol>
              <li>What format it's captured in: i.e. how the file is laid out.</li>
              <li>What information it contains: e.g. protein measurements, metabolite
                  measurements, etc. This is often implied by the file format.</li>
              <li>What measurement protocol resulted in this data</li>
            </ol>
          <p>In many cases, the file's format implies its content (e.g. Proteomics), but some
              more generic file formats will need additional clarification on the content. Also
              note that EDD may not support all input file  formats for all measurement types.</p>
          <p>EDD uses the "protocol" provided here to organize data captured using the same
              experimental protocol. Though this entry may not affect what you see on the import
              page, it may dictate how information is grouped within your study.</p>
      </div>
    </div>
</div>

<div class="sectionContent" style="padding:8px;">
  <ul style="font-size:13px;list-style-type:none;">
    <li>
      <div class="disclose discloseHide">
        <input type="radio" name="datalayout" value="std" id="stdlayout"
             checked="checked" />
        <label for="stdlayout">
          A <b>table of data</b>, with Lines, Assays, measurements,
          and/or metadata.
        </label>
        <a class="discloseLink" href="#">Examples</a>
        <div class="discloseBody" id="stdlayoutexample">
          <p>Example 1:</p>
          <img class="exampleImage"src="{% static 'main/images/data_examples/excel_example-a.png' %}" />
          <p>Here is a sequence of metabolites measured at different times.
            To import this, you would paste it into the Step 2 box.  The EDD
            automatically flips the axes and detects the presence of a time
            sequence and measurement names,
            and sets the pulldowns in Step 3 like so:</p>
          <img src="{% static 'main/images/data_examples/excel_example-a-settings.png' %}"
               style="border:none;padding:5px;"/>
          <p>Then in Step 4, you would select the Line and Assay where the
            data will be imported.</p>
          <p>Example 2:</p>
          <img class="exampleImage" src="{% static 'main/images/data_examples/excel_example-b.png' %}" />
          <p>Here is a sequence of measurements for multiple metabolites across
            different Lines.  The EDD will recognize the metabolites, but
            might not recognize the top row as Line names,
            in which case the pulldowns will start out looking like this:</p>
          <img src="{% static 'main/images/data_examples/excel_example-b-settings.png' %}"
               style="border:none;padding:5px;">
          <p>If you set the first pulldown to "Assay/Line Names", you can
            proceed to link the items with existing Lines or Assays in
            Step 4 before submitting the data.</p>
        </div>
      </div>
    </li>

    <li>
      <div class="disclose discloseHide">
        <input type="radio" name="datalayout" value="tr" id="trlayout" />
        <label for="trlayout">
          <b>Gene transcription</b> data, as a table of RPKM values.
        </label>
        <span><a class="discloseLink" href="#">Example</a></span>
        <div class="discloseBody" id="trlayoutexample">
          <img class="exampleImage" src="{% static 'main/images/data_examples/transcription_example.png' %}" />
          <p>In this typical example of gene transcription data, the only two
            columns that the EDD actually cares about are the gene name, and
            the RPKM value, highlighted in green.</p>
          <p>After you paste your document in, you'll need to tell the EDD
            where to find these columns.</p>
        </div><!-- .discloseBody -->
      </div><!-- .disclose -->
    </li>

    <li>
      <div class="disclose discloseHide">
        <input type="radio" name="datalayout" value="hplc" id="hplclayout" />
        <label for="hplclayout">
          An <b>HPLC</b> instrument data file
        </label>
        <span><a class="discloseLink" href="#">Example</a></span>
        <div class="discloseBody" id="hplclayoutexample">
          <img class="exampleImage" src="{% static 'main/images/data_examples/hplc_example.png' %}" />
          <p>Files generated by the HPLC look like this.  There is also a similar-looking
              96-well variant.  Drag them into the drop zone.</p>
          <p>When setting up your HPLC run, follow a naming convention for the wells to
              make your import easier: "Line Name_HPLC@Time_Replicate Name", where "Time"
              is in hours, and "Replicate Name" is optional.  For example, "Ecol14a_HPLC@12.4",
              "30min spin_HPLC@10_a".</p>
        </div>
      </div>
    </li>

    <li>
      <div class="disclose discloseHide">
        <input type="radio" name="datalayout" value="pr" id="prlayout" />
        <label for="prlayout">
          <b>Proteomics</b> data, as a table of protein names and measurements.
        </label>
        <span><a class="discloseLink" href="#">Example</a></span>
        <div class="discloseBody" id="prlayoutexample">
          <img class="exampleImage" src="{% static 'main/images/data_examples/proteomics_example.png' %}" />
          <p>In this example of proteomics data, the columns represent
              protein names, and the rows represent Line or Assay names.</p>
        </div>
      </div>
    </li>

    <li>
      <div class="disclose discloseHide">
        <input type="radio" name="datalayout" value="mdv" id="mdvlayout" />
        <label for="mdvlayout">
          A JBEI <b>Mass Distribution Vector</b> document
        </label>
        <span><a class="discloseLink" href="#">Example</a></span>
        <div class="discloseBody" id="mdvlayoutexample">
          <img class="exampleImage" src="{% static 'main/images/data_examples/excel_example-jbei_mdv.png' %}" />
          <p>The data will be for a single Line.  Multiple Assays will be
              created automatically in the selected Protocol,
              with each Assay holding the carbon ratio data from a different
              column of the document.</p>
          <p>Make sure you select the whole table, including the headers
              along the top, when you copy your data to the clipboard.</p>
        </div>
      </div>
    </li>

    <li>
      <div class="disclose discloseHide">
        <input type="radio" name="datalayout" value="biolector" id="biolectorlayout" />
        <label for="biolectorlayout">
          A <b>Biolector</b> xml data file
        </label>
      </div>
    </li>

</ul>
</div>

<div class="sectionContent" style="border-top:1px solid #6CA5E9;padding:0em 1em 3px 3em;">
  <table class="formTable" style="margin-left:1em;">
    <tr>
      <td rowspan="2" style="vertical-align:middle;">
        <span>Data are for protocol:
          <select name="masterProtocol" id="masterProtocol">
             <option value="unspecified_protocol">---</option>
          {% for protocol in protocols %}
            <option value="{{ protocol.id }}">{{ protocol.name }}</option>
          {% endfor %}
          </select></span>
      </td>
      <td>
        <input type="radio" name="writemode" value="m" id="writemodem" checked="checked" />
      </td>
      <td>
        <p>
          <label for="writemodem">Merge with existing data</label>
        </p>
      </td>
    </tr>
    <tr>
      <td>
        <input type="radio" name="writemode" value="r" id="writemoder" />
      </td>
      <td>
        <p>
          <label for="writemoder">Replace existing data</label>
        </p>
      </td>
    </tr>
  </table>
</div>

</div>


<!-- Step 2 -->
<div class="pageSection" id="rawInputStep">
  <div class="sectionHead" style="padding-right:7px;">

    <div class="helpBadgeDiv">Help
      <div class="helpContent">
          <p>
              Enter your data by dragging a file from the file system, by typing it in, or by
              cutting-and-pasting from a text editor. EDD will do its best to make an educated
              guess about the file content based on your
              entries in Step 1, but you may need to help the system interpret your data.</p>
          <p>
              Especially useful options are the "transpose" and "ignore gaps" checkboxes at top
              right. EDD will also try to guess whether or not to transpose by looking  at your
              data. You can edit it after it's pasted here, and the changes will propagate to later
              steps.</p>
      </div>
    </div>

    <div class="resetButtonDiv" id="resetstep2" style="float:right;">Reset</div>

    Step 2 : Drag a file, or type in your raw data.

    <span class="tableControl" style="padding-top:1px;">
      <input type="checkbox"
          name="ignoreGaps"
          id="ignoreGaps" value="1" />
      <label for="ignoreGaps">Ignore gaps</label>
    </span>

    <span class="tableControl" style="padding-top:1px;">
      <input type="checkbox" 
          name="transpose"
          id="transpose" value="1" />
      <label for="transpose">Transpose</label>
    </span>

    <span class="tableControl">
      Column Separator:
      <select name="rawdataformat" id="rawdataformatp">
        <option value="tab" selected="selected">Tab</option>
        <option value="csv">Comma</option>
      </select>
    </span>

  </div>

  <div class="sectionContent" style="padding:2px;text-align:center;">
      <div id="completeStep1Label" class="disabledStepLabel">Complete Step
          1 first!</div>
      <div id="processingFileLocallyLabel" class="disabledTextLabel off">Processing file...</div>
    <textarea class="dataTextArea off" rows="16" id="step2textarea" name="step2textarea"></textarea>
    <div class="fileDropInfoArea off" id="fileDropInfoArea">
      <div class="fileDropInfoIcon" id="fileDropInfoIcon"></div>
      <div class="fileDropInfoName" id="fileDropInfoName">Blank filename.xml</div>
      <div class="fileDropInfoSending" id="fileDropInfoSending">
        <span id="fileUploadMessage">Sending To Server...</span> <progress id="fileUploadProgressBar" />
      </div>
      <div class="fileDropInfoLog" id="fileDropInfoLog"></div>
    </div>
  </div>
</div>

<!-- Step 3 -->
<div class="pageSection" id="identifyStructuresStep">

  <div class="sectionHead">

    <div class="helpBadgeDiv">Help
      <div class="helpContent">
          <p>
              Configure the pulldown menus on the left of the table to tell EDD how to
              interpret each row and column of your data.</p>
          <p>EDD will make an educated guess at how the pulldowns should be set, but you may need
              to tweak them. In most cases, you can verify correctness by inspecting a plot of
              the data that will appear below. You can also go back and edit your data in Step 2
              without losing your settings here.</p>
          <h1>Importing subsets of the file content:</h1>
          <ul>
              <li>Check/uncheck boxes above and to the left of the table to enable
              or disable an the entire row or column. Disabled rows/columns will be omitted when
              your data is imported.</li>
              <li>Double-click inside the table area to enable or disable individual values.</li>
          </ul>
      </div>
    </div>

    <div class="resetButtonDiv" id="resetstep3" style="float:right;">Reset</div>

    Step 3 : Verify the data has been interpreted correctly, and disable any values you don't want.

  </div>
    <div id="waitingForServerLabel" class="disabledStepLabel off">Waiting for server to
          respond with existing data for this study...</div>
      <div id="processingStep2ResultsLabel" class="disabledStepLabel wait off">Processing file
          input from
          step 2...</div>
    <div id="enterDataInStep2" class="disabledStepLabel">
      Complete the preceding steps first!
    </div>
    <div id="step3UpperLegend" class="step3Legend off sectionContent">
        <div class="legendRow">
            <span class="legendCell">Row needs interpretation: </span>
            <span class="ignoredRowLegendBox legendCell"></span>
            <span class="legendCell legendColumn3"> Ignored during import: </span>
            <span class="disabledRowLegendBox legendCell"></span>
        </div>
    </div>

  <div id="dataTableDiv" class="dataTableDiv"></div>
    <div id="missingStep3InputDiv" class="off sectionContent errorMessage">Missing required input
        (s) above</div>

    <div class="sectionContent">
<<<<<<< HEAD
        <div class="btn-toolbar" id="chartType">
                </div>
                    <div class="linechart"></div>
                    <div class ="btn-toolbar">
                    <button class="btn btn-default btn-sm" value="linechart">
                                            Line Graph </button>
                    </div>
                    <div class="graphContainer"></div>
        <div id="graphDiv"></div>
    </div>
=======
    <div class="btn-toolbar" id="chartType">
            </div>
                <div class="linechart"></div>
                <div class="graphContainer"></div>
    <div id="graphDiv"></div>
        </div>
>>>>>>> 9601e63e
</div>


<!-- Step 4 -->
<div class="pageSection" id="typeDisambiguationStep">
  <div class="sectionHead">

    <div class="helpBadgeDiv">Help
      <div class="helpContent">
          <p>In this step, EDD needs to know how to relate the imported data to existing
              information in your study and in EDD's database.</p>
          <p>EDD will do its best to  pre-set these values for you based on data already
              present in the system, but you should always verify its work.</p>
          <h1>Impact on Existing data in the Study</h1>
            <p>Recall that if you tell EDD to use pre-existing Assays in this step, the impact on
                existing data in your study will depend on whether you chose "merge" or "replace"
                is Step 1.</p>
          <h1>Import Scope</h1>
          <p>Keep in mind that all the Assays in the pulldown and all the Assays created by this
              step of the import process are for the Protocol you've selected in Step 1. Unless the
              input file format you've selected supports it (e.g. Biolector),
              you cannot import data for more than one Protocol at the same time.</p>
          <h1>Reducing the amount of work</h1>
          <p>This step is normally <em>much simpler and more automated</em> if you've used
              information already known to EDD to label your input.</p>
          <p>Recall that the ideal, and often most efficient workflow, is to establish or use naming
              conventions in EDD <em>prior to making your measurements</em>,
              then to use those names to label your data (often by entering them into instrument
              controllers). If your input already contains Line, Assay, Metabolite, Protein, etc.
              names known to EDD, it can automatically interpret what you've measured with
              minimal input from you.
          </p>
      </div>
    </div>

    <div class="resetButtonDiv" id="resetstep4" style="float:right;">Reset</div>
    Step 4 : Help to disambiguate some of the detected values.
  </div>

  <div class="disabledStepLabel" id="emptyDisambiguationLabel">
    Complete the preceding steps first!
  </div>
    <div class="disabledStepLabel wait off" id="processingStep3Label">Processing input from Step
        3</div>

  <div class="sectionContent off" id="masterTimestampDiv">

    <table class="formTable" style="margin-left:1em;">
      <tr>
        <td style="vertical-align:middle;">
          <span>
            Time for all measurements:
            <input  type="text"
                size="6"
                name="masterTimestamp"
                id="masterTimestamp"
                value=""> hours
          </span>
        </td>
      </tr>
    </table>
      <span id="masterTimestampRequiredPrompt" class="off missingSingleFormInput">Required. No
          measurement has a time.</span>

  </div>

  <div class="sectionContent off" id="masterLineDiv">

    <table class="formTable" style="margin-left:1em;">
      <tr>
        <td style="vertical-align:middle;">
          <span>
            Line for the all data:
            <select name="masterLine" id="masterLine">
              <option value="new">(Create New)</option>
              {% for line in study.line_set.all %}
              <option value="{{ line.pk }}">{{ line.name }}</option>
              {% endfor %}
            </select>
          </span>
        </td>
      </tr>
    </table>

  </div>

  <div class="sectionContent off" id="masterAssayLineDiv">

    <table class="formTable" style="margin-left:1em;">
      <tr>
        <td style="vertical-align:middle;">
          <span>
            Assay for the all data:
            <select name="masterAssay" id="masterAssay">
              <option value="new">(Create New)</option>
            </select>
          </span>
          <span id="masterLineSpan">
            for Line: <select name="masterAssayLine" id="masterAssayLine">
              <option value="new">(Create New)</option>
              {% for line in study.line_set.all %}
              <option value="{{ line.pk }}">{{ line.name }}</option>
              {% endfor %}
            </select>
          </span>
        </td>
      </tr>
    </table>

  </div>

  <div class="sectionContent off" id="masterMTypeDiv">

    <table class="formTable" style="margin-left:1em;">
    <tr>
      <td>
        <p>Measurement Type for all data:</p>
      </td><td>
        <input class="autocomp" type="text" size="4" name="masterMComp" id="masterMComp"
            value="" style="margin-right: 2px;">
        <input type="hidden" id="masterMCompValue" name="masterMCompValue">
      </td><td>
        <input class="autocomp" type="text" size="45" name="masterMType" id="masterMType"
            value="" style="margin-right: 2px;">
        <input type="hidden" id="masterMTypeValue" name="masterMTypeValue">
      </td><td>
        <input class="autocomp" type="text" size="15" name="masterMUnits" id="masterMUnits"
            value="">
        <input type="hidden" id="masterMUnitsValue" name="masterMUnitsValue">
      </td>
    </tr>
    </table>

  </div>
  <div class="sectionContent disambiguationSection off" id="disambiguateLinesSection">
    <h3>Lines</h3>

  </div>

  <div class="sectionContent disambiguationSection off" id="disambiguateAssaysSection">
    <h3>Assays</h3>
  </div>

  <div class="sectionContent disambiguationSection off" id="disambiguateMeasurementsSection">
    <h3>Measurement Types</h3>
    <div id="noCompartmentWarning" class="statusMessage neutral">
      Make sure you specify a cellular compartment (Intracellular/Extracellular) for your mass
        distribution measurements.
    </div>
    <table id="disambiguateMeasurementsTable" cellspacing="0">
        <tr>
            <th colspan="2" style="text-align: right;">Compartment</th>
            <th>Type</th>
            <th>Units</th>
        </tr>
      <tbody>
      </tbody>
    </table>
  </div>

  <div id="disambiguateMetadataSection" class="sectionContent disambiguationSection off">
    <h3>Metadata Types</h3>
  </div>
</div>

<!-- Step 5 -->
<div class="pageSection" id="reviewImportStep">
  <div class="sectionHead">

    <div class="helpBadgeDiv">Help
      <div class="helpContent">
        <p>In this section you should review summary information to make sure EDD has understood
            your data, and to double-check the results of your entries to help catch mistakes.</p>
        <p>You'll need to knowledge warnings regarding the content of your import, or else
            resolve them by changing entries in previous steps.</p>
         <p>EDD isn't familiar with your experiment, so please double-check the system and
             yourself!</p>
      </div>
    </div>
    Step 5 : Review your changes and submit.
  </div>
    <div class="sectionContent" id="reviewSummarySection">
        <div class="disabledStepLabel" id="completeAllStepsFirstLabel">
            Complete the preceding steps first!
        </div>
            <div id="summaryContentDiv">
            </div>
    </div>
    <div class="sectionContent step5Subsection off" id="reviewErrorsSection">
        <h1>Errors</h1>
        <p>Import is disabled until all errors have been resolved.</p>
        <div id="reviewErrorsContentDiv"></div>
    </div>
    <div class="sectionContent step5Subsection off" id="reviewWarningsSection">
        <h1>Warnings</h1>
        <p>You must resolve or acknowledge all warnings before import is allowed.</p>
        <div id="reviewWarningsContentDiv"></div>
    </div>
    <input type="submit" id="submitForImport" name="action" value="Submit Import"
           disabled="disabled" class="off"/>
</div>



<input type="hidden" id="jsonoutput" name="jsonoutput" />
<input type="hidden" name="studyID" value="{{ study.id }}"/>
</form>

<!--
  <textarea class="dataTextArea" rows="5" style="margin:10px;" id="jsondebugarea" name="jsondebugarea"></textarea>
-->
{% endblock content %}<|MERGE_RESOLUTION|>--- conflicted
+++ resolved
@@ -348,25 +348,12 @@
         (s) above</div>
 
     <div class="sectionContent">
-<<<<<<< HEAD
         <div class="btn-toolbar" id="chartType">
                 </div>
                     <div class="linechart"></div>
-                    <div class ="btn-toolbar">
-                    <button class="btn btn-default btn-sm" value="linechart">
-                                            Line Graph </button>
-                    </div>
                     <div class="graphContainer"></div>
         <div id="graphDiv"></div>
     </div>
-=======
-    <div class="btn-toolbar" id="chartType">
-            </div>
-                <div class="linechart"></div>
-                <div class="graphContainer"></div>
-    <div id="graphDiv"></div>
-        </div>
->>>>>>> 9601e63e
 </div>
 
 
