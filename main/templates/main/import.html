--- conflicted
+++ resolved
@@ -342,29 +342,22 @@
             <span class="disabledRowLegendBox legendCell"></span>
         </div>
     </div>
-<<<<<<< HEAD
 
   <div id="dataTableDiv" class="dataTableDiv"></div>
     <div id="missingStep3InputDiv" class="off sectionContent errorMessage">Missing required input
         (s) above</div>
-  <center>
-    <div id="graphDiv" class="off"></div>
-  </center>
-
-=======
-  </div>
+
     <div class="sectionContent">
-    <div class="btn-toolbar" id="chartType">
-            </div>
-                <div class="linechart"></div>
-                <div class ="btn-toolbar">
-                <button class="btn btn-default btn-sm" value="linechart">
-                                        Line Graph </button>
+        <div class="btn-toolbar" id="chartType">
                 </div>
-                <div class="graphContainer"></div>
-    <div id="graphDiv"></div>
-        </div>
->>>>>>> eb2be070
+                    <div class="linechart"></div>
+                    <div class ="btn-toolbar">
+                    <button class="btn btn-default btn-sm" value="linechart">
+                                            Line Graph </button>
+                    </div>
+                    <div class="graphContainer"></div>
+        <div id="graphDiv"></div>
+    </div>
 </div>
 
 
