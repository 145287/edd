{% extends "edd_base.html" %}
{% load staticfiles %}

{% block js_css %}
    {{ block.super }}
    <!-- jQuery-UI needed for EDDAutocomplete -->
    <script type="text/javascript" src="{% static 'main/js/lib/bootstrap/bootstrap.js' %}"></script>
    <link rel="stylesheet" type="text/css" href="{% static 'main/js/lib/bootstrap/bootstrap.css' %}" />
    <link rel="stylesheet" type="text/css" href="{% static 'main/js/lib/jquery-ui/jquery-ui.min.css' %}"/>
    <script type="text/javascript" src="{% static 'main/js/lib/jquery-ui/jquery-ui.min.js' %}"></script>
    <!-- -->
    <script type="text/javascript" src="{% static 'main/js/Utl.js' %}"></script>
    <script type="text/javascript" src="{% static 'main/js/Dragboxes.js' %}"></script>
    <script type="text/javascript" src="{% static 'main/js/EDDAutocomplete.js' %}"></script>
    <script type="text/javascript" src="{% static 'main/js/DataGrid.js' %}"></script>
    <script type="text/javascript" src="{% static 'main/js/index.js' %}"></script>
    <script>
    {% if form.errors %}
        var options = {
                autoOpen: false,
                minWidth: 600,
                title: 'Add New Study'
                };
             $(document).ready(function() {
                 $('.errorlist').remove();
                 $("#addStudyModal").removeClass('off').dialog(options).dialog( "open" );
             });
    {%  endif %}
    </script>
{% endblock js_css %}


{% block status %}
    {{ block.super }}
{% endblock status %}


{% block content %}
    {% if can_create %}

        <div style="float: right">
            <button id="addStudyButton"
                    class="actionButton primary larger"
                    title="Add a new study">
                Add New Study
            </button>
        </div>
    {% endif %}
    <h2 {%  if latest_viewed_studies %} style="margin-bottom:12px;" {% else %} style="margin-bottom: 50px;" {% endif %}>
        Recently Viewed Studies:</h2>
    <div class="lastViewed">
        {% for study in latest_viewed_studies %}
            <span><a href="{% url 'main:detail' slug=study.slug %}">{{ study.name }}</a></span>
            {% if not forloop.last %}{% endif %}
        {% endfor %}
    </div>

    <h2>All Studies:</h2>
    <table id="studiesTable"></table>

<<<<<<< HEAD
    <div id="addStudyModal" class="off"
         title="Add New Study">
        <form action="" class="edd-form" method="POST">
            {% csrf_token %}
            {{ form.as_p }}
            <button type="submit" name="action" value="assay">Add Study</button>
        </form>
    </div>
{% endblock content %}
=======
{% endblock content %}

{% block body_postfix %}

<div id="addStudyModal" class="off"
     title="Add New Study">
    {% if form.errors %}
    <div class="alert alert-danger alert-dismissible" role="alert">
        <button type="button" class="close" data-dismiss="alert" aria-label="Close"><span aria-hidden="true">&times;</span></button>
        <p>{{ form.errors.as_text }}</p>
    </div>
    {% endif %}
    <form action="" class="edd-form" method="POST">
        {% csrf_token %}
        <div class="modal-body">
        {{ form.as_p }}
        </div>
        <div class="modal-footer">
            <button type="submit" name="action" class="btn btn-primary" value="assay">Add Study</button>
        </div>
    </form>
</div>

    {{ block.super }}
{% endblock body_postfix %}
>>>>>>> 1d012a9b
<|MERGE_RESOLUTION|>--- conflicted
+++ resolved
@@ -58,40 +58,23 @@
     <h2>All Studies:</h2>
     <table id="studiesTable"></table>
 
-<<<<<<< HEAD
     <div id="addStudyModal" class="off"
          title="Add New Study">
+        {% if form.errors %}
+        <div class="alert alert-danger alert-dismissible" role="alert">
+            <button type="button" class="close" data-dismiss="alert" aria-label="Close"><span aria-hidden="true">&times;</span></button>
+            <p>{{ form.errors.as_text }}</p>
+        </div>
+        {% endif %}
         <form action="" class="edd-form" method="POST">
             {% csrf_token %}
+            <div class="modal-body">
             {{ form.as_p }}
-            <button type="submit" name="action" value="assay">Add Study</button>
+            </div>
+            <div class="modal-footer">
+                <button type="submit" name="action" class="btn btn-primary" value="assay">Add Study</button>
+            </div>
         </form>
     </div>
-{% endblock content %}
-=======
-{% endblock content %}
 
-{% block body_postfix %}
-
-<div id="addStudyModal" class="off"
-     title="Add New Study">
-    {% if form.errors %}
-    <div class="alert alert-danger alert-dismissible" role="alert">
-        <button type="button" class="close" data-dismiss="alert" aria-label="Close"><span aria-hidden="true">&times;</span></button>
-        <p>{{ form.errors.as_text }}</p>
-    </div>
-    {% endif %}
-    <form action="" class="edd-form" method="POST">
-        {% csrf_token %}
-        <div class="modal-body">
-        {{ form.as_p }}
-        </div>
-        <div class="modal-footer">
-            <button type="submit" name="action" class="btn btn-primary" value="assay">Add Study</button>
-        </div>
-    </form>
-</div>
-
-    {{ block.super }}
-{% endblock body_postfix %}
->>>>>>> 1d012a9b
+{% endblock content %}