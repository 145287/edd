--- conflicted
+++ resolved
@@ -28,12 +28,6 @@
 {% block content %}
     {% if can_create %}
         <div style="float: right">
-<<<<<<< HEAD
-            <a href="{% url 'main:create_study' %}" class="btn btn-primary btn-lg">Add New<br />Study</a>
-        </div>
-    {% endif %}
-    <h2>Recently viewed Studies:</h2>
-=======
             <button id="addStudyButton"
                     class="actionButton primary larger"
                     title="Add a new study">
@@ -43,20 +37,11 @@
     {% endif %}
     <h2 {%  if latest_viewed_studies %} style="margin-bottom:12px;" {% else %} style="margin-bottom: 50px;" {% endif %}>
         Recently viewed Studies:</h2>
->>>>>>> 882f745f
     <div class="lastViewed">
         {% for study in latest_viewed_studies %}
             <span><a href="{% url 'main:detail' slug=study.slug %}">{{ study.name }}</a></span>
             {% if not forloop.last %}{% endif %}
         {% endfor %}
-<<<<<<< HEAD
-    </div>
-
-    <h2>All Studies:</h2>
-    <div class="pageSection">
-        <table id="studiesTable"></table>
-=======
->>>>>>> 882f745f
     </div>
 
     <h2>All Studies:</h2>
